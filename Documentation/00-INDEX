
This is a brief list of all the files in ./linux/Documentation and what
they contain. If you add a documentation file, please list it here in
alphabetical order as well, or risk being hunted down like a rabid dog.
Please keep the descriptions small enough to fit on one line.
							 Thanks -- Paul G.

Following translations are available on the WWW:

   - Japanese, maintained by the JF Project (jf@listserv.linux.or.jp), at
     http://linuxjf.sourceforge.jp/

00-INDEX
	- this file.
ABI/
	- info on kernel <-> userspace ABI and relative interface stability.
<<<<<<< HEAD

admin-guide/bug-hunting.rst
	- brute force method of doing binary search of patches to find bug.
process/changes.rst
	- list of changes that break older software packages.
process/coding-style.rst
	- how the maintainers expect the C code in the kernel to look.
=======
CodingStyle
	- nothing here, just a pointer to process/coding-style.rst.
>>>>>>> daf34710
DMA-API.txt
	- DMA API, pci_ API & extensions for non-consistent memory machines.
DMA-API-HOWTO.txt
	- Dynamic DMA mapping Guide
DMA-ISA-LPC.txt
	- How to do DMA with ISA (and LPC) devices.
DMA-attributes.txt
	- listing of the various possible attributes a DMA region can have
DocBook/
	- directory with DocBook templates etc. for kernel documentation.
EDID/
	- directory with info on customizing EDID for broken gfx/displays.
<<<<<<< HEAD
process/howto.rst
	- the process and procedures of how to do Linux kernel development.
=======
>>>>>>> daf34710
IPMI.txt
	- info on Linux Intelligent Platform Management Interface (IPMI) Driver.
IRQ-affinity.txt
	- how to select which CPU(s) handle which interrupt events on SMP.
IRQ-domain.txt
	- info on interrupt numbering and setting up IRQ domains.
IRQ.txt
	- description of what an IRQ is.
Intel-IOMMU.txt
	- basic info on the Intel IOMMU virtualization support.
Makefile
<<<<<<< HEAD
	- This file does nothing. Removing it breaks make htmldocs and
	  make distclean.
process/management-style.rst
	- how to (attempt to) manage kernel hackers.
=======
	- It's not of interest for those who aren't touching the build system.
Makefile.sphinx
	- It's not of interest for those who aren't touching the build system.
PCI/
	- info related to PCI drivers.
>>>>>>> daf34710
RCU/
	- directory with info on RCU (read-copy update).
SAK.txt
	- info on Secure Attention Keys.
SM501.txt
	- Silicon Motion SM501 multimedia companion chip
<<<<<<< HEAD
admin-guide/security-bugs.rst
	- procedure for reporting security bugs found in the kernel.
process/submit-checklist.rst
	- Linux kernel patch submission checklist.
process/submitting-drivers.rst
	- procedure to get a new driver source included into the kernel tree.
process/submitting-patches.rst
	- procedure to get a source patch included into the kernel tree.
VGA-softcursor.txt
	- how to change your VGA cursor from a blinking underscore.
=======
SubmittingPatches
	- nothing here, just a pointer to process/coding-style.rst.
>>>>>>> daf34710
accounting/
	- documentation on accounting and taskstats.
acpi/
	- info on ACPI-specific hooks in the kernel.
admin-guide/
	- info related to Linux users and system admins.
aoe/
	- description of AoE (ATA over Ethernet) along with config examples.
<<<<<<< HEAD
process/applying-patches.rst
	- description of various trees and how to apply their patches.
=======
>>>>>>> daf34710
arm/
	- directory with info about Linux on the ARM architecture.
arm64/
	- directory with info about Linux on the 64 bit ARM architecture.
auxdisplay/
	- misc. LCD driver documentation (cfag12864b, ks0108).
backlight/
	- directory with info on controlling backlights in flat panel displays
<<<<<<< HEAD
admin-guide/bad-memory.rst
	- how to use kernel parameters to exclude bad RAM regions.
basic_profiling.txt
	- basic instructions for those who wants to profile Linux kernel.
=======
>>>>>>> daf34710
bcache.txt
	- Block-layer cache on fast SSDs to improve slow (raid) I/O performance.
blackfin/
	- directory with documentation for the Blackfin arch.
block/
	- info on the Block I/O (BIO) layer.
blockdev/
	- info on block devices & drivers
bt8xxgpio.txt
	- info on how to modify a bt8xx video card for GPIO usage.
btmrvl.txt
	- info on Marvell Bluetooth driver usage.
bus-devices/
	- directory with info on TI GPMC (General Purpose Memory Controller)
bus-virt-phys-mapping.txt
	- how to access I/O mapped memory from within device drivers.
cachetlb.txt
	- describes the cache/TLB flushing interfaces Linux uses.
cdrom/
	- directory with information on the CD-ROM drivers that Linux has.
cgroup-v1/
	- cgroups v1 features, including cpusets and memory controller.
cgroup-v2.txt
	- cgroups v2 features, including cpusets and memory controller.
circular-buffers.txt
	- how to make use of the existing circular buffer infrastructure
clk.txt
	- info on the common clock framework
cma/
	- Continuous Memory Area (CMA) debugfs interface.
conf.py
	- It's not of interest for those who aren't touching the build system.
connector/
	- docs on the netlink based userspace<->kernel space communication mod.
console/
	- documentation on Linux console drivers.
core-api/
	- documentation on kernel core components.
cpu-freq/
	- info on CPU frequency and voltage scaling.
cpu-hotplug.txt
	- document describing CPU hotplug support in the Linux kernel.
cpu-load.txt
	- document describing how CPU load statistics are collected.
cpuidle/
	- info on CPU_IDLE, CPU idle state management subsystem.
cputopology.txt
	- documentation on how CPU topology info is exported via sysfs.
crc32.txt
	- brief tutorial on CRC computation
cris/
	- directory with info about Linux on CRIS architecture.
crypto/
	- directory with info on the Crypto API.
dcdbas.txt
	- information on the Dell Systems Management Base Driver.
debugging-modules.txt
	- some notes on debugging modules after Linux 2.6.3.
debugging-via-ohci1394.txt
	- how to use firewire like a hardware debugger memory reader.
dell_rbu.txt
	- document demonstrating the use of the Dell Remote BIOS Update driver.
<<<<<<< HEAD
process/
	- how to work with the mainline kernel development process.
device-mapper/
	- directory with info on Device Mapper.
admin-guide/devices.rst
	- plain ASCII listing of all the nodes in /dev/ with major minor #'s.
=======
dev-tools/
	- directory with info on development tools for the kernel.
device-mapper/
	- directory with info on Device Mapper.
dmaengine/
	- the DMA engine and controller API guides.
>>>>>>> daf34710
devicetree/
	- directory with info on device tree files used by OF/PowerPC/ARM
digsig.txt
	-info on the Digital Signature Verification API
dma-buf-sharing.txt
	- the DMA Buffer Sharing API Guide
docutils.conf
	- nothing here. Just a configuration file for docutils.
dontdiff
	- file containing a list of files that should never be diff'ed.
driver-api/
	- the Linux driver implementer's API guide.
driver-model/
	- directory with info about Linux driver model.
<<<<<<< HEAD
dynamic-debug-howto.txt
	- how to use the dynamic debug (dyndbg) feature.
=======
>>>>>>> daf34710
early-userspace/
	- info about initramfs, klibc, and userspace early during boot.
admin-guide/ras.rst
	- information on Reliability, Availability and Serviceability
efi-stub.txt
	- How to use the EFI boot stub to bypass GRUB or elilo on EFI systems.
eisa.txt
	- info on EISA bus support.
<<<<<<< HEAD
process/email-clients.rst
	- info on how to use e-mail to send un-mangled (git) patches.
=======
>>>>>>> daf34710
extcon/
	- directory with porting guide for Android kernel switch driver.
isa.txt
	- info on EISA bus support.
fault-injection/
	- dir with docs about the fault injection capabilities infrastructure.
fb/
	- directory with info on the frame buffer graphics abstraction layer.
features/
	- status of feature implementation on different architectures.
filesystems/
	- info on the vfs and the various filesystems that Linux supports.
firmware_class/
	- request_firmware() hotplug interface info.
flexible-arrays.txt
	- how to make use of flexible sized arrays in linux
fmc/
	- information about the FMC bus abstraction
fpga/
	- FPGA Manager Core.
frv/
	- Fujitsu FR-V Linux documentation.
futex-requeue-pi.txt
	- info on requeueing of tasks from a non-PI futex to a PI futex
gcc-plugins.txt
	- GCC plugin infrastructure.
gpio/
	- gpio related documentation
gpu/
	- directory with information on GPU driver developer's guide.
hid/
	- directory with information on human interface devices
highuid.txt
	- notes on the change from 16 bit to 32 bit user/group IDs.
hwspinlock.txt
	- hardware spinlock provides hardware assistance for synchronization
timers/
	- info on the timer related topics
hw_random.txt
	- info on Linux support for random number generator in i8xx chipsets.
hwmon/
	- directory with docs on various hardware monitoring drivers.
i2c/
	- directory with info about the I2C bus/protocol (2 wire, kHz speed).
x86/i386/
	- directory with info about Linux on Intel 32 bit architecture.
ia64/
	- directory with info about Linux on Intel 64 bit architecture.
ide/
	- Information regarding the Enhanced IDE drive.
iio/
	- info on industrial IIO configfs support.
index.rst
	- main index for the documentation at ReST format.
infiniband/
	- directory with documents concerning Linux InfiniBand support.
<<<<<<< HEAD
admin-guide/init.rst
	- what to do when the kernel can't find the 1st process to run.
admin-guide/initrd.rst
	- how to use the RAM disk as an initial/temporary root filesystem.
=======
>>>>>>> daf34710
input/
	- info on Linux input device support.
intel_txt.txt
	- info on intel Trusted Execution Technology (intel TXT).
io-mapping.txt
	- description of io_mapping functions in linux/io-mapping.h
io_ordering.txt
	- info on ordering I/O writes to memory-mapped addresses.
ioctl/
	- directory with documents describing various IOCTL calls.
iostats.txt
	- info on I/O statistics Linux kernel provides.
irqflags-tracing.txt
	- how to use the irq-flags tracing feature.
isapnp.txt
	- info on Linux ISA Plug & Play support.
isdn/
	- directory with info on the Linux ISDN support, and supported cards.
<<<<<<< HEAD
admin-guide/java.rst
	- info on the in-kernel binary support for Java(tm).
ja_JP/
	- directory with Japanese translations of various documents
=======
>>>>>>> daf34710
kbuild/
	- directory with info about the kernel build process.
kernel-doc-nano-HOWTO.txt
	- outdated info about kernel-doc documentation.
kdump/
	- directory with mini HowTo on getting the crash dump code to work.
<<<<<<< HEAD
process/kernel-docs.rst
	- listing of various WWW + books that document kernel internals.
doc-guide/
	- how to write and format reStructuredText kernel documentation
admin-guide/kernel-parameters.rst
	- summary listing of command line / boot prompt args for the kernel.
=======
doc-guide/
	- how to write and format reStructuredText kernel documentation
>>>>>>> daf34710
kernel-per-CPU-kthreads.txt
	- List of all per-CPU kthreads and how they introduce jitter.
kobject.txt
	- info of the kobject infrastructure of the Linux kernel.
kprobes.txt
	- documents the kernel probes debugging feature.
kref.txt
	- docs on adding reference counters (krefs) to kernel objects.
kselftest.txt
	- small unittests for (some) individual codepaths in the kernel.
laptops/
	- directory with laptop related info and laptop driver documentation.
ldm.txt
	- a brief description of LDM (Windows Dynamic Disks).
leds/
	- directory with info about LED handling under Linux.
livepatch/
	- info on kernel live patching.
locking/
	- directory with info about kernel locking primitives
lockup-watchdogs.txt
	- info on soft and hard lockup detectors (aka nmi_watchdog).
logo.gif
	- full colour GIF image of Linux logo (penguin - Tux).
logo.txt
	- info on creator of above logo & site to get additional images from.
lzo.txt
	- kernel LZO decompressor input formats
m68k/
	- directory with info about Linux on Motorola 68k architecture.
mailbox.txt
	- How to write drivers for the common mailbox framework (IPC).
<<<<<<< HEAD
admin-guide/md.rst
	- info on boot arguments for the multiple devices driver.
media-framework.txt
	- info on media framework, its data structures, functions and usage.
=======
md-cluster.txt
	- info on shared-device RAID MD cluster.
media/
	- info on media drivers: uAPI, kAPI and driver documentation.
>>>>>>> daf34710
memory-barriers.txt
	- info on Linux kernel memory barriers.
memory-devices/
	- directory with info on parts like the Texas Instruments EMIF driver
memory-hotplug.txt
	- Hotpluggable memory support, how to use and current status.
men-chameleon-bus.txt
	- info on MEN chameleon bus.
metag/
	- directory with info about Linux on Meta architecture.
mic/
	- Intel Many Integrated Core (MIC) architecture device driver.
mips/
	- directory with info about Linux on MIPS architecture.
misc-devices/
	- directory with info about devices using the misc dev subsystem
mmc/
	- directory with info about the MMC subsystem
mn10300/
	- directory with info about the mn10300 architecture port
mtd/
	- directory with info about memory technology devices (flash)
<<<<<<< HEAD
admin-guide/mono.rst
	- how to execute Mono-based .NET binaries with the help of BINFMT_MISC.
=======
>>>>>>> daf34710
namespaces/
	- directory with various information about namespaces
netlabel/
	- directory with information on the NetLabel subsystem.
networking/
	- directory with info on various aspects of networking with Linux.
nfc/
	- directory relating info about Near Field Communications support.
nios2/
	- Linux on the Nios II architecture.
nommu-mmap.txt
	- documentation about no-mmu memory mapping support.
numastat.txt
	- info on how to read Numa policy hit/miss statistics in sysfs.
<<<<<<< HEAD
admin-guide/oops-tracing.rst
	- how to decode those nasty internal kernel error dump messages.
=======
ntb.txt
	- info on Non-Transparent Bridge (NTB) drivers.
nvdimm/
	- info on non-volatile devices.
nvmem/
	- info on non volatile memory framework.
output/
	- default directory where html/LaTeX/pdf files will be written.
>>>>>>> daf34710
padata.txt
	- An introduction to the "padata" parallel execution API
parisc/
	- directory with info on using Linux on PA-RISC architecture.
parport-lowlevel.txt
	- description and usage of the low level parallel port functions.
pcmcia/
	- info on the Linux PCMCIA driver.
percpu-rw-semaphore.txt
	- RCU based read-write semaphore optimized for locking for reading
perf/
	- info about the APM X-Gene SoC Performance Monitoring Unit (PMU).
phy/
	- ino on Samsung USB 2.0 PHY adaptation layer.
phy.txt
	- Description of the generic PHY framework.
pi-futex.txt
	- documentation on lightweight priority inheritance futexes.
pinctrl.txt
	- info on pinctrl subsystem and the PINMUX/PINCONF and drivers
platform/
	- List of supported hardware by compal and Dell laptop.
pnp.txt
	- Linux Plug and Play documentation.
power/
	- directory with info on Linux PCI power management.
powerpc/
	- directory with info on using Linux with the PowerPC.
prctl/
	- directory with info on the priveledge control subsystem
preempt-locking.txt
	- info on locking under a preemptive kernel.
printk-formats.txt
	- how to get printk format specifiers right
process/
	- how to work with the mainline kernel development process.
pps/
	- directory with information on the pulse-per-second support
pti/
	- directory with info on Intel MID PTI.
ptp/
	- directory with info on support for IEEE 1588 PTP clocks in Linux.
pwm.txt
	- info on the pulse width modulation driver subsystem
<<<<<<< HEAD
admin-guide/ramoops.rst
	- documentation of the ramoops oops/panic logging module.
=======
>>>>>>> daf34710
rapidio/
	- directory with info on RapidIO packet-based fabric interconnect
rbtree.txt
	- info on what red-black trees are and what they are for.
remoteproc.txt
	- info on how to handle remote processor (e.g. AMP) offloads/usage.
rfkill.txt
	- info on the radio frequency kill switch subsystem/support.
robust-futex-ABI.txt
	- documentation of the robust futex ABI.
robust-futexes.txt
	- a description of what robust futexes are.
rpmsg.txt
	- info on the Remote Processor Messaging (rpmsg) Framework
rtc.txt
	- notes on how to use the Real Time Clock (aka CMOS clock) driver.
s390/
	- directory with info on using Linux on the IBM S390.
scheduler/
	- directory with info on the scheduler.
scsi/
	- directory with info on Linux scsi support.
security/
	- directory that contains security-related info
serial/
	- directory with info on the low level serial API.
<<<<<<< HEAD
admin-guide/serial-console.rst
	- how to set up Linux with a serial line console as the default.
=======
>>>>>>> daf34710
sgi-ioc4.txt
	- description of the SGI IOC4 PCI (multi function) device.
sh/
	- directory with info on porting Linux to a new architecture.
smsc_ece1099.txt
	-info on the smsc Keyboard Scan Expansion/GPIO Expansion device.
sound/
	- directory with info on sound card support.
spi/
	- overview of Linux kernel Serial Peripheral Interface (SPI) support.
<<<<<<< HEAD
process/stable-api-nonsense.rst
	- info on why the kernel does not have a stable in-kernel api or abi.
process/stable-kernel-rules.rst
	- rules and procedures for the -stable kernel releases.
=======
sphinx/
	- no documentation here, just files required by Sphinx toolchain.
sphinx-static/
	- no documentation here, just files required by Sphinx toolchain.
>>>>>>> daf34710
static-keys.txt
	- info on how static keys allow debug code in hotpaths via patching
svga.txt
	- short guide on selecting video modes at boot via VGA BIOS.
sync_file.txt
	- Sync file API guide.
sysctl/
	- directory with info on the /proc/sys/* files.
target/
	- directory with info on generating TCM v4 fabric .ko modules
this_cpu_ops.txt
	- List rationale behind and the way to use this_cpu operations.
thermal/
	- directory with information on managing thermal issues (CPU/temp)
trace/
	- directory with info on tracing technologies within linux
translations/
	- translations of this document from English to another language
unaligned-memory-access.txt
	- info on how to avoid arch breaking unaligned memory access in code.
<<<<<<< HEAD
admin-guide/unicode.rst
	- info on the Unicode character/font mapping used in Linux.
=======
>>>>>>> daf34710
unshare.txt
	- description of the Linux unshare system call.
usb/
	- directory with info regarding the Universal Serial Bus.
vfio.txt
	- info on Virtual Function I/O used in guest/hypervisor instances.
video-output.txt
	- sysfs class driver interface to enable/disable a video output device.
virtual/
	- directory with information on the various linux virtualizations.
vm/
	- directory with info on the Linux vm code.
<<<<<<< HEAD
vme_api.txt
	- file relating info on the VME bus API in linux
process/volatile-considered-harmful.rst
	- Why the "volatile" type class should not be used
=======
>>>>>>> daf34710
w1/
	- directory with documents regarding the 1-wire (w1) subsystem.
watchdog/
	- how to auto-reboot Linux if it has "fallen and can't get up". ;-)
wimax/
	- directory with info about Intel Wireless Wimax Connections
core-api/workqueue.rst
	- information on the Concurrency Managed Workqueue implementation
x86/x86_64/
	- directory with info on Linux support for AMD x86-64 (Hammer) machines.
xillybus.txt
	- Overview and basic ui of xillybus driver
xtensa/
	- directory with documents relating to arch/xtensa port/implementation
xz.txt
	- how to make use of the XZ data compression within linux kernel
zorro.txt
	- info on writing drivers for Zorro bus devices found on Amigas.<|MERGE_RESOLUTION|>--- conflicted
+++ resolved
@@ -14,18 +14,8 @@
 	- this file.
 ABI/
 	- info on kernel <-> userspace ABI and relative interface stability.
-<<<<<<< HEAD
-
-admin-guide/bug-hunting.rst
-	- brute force method of doing binary search of patches to find bug.
-process/changes.rst
-	- list of changes that break older software packages.
-process/coding-style.rst
-	- how the maintainers expect the C code in the kernel to look.
-=======
 CodingStyle
 	- nothing here, just a pointer to process/coding-style.rst.
->>>>>>> daf34710
 DMA-API.txt
 	- DMA API, pci_ API & extensions for non-consistent memory machines.
 DMA-API-HOWTO.txt
@@ -38,11 +28,6 @@
 	- directory with DocBook templates etc. for kernel documentation.
 EDID/
 	- directory with info on customizing EDID for broken gfx/displays.
-<<<<<<< HEAD
-process/howto.rst
-	- the process and procedures of how to do Linux kernel development.
-=======
->>>>>>> daf34710
 IPMI.txt
 	- info on Linux Intelligent Platform Management Interface (IPMI) Driver.
 IRQ-affinity.txt
@@ -54,39 +39,19 @@
 Intel-IOMMU.txt
 	- basic info on the Intel IOMMU virtualization support.
 Makefile
-<<<<<<< HEAD
-	- This file does nothing. Removing it breaks make htmldocs and
-	  make distclean.
-process/management-style.rst
-	- how to (attempt to) manage kernel hackers.
-=======
 	- It's not of interest for those who aren't touching the build system.
 Makefile.sphinx
 	- It's not of interest for those who aren't touching the build system.
 PCI/
 	- info related to PCI drivers.
->>>>>>> daf34710
 RCU/
 	- directory with info on RCU (read-copy update).
 SAK.txt
 	- info on Secure Attention Keys.
 SM501.txt
 	- Silicon Motion SM501 multimedia companion chip
-<<<<<<< HEAD
-admin-guide/security-bugs.rst
-	- procedure for reporting security bugs found in the kernel.
-process/submit-checklist.rst
-	- Linux kernel patch submission checklist.
-process/submitting-drivers.rst
-	- procedure to get a new driver source included into the kernel tree.
-process/submitting-patches.rst
-	- procedure to get a source patch included into the kernel tree.
-VGA-softcursor.txt
-	- how to change your VGA cursor from a blinking underscore.
-=======
 SubmittingPatches
 	- nothing here, just a pointer to process/coding-style.rst.
->>>>>>> daf34710
 accounting/
 	- documentation on accounting and taskstats.
 acpi/
@@ -95,11 +60,6 @@
 	- info related to Linux users and system admins.
 aoe/
 	- description of AoE (ATA over Ethernet) along with config examples.
-<<<<<<< HEAD
-process/applying-patches.rst
-	- description of various trees and how to apply their patches.
-=======
->>>>>>> daf34710
 arm/
 	- directory with info about Linux on the ARM architecture.
 arm64/
@@ -108,13 +68,6 @@
 	- misc. LCD driver documentation (cfag12864b, ks0108).
 backlight/
 	- directory with info on controlling backlights in flat panel displays
-<<<<<<< HEAD
-admin-guide/bad-memory.rst
-	- how to use kernel parameters to exclude bad RAM regions.
-basic_profiling.txt
-	- basic instructions for those who wants to profile Linux kernel.
-=======
->>>>>>> daf34710
 bcache.txt
 	- Block-layer cache on fast SSDs to improve slow (raid) I/O performance.
 blackfin/
@@ -177,21 +130,12 @@
 	- how to use firewire like a hardware debugger memory reader.
 dell_rbu.txt
 	- document demonstrating the use of the Dell Remote BIOS Update driver.
-<<<<<<< HEAD
-process/
-	- how to work with the mainline kernel development process.
-device-mapper/
-	- directory with info on Device Mapper.
-admin-guide/devices.rst
-	- plain ASCII listing of all the nodes in /dev/ with major minor #'s.
-=======
 dev-tools/
 	- directory with info on development tools for the kernel.
 device-mapper/
 	- directory with info on Device Mapper.
 dmaengine/
 	- the DMA engine and controller API guides.
->>>>>>> daf34710
 devicetree/
 	- directory with info on device tree files used by OF/PowerPC/ARM
 digsig.txt
@@ -206,11 +150,6 @@
 	- the Linux driver implementer's API guide.
 driver-model/
 	- directory with info about Linux driver model.
-<<<<<<< HEAD
-dynamic-debug-howto.txt
-	- how to use the dynamic debug (dyndbg) feature.
-=======
->>>>>>> daf34710
 early-userspace/
 	- info about initramfs, klibc, and userspace early during boot.
 admin-guide/ras.rst
@@ -219,11 +158,6 @@
 	- How to use the EFI boot stub to bypass GRUB or elilo on EFI systems.
 eisa.txt
 	- info on EISA bus support.
-<<<<<<< HEAD
-process/email-clients.rst
-	- info on how to use e-mail to send un-mangled (git) patches.
-=======
->>>>>>> daf34710
 extcon/
 	- directory with porting guide for Android kernel switch driver.
 isa.txt
@@ -280,13 +214,6 @@
 	- main index for the documentation at ReST format.
 infiniband/
 	- directory with documents concerning Linux InfiniBand support.
-<<<<<<< HEAD
-admin-guide/init.rst
-	- what to do when the kernel can't find the 1st process to run.
-admin-guide/initrd.rst
-	- how to use the RAM disk as an initial/temporary root filesystem.
-=======
->>>>>>> daf34710
 input/
 	- info on Linux input device support.
 intel_txt.txt
@@ -305,30 +232,14 @@
 	- info on Linux ISA Plug & Play support.
 isdn/
 	- directory with info on the Linux ISDN support, and supported cards.
-<<<<<<< HEAD
-admin-guide/java.rst
-	- info on the in-kernel binary support for Java(tm).
-ja_JP/
-	- directory with Japanese translations of various documents
-=======
->>>>>>> daf34710
 kbuild/
 	- directory with info about the kernel build process.
 kernel-doc-nano-HOWTO.txt
 	- outdated info about kernel-doc documentation.
 kdump/
 	- directory with mini HowTo on getting the crash dump code to work.
-<<<<<<< HEAD
-process/kernel-docs.rst
-	- listing of various WWW + books that document kernel internals.
 doc-guide/
 	- how to write and format reStructuredText kernel documentation
-admin-guide/kernel-parameters.rst
-	- summary listing of command line / boot prompt args for the kernel.
-=======
-doc-guide/
-	- how to write and format reStructuredText kernel documentation
->>>>>>> daf34710
 kernel-per-CPU-kthreads.txt
 	- List of all per-CPU kthreads and how they introduce jitter.
 kobject.txt
@@ -361,17 +272,10 @@
 	- directory with info about Linux on Motorola 68k architecture.
 mailbox.txt
 	- How to write drivers for the common mailbox framework (IPC).
-<<<<<<< HEAD
-admin-guide/md.rst
-	- info on boot arguments for the multiple devices driver.
-media-framework.txt
-	- info on media framework, its data structures, functions and usage.
-=======
 md-cluster.txt
 	- info on shared-device RAID MD cluster.
 media/
 	- info on media drivers: uAPI, kAPI and driver documentation.
->>>>>>> daf34710
 memory-barriers.txt
 	- info on Linux kernel memory barriers.
 memory-devices/
@@ -394,11 +298,6 @@
 	- directory with info about the mn10300 architecture port
 mtd/
 	- directory with info about memory technology devices (flash)
-<<<<<<< HEAD
-admin-guide/mono.rst
-	- how to execute Mono-based .NET binaries with the help of BINFMT_MISC.
-=======
->>>>>>> daf34710
 namespaces/
 	- directory with various information about namespaces
 netlabel/
@@ -413,10 +312,6 @@
 	- documentation about no-mmu memory mapping support.
 numastat.txt
 	- info on how to read Numa policy hit/miss statistics in sysfs.
-<<<<<<< HEAD
-admin-guide/oops-tracing.rst
-	- how to decode those nasty internal kernel error dump messages.
-=======
 ntb.txt
 	- info on Non-Transparent Bridge (NTB) drivers.
 nvdimm/
@@ -425,7 +320,6 @@
 	- info on non volatile memory framework.
 output/
 	- default directory where html/LaTeX/pdf files will be written.
->>>>>>> daf34710
 padata.txt
 	- An introduction to the "padata" parallel execution API
 parisc/
@@ -470,11 +364,6 @@
 	- directory with info on support for IEEE 1588 PTP clocks in Linux.
 pwm.txt
 	- info on the pulse width modulation driver subsystem
-<<<<<<< HEAD
-admin-guide/ramoops.rst
-	- documentation of the ramoops oops/panic logging module.
-=======
->>>>>>> daf34710
 rapidio/
 	- directory with info on RapidIO packet-based fabric interconnect
 rbtree.txt
@@ -501,11 +390,6 @@
 	- directory that contains security-related info
 serial/
 	- directory with info on the low level serial API.
-<<<<<<< HEAD
-admin-guide/serial-console.rst
-	- how to set up Linux with a serial line console as the default.
-=======
->>>>>>> daf34710
 sgi-ioc4.txt
 	- description of the SGI IOC4 PCI (multi function) device.
 sh/
@@ -516,17 +400,10 @@
 	- directory with info on sound card support.
 spi/
 	- overview of Linux kernel Serial Peripheral Interface (SPI) support.
-<<<<<<< HEAD
-process/stable-api-nonsense.rst
-	- info on why the kernel does not have a stable in-kernel api or abi.
-process/stable-kernel-rules.rst
-	- rules and procedures for the -stable kernel releases.
-=======
 sphinx/
 	- no documentation here, just files required by Sphinx toolchain.
 sphinx-static/
 	- no documentation here, just files required by Sphinx toolchain.
->>>>>>> daf34710
 static-keys.txt
 	- info on how static keys allow debug code in hotpaths via patching
 svga.txt
@@ -547,11 +424,6 @@
 	- translations of this document from English to another language
 unaligned-memory-access.txt
 	- info on how to avoid arch breaking unaligned memory access in code.
-<<<<<<< HEAD
-admin-guide/unicode.rst
-	- info on the Unicode character/font mapping used in Linux.
-=======
->>>>>>> daf34710
 unshare.txt
 	- description of the Linux unshare system call.
 usb/
@@ -564,13 +436,6 @@
 	- directory with information on the various linux virtualizations.
 vm/
 	- directory with info on the Linux vm code.
-<<<<<<< HEAD
-vme_api.txt
-	- file relating info on the VME bus API in linux
-process/volatile-considered-harmful.rst
-	- Why the "volatile" type class should not be used
-=======
->>>>>>> daf34710
 w1/
 	- directory with documents regarding the 1-wire (w1) subsystem.
 watchdog/
