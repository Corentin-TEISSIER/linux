/*
 * Copyright (C) 2015 Jens Kuske <jenskuske@gmail.com>
 *
 * This file is dual-licensed: you can use it either under the terms
 * of the GPL or the X11 license, at your option. Note that this dual
 * licensing only applies to this file, and not this project as a
 * whole.
 *
 *  a) This file is free software; you can redistribute it and/or
 *     modify it under the terms of the GNU General Public License as
 *     published by the Free Software Foundation; either version 2 of the
 *     License, or (at your option) any later version.
 *
 *     This file is distributed in the hope that it will be useful,
 *     but WITHOUT ANY WARRANTY; without even the implied warranty of
 *     MERCHANTABILITY or FITNESS FOR A PARTICULAR PURPOSE.  See the
 *     GNU General Public License for more details.
 *
 * Or, alternatively,
 *
 *  b) Permission is hereby granted, free of charge, to any person
 *     obtaining a copy of this software and associated documentation
 *     files (the "Software"), to deal in the Software without
 *     restriction, including without limitation the rights to use,
 *     copy, modify, merge, publish, distribute, sublicense, and/or
 *     sell copies of the Software, and to permit persons to whom the
 *     Software is furnished to do so, subject to the following
 *     conditions:
 *
 *     The above copyright notice and this permission notice shall be
 *     included in all copies or substantial portions of the Software.
 *
 *     THE SOFTWARE IS PROVIDED "AS IS", WITHOUT WARRANTY OF ANY KIND,
 *     EXPRESS OR IMPLIED, INCLUDING BUT NOT LIMITED TO THE WARRANTIES
 *     OF MERCHANTABILITY, FITNESS FOR A PARTICULAR PURPOSE AND
 *     NONINFRINGEMENT. IN NO EVENT SHALL THE AUTHORS OR COPYRIGHT
 *     HOLDERS BE LIABLE FOR ANY CLAIM, DAMAGES OR OTHER LIABILITY,
 *     WHETHER IN AN ACTION OF CONTRACT, TORT OR OTHERWISE, ARISING
 *     FROM, OUT OF OR IN CONNECTION WITH THE SOFTWARE OR THE USE OR
 *     OTHER DEALINGS IN THE SOFTWARE.
 */

#include "skeleton.dtsi"

#include <dt-bindings/clock/sun8i-h3-ccu.h>
#include <dt-bindings/interrupt-controller/arm-gic.h>
#include <dt-bindings/pinctrl/sun4i-a10.h>
#include <dt-bindings/reset/sun8i-h3-ccu.h>

/ {
	interrupt-parent = <&gic>;

	cpus {
		#address-cells = <1>;
		#size-cells = <0>;

		cpu@0 {
			compatible = "arm,cortex-a7";
			device_type = "cpu";
			reg = <0>;
		};

		cpu@1 {
			compatible = "arm,cortex-a7";
			device_type = "cpu";
			reg = <1>;
		};

		cpu@2 {
			compatible = "arm,cortex-a7";
			device_type = "cpu";
			reg = <2>;
		};

		cpu@3 {
			compatible = "arm,cortex-a7";
			device_type = "cpu";
			reg = <3>;
		};
	};

	timer {
		compatible = "arm,armv7-timer";
		interrupts = <GIC_PPI 13 (GIC_CPU_MASK_SIMPLE(4) | IRQ_TYPE_LEVEL_LOW)>,
			     <GIC_PPI 14 (GIC_CPU_MASK_SIMPLE(4) | IRQ_TYPE_LEVEL_LOW)>,
			     <GIC_PPI 11 (GIC_CPU_MASK_SIMPLE(4) | IRQ_TYPE_LEVEL_LOW)>,
			     <GIC_PPI 10 (GIC_CPU_MASK_SIMPLE(4) | IRQ_TYPE_LEVEL_LOW)>;
	};

	clocks {
		#address-cells = <1>;
		#size-cells = <1>;
		ranges;

		osc24M: osc24M_clk {
			#clock-cells = <0>;
			compatible = "fixed-clock";
			clock-frequency = <24000000>;
			clock-output-names = "osc24M";
		};

		osc32k: osc32k_clk {
			#clock-cells = <0>;
			compatible = "fixed-clock";
			clock-frequency = <32768>;
			clock-output-names = "osc32k";
		};

		apb0: apb0_clk {
			compatible = "fixed-factor-clock";
			#clock-cells = <0>;
			clock-div = <1>;
			clock-mult = <1>;
			clocks = <&osc24M>;
			clock-output-names = "apb0";
		};

		apb0_gates: clk@01f01428 {
			compatible = "allwinner,sun8i-h3-apb0-gates-clk",
				     "allwinner,sun4i-a10-gates-clk";
			reg = <0x01f01428 0x4>;
			#clock-cells = <1>;
			clocks = <&apb0>;
			clock-indices = <0>, <1>;
			clock-output-names = "apb0_pio", "apb0_ir";
		};

		ir_clk: ir_clk@01f01454 {
			compatible = "allwinner,sun4i-a10-mod0-clk";
			reg = <0x01f01454 0x4>;
			#clock-cells = <0>;
			clocks = <&osc32k>, <&osc24M>;
			clock-output-names = "ir";
		};
	};

	soc {
		compatible = "simple-bus";
		#address-cells = <1>;
		#size-cells = <1>;
		ranges;

		dma: dma-controller@01c02000 {
			compatible = "allwinner,sun8i-h3-dma";
			reg = <0x01c02000 0x1000>;
			interrupts = <GIC_SPI 50 IRQ_TYPE_LEVEL_HIGH>;
			clocks = <&ccu CLK_BUS_DMA>;
			resets = <&ccu RST_BUS_DMA>;
			#dma-cells = <1>;
		};

		mmc0: mmc@01c0f000 {
			compatible = "allwinner,sun7i-a20-mmc";
			reg = <0x01c0f000 0x1000>;
			clocks = <&ccu CLK_BUS_MMC0>,
				 <&ccu CLK_MMC0>,
				 <&ccu CLK_MMC0_OUTPUT>,
				 <&ccu CLK_MMC0_SAMPLE>;
			clock-names = "ahb",
				      "mmc",
				      "output",
				      "sample";
			resets = <&ccu RST_BUS_MMC0>;
			reset-names = "ahb";
			interrupts = <GIC_SPI 60 IRQ_TYPE_LEVEL_HIGH>;
			status = "disabled";
			#address-cells = <1>;
			#size-cells = <0>;
		};

		mmc1: mmc@01c10000 {
			compatible = "allwinner,sun7i-a20-mmc";
			reg = <0x01c10000 0x1000>;
			clocks = <&ccu CLK_BUS_MMC1>,
				 <&ccu CLK_MMC1>,
				 <&ccu CLK_MMC1_OUTPUT>,
				 <&ccu CLK_MMC1_SAMPLE>;
			clock-names = "ahb",
				      "mmc",
				      "output",
				      "sample";
			resets = <&ccu RST_BUS_MMC1>;
			reset-names = "ahb";
			interrupts = <GIC_SPI 61 IRQ_TYPE_LEVEL_HIGH>;
			status = "disabled";
			#address-cells = <1>;
			#size-cells = <0>;
		};

		mmc2: mmc@01c11000 {
			compatible = "allwinner,sun7i-a20-mmc";
			reg = <0x01c11000 0x1000>;
			clocks = <&ccu CLK_BUS_MMC2>,
				 <&ccu CLK_MMC2>,
				 <&ccu CLK_MMC2_OUTPUT>,
				 <&ccu CLK_MMC2_SAMPLE>;
			clock-names = "ahb",
				      "mmc",
				      "output",
				      "sample";
			resets = <&ccu RST_BUS_MMC2>;
			reset-names = "ahb";
			interrupts = <GIC_SPI 62 IRQ_TYPE_LEVEL_HIGH>;
			status = "disabled";
			#address-cells = <1>;
			#size-cells = <0>;
		};

		usbphy: phy@01c19400 {
			compatible = "allwinner,sun8i-h3-usb-phy";
			reg = <0x01c19400 0x2c>,
			      <0x01c1a800 0x4>,
			      <0x01c1b800 0x4>,
			      <0x01c1c800 0x4>,
			      <0x01c1d800 0x4>;
			reg-names = "phy_ctrl",
				    "pmu0",
				    "pmu1",
				    "pmu2",
				    "pmu3";
			clocks = <&ccu CLK_USB_PHY0>,
				 <&ccu CLK_USB_PHY1>,
				 <&ccu CLK_USB_PHY2>,
				 <&ccu CLK_USB_PHY3>;
			clock-names = "usb0_phy",
				      "usb1_phy",
				      "usb2_phy",
				      "usb3_phy";
			resets = <&ccu RST_USB_PHY0>,
				 <&ccu RST_USB_PHY1>,
				 <&ccu RST_USB_PHY2>,
				 <&ccu RST_USB_PHY3>;
			reset-names = "usb0_reset",
				      "usb1_reset",
				      "usb2_reset",
				      "usb3_reset";
			status = "disabled";
			#phy-cells = <1>;
		};

		ehci1: usb@01c1b000 {
			compatible = "allwinner,sun8i-h3-ehci", "generic-ehci";
			reg = <0x01c1b000 0x100>;
			interrupts = <GIC_SPI 74 IRQ_TYPE_LEVEL_HIGH>;
			clocks = <&ccu CLK_BUS_EHCI1>, <&ccu CLK_BUS_OHCI1>;
			resets = <&ccu RST_BUS_EHCI1>, <&ccu RST_BUS_OHCI1>;
			phys = <&usbphy 1>;
			phy-names = "usb";
			status = "disabled";
		};

		ohci1: usb@01c1b400 {
			compatible = "allwinner,sun8i-h3-ohci", "generic-ohci";
			reg = <0x01c1b400 0x100>;
			interrupts = <GIC_SPI 75 IRQ_TYPE_LEVEL_HIGH>;
			clocks = <&ccu CLK_BUS_EHCI1>, <&ccu CLK_BUS_OHCI1>,
				 <&ccu CLK_USB_OHCI1>;
			resets = <&ccu RST_BUS_EHCI1>, <&ccu RST_BUS_OHCI1>;
			phys = <&usbphy 1>;
			phy-names = "usb";
			status = "disabled";
		};

		ehci2: usb@01c1c000 {
			compatible = "allwinner,sun8i-h3-ehci", "generic-ehci";
			reg = <0x01c1c000 0x100>;
			interrupts = <GIC_SPI 76 IRQ_TYPE_LEVEL_HIGH>;
			clocks = <&ccu CLK_BUS_EHCI2>, <&ccu CLK_BUS_OHCI2>;
			resets = <&ccu RST_BUS_EHCI2>, <&ccu RST_BUS_OHCI2>;
			phys = <&usbphy 2>;
			phy-names = "usb";
			status = "disabled";
		};

		ohci2: usb@01c1c400 {
			compatible = "allwinner,sun8i-h3-ohci", "generic-ohci";
			reg = <0x01c1c400 0x100>;
			interrupts = <GIC_SPI 77 IRQ_TYPE_LEVEL_HIGH>;
			clocks = <&ccu CLK_BUS_EHCI2>, <&ccu CLK_BUS_OHCI2>,
				 <&ccu CLK_USB_OHCI2>;
			resets = <&ccu RST_BUS_EHCI2>, <&ccu RST_BUS_OHCI2>;
			phys = <&usbphy 2>;
			phy-names = "usb";
			status = "disabled";
		};

		ehci3: usb@01c1d000 {
			compatible = "allwinner,sun8i-h3-ehci", "generic-ehci";
			reg = <0x01c1d000 0x100>;
			interrupts = <GIC_SPI 78 IRQ_TYPE_LEVEL_HIGH>;
			clocks = <&ccu CLK_BUS_EHCI3>, <&ccu CLK_BUS_OHCI3>;
			resets = <&ccu RST_BUS_EHCI3>, <&ccu RST_BUS_OHCI3>;
			phys = <&usbphy 3>;
			phy-names = "usb";
			status = "disabled";
		};

		ohci3: usb@01c1d400 {
			compatible = "allwinner,sun8i-h3-ohci", "generic-ohci";
			reg = <0x01c1d400 0x100>;
			interrupts = <GIC_SPI 79 IRQ_TYPE_LEVEL_HIGH>;
			clocks = <&ccu CLK_BUS_EHCI3>, <&ccu CLK_BUS_OHCI3>,
				 <&ccu CLK_USB_OHCI3>;
			resets = <&ccu RST_BUS_EHCI3>, <&ccu RST_BUS_OHCI3>;
			phys = <&usbphy 3>;
			phy-names = "usb";
			status = "disabled";
		};

		ccu: clock@01c20000 {
			compatible = "allwinner,sun8i-h3-ccu";
			reg = <0x01c20000 0x400>;
			clocks = <&osc24M>, <&osc32k>;
			clock-names = "hosc", "losc";
			#clock-cells = <1>;
			#reset-cells = <1>;
		};

		pio: pinctrl@01c20800 {
			compatible = "allwinner,sun8i-h3-pinctrl";
			reg = <0x01c20800 0x400>;
			interrupts = <GIC_SPI 11 IRQ_TYPE_LEVEL_HIGH>,
				     <GIC_SPI 17 IRQ_TYPE_LEVEL_HIGH>;
			clocks = <&ccu CLK_BUS_PIO>;
			gpio-controller;
			#gpio-cells = <3>;
			interrupt-controller;
			#interrupt-cells = <3>;

			i2c0_pins: i2c0 {
				allwinner,pins = "PA11", "PA12";
				allwinner,function = "i2c0";
				allwinner,drive = <SUN4I_PINCTRL_10_MA>;
				allwinner,pull = <SUN4I_PINCTRL_NO_PULL>;
			};

			i2c1_pins: i2c1 {
				allwinner,pins = "PA18", "PA19";
				allwinner,function = "i2c1";
				allwinner,drive = <SUN4I_PINCTRL_10_MA>;
				allwinner,pull = <SUN4I_PINCTRL_NO_PULL>;
			};

			i2c2_pins: i2c2 {
				allwinner,pins = "PE12", "PE13";
				allwinner,function = "i2c2";
				allwinner,drive = <SUN4I_PINCTRL_10_MA>;
				allwinner,pull = <SUN4I_PINCTRL_NO_PULL>;
			};

			mmc0_pins_a: mmc0@0 {
				allwinner,pins = "PF0", "PF1", "PF2", "PF3",
						 "PF4", "PF5";
				allwinner,function = "mmc0";
				allwinner,drive = <SUN4I_PINCTRL_30_MA>;
				allwinner,pull = <SUN4I_PINCTRL_NO_PULL>;
			};

			mmc0_cd_pin: mmc0_cd_pin@0 {
				allwinner,pins = "PF6";
				allwinner,function = "gpio_in";
				allwinner,drive = <SUN4I_PINCTRL_10_MA>;
				allwinner,pull = <SUN4I_PINCTRL_PULL_UP>;
			};

			mmc1_pins_a: mmc1@0 {
				allwinner,pins = "PG0", "PG1", "PG2", "PG3",
						 "PG4", "PG5";
				allwinner,function = "mmc1";
				allwinner,drive = <SUN4I_PINCTRL_30_MA>;
				allwinner,pull = <SUN4I_PINCTRL_NO_PULL>;
			};

			mmc2_8bit_pins: mmc2_8bit {
				allwinner,pins = "PC5", "PC6", "PC8",
						 "PC9", "PC10", "PC11",
						 "PC12", "PC13", "PC14",
						 "PC15", "PC16";
				allwinner,function = "mmc2";
				allwinner,drive = <SUN4I_PINCTRL_30_MA>;
				allwinner,pull = <SUN4I_PINCTRL_NO_PULL>;
			};

			uart0_pins_a: uart0@0 {
				allwinner,pins = "PA4", "PA5";
				allwinner,function = "uart0";
				allwinner,drive = <SUN4I_PINCTRL_10_MA>;
				allwinner,pull = <SUN4I_PINCTRL_NO_PULL>;
			};

			uart1_pins: uart1 {
				allwinner,pins = "PG6", "PG7";
				allwinner,function = "uart1";
				allwinner,drive = <SUN4I_PINCTRL_10_MA>;
				allwinner,pull = <SUN4I_PINCTRL_NO_PULL>;
			};

			uart1_rts_cts_pins: uart1_rts_cts {
				allwinner,pins = "PG8", "PG9";
				allwinner,function = "uart1";
				allwinner,drive = <SUN4I_PINCTRL_10_MA>;
				allwinner,pull = <SUN4I_PINCTRL_NO_PULL>;
			};

			uart2_pins: uart2 {
				allwinner,pins = "PA0", "PA1";
				allwinner,function = "uart2";
				allwinner,drive = <SUN4I_PINCTRL_10_MA>;
				allwinner,pull = <SUN4I_PINCTRL_NO_PULL>;
			};

			uart3_pins: uart3 {
<<<<<<< HEAD
				allwinner,pins = "PG13", "PG14";
=======
				allwinner,pins = "PA13", "PA14";
>>>>>>> 405182c2
				allwinner,function = "uart3";
				allwinner,drive = <SUN4I_PINCTRL_10_MA>;
				allwinner,pull = <SUN4I_PINCTRL_NO_PULL>;
			};
		};

		timer@01c20c00 {
			compatible = "allwinner,sun4i-a10-timer";
			reg = <0x01c20c00 0xa0>;
			interrupts = <GIC_SPI 18 IRQ_TYPE_LEVEL_HIGH>,
				     <GIC_SPI 19 IRQ_TYPE_LEVEL_HIGH>;
			clocks = <&osc24M>;
		};

		wdt0: watchdog@01c20ca0 {
			compatible = "allwinner,sun6i-a31-wdt";
			reg = <0x01c20ca0 0x20>;
			interrupts = <GIC_SPI 25 IRQ_TYPE_LEVEL_HIGH>;
		};

		pwm: pwm@01c21400 {
			compatible = "allwinner,sun8i-h3-pwm";
			reg = <0x01c21400 0x8>;
			clocks = <&osc24M>;
			#pwm-cells = <3>;
			status = "disabled";
		};

		uart0: serial@01c28000 {
			compatible = "snps,dw-apb-uart";
			reg = <0x01c28000 0x400>;
			interrupts = <GIC_SPI 0 IRQ_TYPE_LEVEL_HIGH>;
			reg-shift = <2>;
			reg-io-width = <4>;
			clocks = <&ccu CLK_BUS_UART0>;
			resets = <&ccu RST_BUS_UART0>;
			dmas = <&dma 6>, <&dma 6>;
			dma-names = "rx", "tx";
			status = "disabled";
		};

		uart1: serial@01c28400 {
			compatible = "snps,dw-apb-uart";
			reg = <0x01c28400 0x400>;
			interrupts = <GIC_SPI 1 IRQ_TYPE_LEVEL_HIGH>;
			reg-shift = <2>;
			reg-io-width = <4>;
			clocks = <&ccu CLK_BUS_UART1>;
			resets = <&ccu RST_BUS_UART1>;
			dmas = <&dma 7>, <&dma 7>;
			dma-names = "rx", "tx";
			status = "disabled";
		};

		uart2: serial@01c28800 {
			compatible = "snps,dw-apb-uart";
			reg = <0x01c28800 0x400>;
			interrupts = <GIC_SPI 2 IRQ_TYPE_LEVEL_HIGH>;
			reg-shift = <2>;
			reg-io-width = <4>;
			clocks = <&ccu CLK_BUS_UART2>;
			resets = <&ccu RST_BUS_UART2>;
			dmas = <&dma 8>, <&dma 8>;
			dma-names = "rx", "tx";
			status = "disabled";
		};

		uart3: serial@01c28c00 {
			compatible = "snps,dw-apb-uart";
			reg = <0x01c28c00 0x400>;
			interrupts = <GIC_SPI 3 IRQ_TYPE_LEVEL_HIGH>;
			reg-shift = <2>;
			reg-io-width = <4>;
			clocks = <&ccu CLK_BUS_UART3>;
			resets = <&ccu RST_BUS_UART3>;
			dmas = <&dma 9>, <&dma 9>;
			dma-names = "rx", "tx";
			status = "disabled";
		};

		i2c0: i2c@01c2ac00 {
			compatible = "allwinner,sun6i-a31-i2c";
			reg = <0x01c2ac00 0x400>;
			interrupts = <GIC_SPI 6 IRQ_TYPE_LEVEL_HIGH>;
			clocks = <&ccu CLK_BUS_I2C0>;
			resets = <&ccu RST_BUS_I2C0>;
			pinctrl-names = "default";
			pinctrl-0 = <&i2c0_pins>;
			status = "disabled";
			#address-cells = <1>;
			#size-cells = <0>;
		};

		i2c1: i2c@01c2b000 {
			compatible = "allwinner,sun6i-a31-i2c";
			reg = <0x01c2b000 0x400>;
			interrupts = <GIC_SPI 7 IRQ_TYPE_LEVEL_HIGH>;
			clocks = <&ccu CLK_BUS_I2C1>;
			resets = <&ccu RST_BUS_I2C1>;
			pinctrl-names = "default";
			pinctrl-0 = <&i2c1_pins>;
			status = "disabled";
			#address-cells = <1>;
			#size-cells = <0>;
		};

		i2c2: i2c@01c2b400 {
			compatible = "allwinner,sun6i-a31-i2c";
			reg = <0x01c2b000 0x400>;
			interrupts = <GIC_SPI 8 IRQ_TYPE_LEVEL_HIGH>;
			clocks = <&ccu CLK_BUS_I2C2>;
			resets = <&ccu RST_BUS_I2C2>;
			pinctrl-names = "default";
			pinctrl-0 = <&i2c2_pins>;
			status = "disabled";
			#address-cells = <1>;
			#size-cells = <0>;
		};

		gic: interrupt-controller@01c81000 {
			compatible = "arm,cortex-a7-gic", "arm,cortex-a15-gic";
			reg = <0x01c81000 0x1000>,
			      <0x01c82000 0x1000>,
			      <0x01c84000 0x2000>,
			      <0x01c86000 0x2000>;
			interrupt-controller;
			#interrupt-cells = <3>;
			interrupts = <GIC_PPI 9 (GIC_CPU_MASK_SIMPLE(4) | IRQ_TYPE_LEVEL_HIGH)>;
		};

		rtc: rtc@01f00000 {
			compatible = "allwinner,sun6i-a31-rtc";
			reg = <0x01f00000 0x54>;
			interrupts = <GIC_SPI 40 IRQ_TYPE_LEVEL_HIGH>,
				     <GIC_SPI 41 IRQ_TYPE_LEVEL_HIGH>;
		};

		apb0_reset: reset@01f014b0 {
			reg = <0x01f014b0 0x4>;
			compatible = "allwinner,sun6i-a31-clock-reset";
			#reset-cells = <1>;
		};

		ir: ir@01f02000 {
			compatible = "allwinner,sun5i-a13-ir";
			clocks = <&apb0_gates 1>, <&ir_clk>;
			clock-names = "apb", "ir";
			resets = <&apb0_reset 1>;
			interrupts = <GIC_SPI 37 IRQ_TYPE_LEVEL_HIGH>;
			reg = <0x01f02000 0x40>;
			status = "disabled";
		};

		r_pio: pinctrl@01f02c00 {
			compatible = "allwinner,sun8i-h3-r-pinctrl";
			reg = <0x01f02c00 0x400>;
			interrupts = <GIC_SPI 45 IRQ_TYPE_LEVEL_HIGH>;
			clocks = <&apb0_gates 0>;
			resets = <&apb0_reset 0>;
			gpio-controller;
			#gpio-cells = <3>;
			interrupt-controller;
			#interrupt-cells = <3>;

			ir_pins_a: ir@0 {
				allwinner,pins = "PL11";
				allwinner,function = "s_cir_rx";
				allwinner,drive = <SUN4I_PINCTRL_10_MA>;
				allwinner,pull = <SUN4I_PINCTRL_NO_PULL>;
			};
		};
	};
};<|MERGE_RESOLUTION|>--- conflicted
+++ resolved
@@ -410,11 +410,7 @@
 			};
 
 			uart3_pins: uart3 {
-<<<<<<< HEAD
-				allwinner,pins = "PG13", "PG14";
-=======
 				allwinner,pins = "PA13", "PA14";
->>>>>>> 405182c2
 				allwinner,function = "uart3";
 				allwinner,drive = <SUN4I_PINCTRL_10_MA>;
 				allwinner,pull = <SUN4I_PINCTRL_NO_PULL>;
