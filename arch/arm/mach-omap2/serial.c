--- conflicted
+++ resolved
@@ -590,20 +590,12 @@
 {
 	if (UART_RX == offset) {
 		unsigned int lsr;
-<<<<<<< HEAD
-		lsr = serial_read_reg(omap_uart[up->line].p, UART_LSR);
-		if (!(lsr & UART_LSR_DR))
-			return -EPERM;
-	}
-	return serial_read_reg(omap_uart[up->line].p, offset);
-=======
 		lsr = __serial_read_reg(up, UART_LSR);
 		if (!(lsr & UART_LSR_DR))
 			return -EPERM;
 	}
 
 	return __serial_read_reg(up, offset);
->>>>>>> 6be32571
 }
 
 void __init omap_serial_early_init(void)
