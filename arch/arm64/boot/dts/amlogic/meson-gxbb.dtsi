/*
 * Copyright (c) 2016 Andreas Färber
 *
 * This file is dual-licensed: you can use it either under the terms
 * of the GPL or the X11 license, at your option. Note that this dual
 * licensing only applies to this file, and not this project as a
 * whole.
 *
 *  a) This library is free software; you can redistribute it and/or
 *     modify it under the terms of the GNU General Public License as
 *     published by the Free Software Foundation; either version 2 of the
 *     License, or (at your option) any later version.
 *
 *     This library is distributed in the hope that it will be useful,
 *     but WITHOUT ANY WARRANTY; without even the implied warranty of
 *     MERCHANTABILITY or FITNESS FOR A PARTICULAR PURPOSE.  See the
 *     GNU General Public License for more details.
 *
 * Or, alternatively,
 *
 *  b) Permission is hereby granted, free of charge, to any person
 *     obtaining a copy of this software and associated documentation
 *     files (the "Software"), to deal in the Software without
 *     restriction, including without limitation the rights to use,
 *     copy, modify, merge, publish, distribute, sublicense, and/or
 *     sell copies of the Software, and to permit persons to whom the
 *     Software is furnished to do so, subject to the following
 *     conditions:
 *
 *     The above copyright notice and this permission notice shall be
 *     included in all copies or substantial portions of the Software.
 *
 *     THE SOFTWARE IS PROVIDED "AS IS", WITHOUT WARRANTY OF ANY KIND,
 *     EXPRESS OR IMPLIED, INCLUDING BUT NOT LIMITED TO THE WARRANTIES
 *     OF MERCHANTABILITY, FITNESS FOR A PARTICULAR PURPOSE AND
 *     NONINFRINGEMENT. IN NO EVENT SHALL THE AUTHORS OR COPYRIGHT
 *     HOLDERS BE LIABLE FOR ANY CLAIM, DAMAGES OR OTHER LIABILITY,
 *     WHETHER IN AN ACTION OF CONTRACT, TORT OR OTHERWISE, ARISING
 *     FROM, OUT OF OR IN CONNECTION WITH THE SOFTWARE OR THE USE OR
 *     OTHER DEALINGS IN THE SOFTWARE.
 */

#include "meson-gx.dtsi"
#include <dt-bindings/gpio/meson-gxbb-gpio.h>
#include <dt-bindings/reset/amlogic,meson-gxbb-reset.h>
#include <dt-bindings/clock/gxbb-clkc.h>
#include <dt-bindings/clock/gxbb-aoclkc.h>
#include <dt-bindings/reset/gxbb-aoclkc.h>

/ {
	compatible = "amlogic,meson-gxbb";

<<<<<<< HEAD
	scpi {
		compatible = "amlogic,meson-gxbb-scpi", "arm,scpi-pre-1.0";
		mboxes = <&mailbox 1 &mailbox 2>;
		shmem = <&cpu_scp_lpri &cpu_scp_hpri>;

		scpi_clocks: clocks {
			compatible = "arm,scpi-clocks";

			scpi_dvfs: scpi_clocks@0 {
				compatible = "arm,scpi-dvfs-clocks";
				#clock-cells = <1>;
				clock-indices = <0>;
				clock-output-names = "vcpu";
			};
		};

		scpi_sensors: sensors {
			compatible = "arm,scpi-sensors";
			#thermal-sensor-cells = <1>;
		};
	};

=======
>>>>>>> 3e011039
	soc {
		usb0_phy: phy@c0000000 {
			compatible = "amlogic,meson-gxbb-usb2-phy";
			#phy-cells = <0>;
			reg = <0x0 0xc0000000 0x0 0x20>;
			resets = <&reset RESET_USB_OTG>;
			clocks = <&clkc CLKID_USB>, <&clkc CLKID_USB0>;
			clock-names = "usb_general", "usb";
			status = "disabled";
		};

		usb1_phy: phy@c0000020 {
			compatible = "amlogic,meson-gxbb-usb2-phy";
			#phy-cells = <0>;
			reg = <0x0 0xc0000020 0x0 0x20>;
			resets = <&reset RESET_USB_OTG>;
			clocks = <&clkc CLKID_USB>, <&clkc CLKID_USB1>;
			clock-names = "usb_general", "usb";
			status = "disabled";
		};

		usb0: usb@c9000000 {
			compatible = "amlogic,meson-gxbb-usb", "snps,dwc2";
			reg = <0x0 0xc9000000 0x0 0x40000>;
			interrupts = <GIC_SPI 30 IRQ_TYPE_LEVEL_HIGH>;
			clocks = <&clkc CLKID_USB0_DDR_BRIDGE>;
			clock-names = "otg";
			phys = <&usb0_phy>;
			phy-names = "usb2-phy";
			dr_mode = "host";
			status = "disabled";
		};

		usb1: usb@c9100000 {
			compatible = "amlogic,meson-gxbb-usb", "snps,dwc2";
			reg = <0x0 0xc9100000 0x0 0x40000>;
			interrupts = <GIC_SPI 31 IRQ_TYPE_LEVEL_HIGH>;
			clocks = <&clkc CLKID_USB1_DDR_BRIDGE>;
			clock-names = "otg";
			phys = <&usb1_phy>;
			phy-names = "usb2-phy";
			dr_mode = "host";
			status = "disabled";
		};
	};
};

&cbus {
	spifc: spi@8c80 {
		compatible = "amlogic,meson-gxbb-spifc";
		reg = <0x0 0x08c80 0x0 0x80>;
		#address-cells = <1>;
		#size-cells = <0>;
		clocks = <&clkc CLKID_SPI>;
		status = "disabled";
	};
};

&ethmac {
	clocks = <&clkc CLKID_ETH>,
		 <&clkc CLKID_FCLK_DIV2>,
		 <&clkc CLKID_MPLL2>;
	clock-names = "stmmaceth", "clkin0", "clkin1";
};

&aobus {
	pinctrl_aobus: pinctrl@14 {
		compatible = "amlogic,meson-gxbb-aobus-pinctrl";
		#address-cells = <2>;
		#size-cells = <2>;
		ranges;

		gpio_ao: bank@14 {
			reg = <0x0 0x00014 0x0 0x8>,
			      <0x0 0x0002c 0x0 0x4>,
			      <0x0 0x00024 0x0 0x8>;
			reg-names = "mux", "pull", "gpio";
			gpio-controller;
			#gpio-cells = <2>;
		};

		uart_ao_a_pins: uart_ao_a {
			mux {
				groups = "uart_tx_ao_a", "uart_rx_ao_a";
				function = "uart_ao";
			};
		};

		uart_ao_a_cts_rts_pins: uart_ao_a_cts_rts {
			mux {
				groups = "uart_cts_ao_a",
				       "uart_rts_ao_a";
				function = "uart_ao";
			};
		};

		uart_ao_b_pins: uart_ao_b {
			mux {
				groups = "uart_tx_ao_b", "uart_rx_ao_b";
				function = "uart_ao_b";
			};
		};

		uart_ao_b_cts_rts_pins: uart_ao_b_cts_rts {
			mux {
				groups = "uart_cts_ao_b",
				       "uart_rts_ao_b";
				function = "uart_ao_b";
			};
		};

		remote_input_ao_pins: remote_input_ao {
			mux {
				groups = "remote_input_ao";
				function = "remote_input_ao";
			};
		};

		i2c_ao_pins: i2c_ao {
			mux {
				groups = "i2c_sck_ao",
				       "i2c_sda_ao";
				function = "i2c_ao";
			};
		};

		pwm_ao_a_3_pins: pwm_ao_a_3 {
			mux {
				groups = "pwm_ao_a_3";
				function = "pwm_ao_a_3";
			};
		};

		pwm_ao_a_6_pins: pwm_ao_a_6 {
			mux {
				groups = "pwm_ao_a_6";
				function = "pwm_ao_a_6";
			};
		};

		pwm_ao_a_12_pins: pwm_ao_a_12 {
			mux {
				groups = "pwm_ao_a_12";
				function = "pwm_ao_a_12";
			};
		};

		pwm_ao_b_pins: pwm_ao_b {
			mux {
				groups = "pwm_ao_b";
				function = "pwm_ao_b";
			};
		};
	};

	clkc_AO: clock-controller@040 {
		compatible = "amlogic,gxbb-aoclkc";
		reg = <0x0 0x00040 0x0 0x4>;
		#clock-cells = <1>;
		#reset-cells = <1>;
	};

	pwm_ab_AO: pwm@550 {
		compatible = "amlogic,meson-gxbb-pwm";
		reg = <0x0 0x0550 0x0 0x10>;
		#pwm-cells = <3>;
		status = "disabled";
	};

	i2c_AO: i2c@500 {
		compatible = "amlogic,meson-gxbb-i2c";
		reg = <0x0 0x500 0x0 0x20>;
		interrupts = <GIC_SPI 195 IRQ_TYPE_EDGE_RISING>;
		clocks = <&clkc CLKID_AO_I2C>;
		#address-cells = <1>;
		#size-cells = <0>;
		status = "disabled";
	};
};

&periphs {
	pinctrl_periphs: pinctrl@4b0 {
		compatible = "amlogic,meson-gxbb-periphs-pinctrl";
		#address-cells = <2>;
		#size-cells = <2>;
		ranges;

		gpio: bank@4b0 {
			reg = <0x0 0x004b0 0x0 0x28>,
			      <0x0 0x004e8 0x0 0x14>,
			      <0x0 0x00120 0x0 0x14>,
			      <0x0 0x00430 0x0 0x40>;
			reg-names = "mux", "pull", "pull-enable", "gpio";
			gpio-controller;
			#gpio-cells = <2>;
		};

		emmc_pins: emmc {
			mux {
				groups = "emmc_nand_d07",
				       "emmc_cmd",
				       "emmc_clk",
				       "emmc_ds";
				function = "emmc";
			};
		};

		nor_pins: nor {
			mux {
				groups = "nor_d",
				       "nor_q",
				       "nor_c",
				       "nor_cs";
				function = "nor";
			};
		};

		sdcard_pins: sdcard {
			mux {
				groups = "sdcard_d0",
				       "sdcard_d1",
				       "sdcard_d2",
				       "sdcard_d3",
				       "sdcard_cmd",
				       "sdcard_clk";
				function = "sdcard";
			};
		};

		sdio_pins: sdio {
			mux {
				groups = "sdio_d0",
				       "sdio_d1",
				       "sdio_d2",
				       "sdio_d3",
				       "sdio_cmd",
				       "sdio_clk";
				function = "sdio";
			};
		};

		sdio_irq_pins: sdio_irq {
			mux {
				groups = "sdio_irq";
				function = "sdio";
			};
		};

		uart_a_pins: uart_a {
			mux {
				groups = "uart_tx_a",
				       "uart_rx_a";
				function = "uart_a";
			};
		};

		uart_a_cts_rts_pins: uart_a_cts_rts {
			mux {
				groups = "uart_cts_a",
				       "uart_rts_a";
				function = "uart_a";
			};
		};

		uart_b_pins: uart_b {
			mux {
				groups = "uart_tx_b",
				       "uart_rx_b";
				function = "uart_b";
			};
		};

		uart_b_cts_rts_pins: uart_b_cts_rts {
			mux {
				groups = "uart_cts_b",
				       "uart_rts_b";
				function = "uart_b";
			};
		};

		uart_c_pins: uart_c {
			mux {
				groups = "uart_tx_c",
				       "uart_rx_c";
				function = "uart_c";
			};
		};

		uart_c_cts_rts_pins: uart_c_cts_rts {
			mux {
				groups = "uart_cts_c",
				       "uart_rts_c";
				function = "uart_c";
			};
		};

		i2c_a_pins: i2c_a {
			mux {
				groups = "i2c_sck_a",
				       "i2c_sda_a";
				function = "i2c_a";
			};
		};

		i2c_b_pins: i2c_b {
			mux {
				groups = "i2c_sck_b",
				       "i2c_sda_b";
				function = "i2c_b";
			};
		};

		i2c_c_pins: i2c_c {
			mux {
				groups = "i2c_sck_c",
				       "i2c_sda_c";
				function = "i2c_c";
			};
		};

		eth_rgmii_pins: eth-rgmii {
			mux {
				groups = "eth_mdio",
				       "eth_mdc",
				       "eth_clk_rx_clk",
				       "eth_rx_dv",
				       "eth_rxd0",
				       "eth_rxd1",
				       "eth_rxd2",
				       "eth_rxd3",
				       "eth_rgmii_tx_clk",
				       "eth_tx_en",
				       "eth_txd0",
				       "eth_txd1",
				       "eth_txd2",
				       "eth_txd3";
				function = "eth";
			};
		};

		eth_rmii_pins: eth-rmii {
			mux {
				groups = "eth_mdio",
				       "eth_mdc",
				       "eth_clk_rx_clk",
				       "eth_rx_dv",
				       "eth_rxd0",
				       "eth_rxd1",
				       "eth_tx_en",
				       "eth_txd0",
				       "eth_txd1";
				function = "eth";
			};
		};

		pwm_a_x_pins: pwm_a_x {
			mux {
				groups = "pwm_a_x";
				function = "pwm_a_x";
			};
		};

		pwm_a_y_pins: pwm_a_y {
			mux {
				groups = "pwm_a_y";
				function = "pwm_a_y";
			};
		};

		pwm_b_pins: pwm_b {
			mux {
				groups = "pwm_b";
				function = "pwm_b";
			};
		};

		pwm_d_pins: pwm_d {
			mux {
				groups = "pwm_d";
				function = "pwm_d";
			};
		};

		pwm_e_pins: pwm_e {
			mux {
				groups = "pwm_e";
				function = "pwm_e";
			};
		};

		pwm_f_x_pins: pwm_f_x {
			mux {
				groups = "pwm_f_x";
				function = "pwm_f_x";
			};
		};

		pwm_f_y_pins: pwm_f_y {
			mux {
				groups = "pwm_f_y";
				function = "pwm_f_y";
			};
		};

		hdmi_hpd_pins: hdmi_hpd {
			mux {
				groups = "hdmi_hpd";
				function = "hdmi_hpd";
			};
		};

		hdmi_i2c_pins: hdmi_i2c {
			mux {
				groups = "hdmi_sda", "hdmi_scl";
				function = "hdmi_i2c";
			};
		};
	};
};

&hiubus {
	clkc: clock-controller@0 {
		compatible = "amlogic,gxbb-clkc";
		#clock-cells = <1>;
		reg = <0x0 0x0 0x0 0x3db>;
	};
};

&i2c_A {
	clocks = <&clkc CLKID_I2C>;
};

&i2c_B {
	clocks = <&clkc CLKID_I2C>;
};

&i2c_C {
	clocks = <&clkc CLKID_I2C>;
};

&saradc {
	compatible = "amlogic,meson-gxbb-saradc", "amlogic,meson-saradc";
	clocks = <&xtal>,
		 <&clkc CLKID_SAR_ADC>,
		 <&clkc CLKID_SANA>,
		 <&clkc CLKID_SAR_ADC_CLK>,
		 <&clkc CLKID_SAR_ADC_SEL>;
	clock-names = "clkin", "core", "sana", "adc_clk", "adc_sel";
};

&sd_emmc_a {
	clocks = <&clkc CLKID_SD_EMMC_A>,
		 <&xtal>,
		 <&clkc CLKID_FCLK_DIV2>;
	clock-names = "core", "clkin0", "clkin1";
};

&sd_emmc_b {
	clocks = <&clkc CLKID_SD_EMMC_B>,
		 <&xtal>,
		 <&clkc CLKID_FCLK_DIV2>;
	clock-names = "core", "clkin0", "clkin1";
};

&sd_emmc_c {
	clocks = <&clkc CLKID_SD_EMMC_C>,
		 <&xtal>,
		 <&clkc CLKID_FCLK_DIV2>;
	clock-names = "core", "clkin0", "clkin1";
};

&vpu {
	compatible = "amlogic,meson-gxbb-vpu", "amlogic,meson-gx-vpu";
};<|MERGE_RESOLUTION|>--- conflicted
+++ resolved
@@ -50,7 +50,6 @@
 / {
 	compatible = "amlogic,meson-gxbb";
 
-<<<<<<< HEAD
 	scpi {
 		compatible = "amlogic,meson-gxbb-scpi", "arm,scpi-pre-1.0";
 		mboxes = <&mailbox 1 &mailbox 2>;
@@ -73,8 +72,6 @@
 		};
 	};
 
-=======
->>>>>>> 3e011039
 	soc {
 		usb0_phy: phy@c0000000 {
 			compatible = "amlogic,meson-gxbb-usb2-phy";
