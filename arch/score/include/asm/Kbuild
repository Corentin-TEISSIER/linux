--- conflicted
+++ resolved
@@ -4,11 +4,7 @@
 
 generic-y += barrier.h
 generic-y += clkdev.h
-<<<<<<< HEAD
-=======
-generic-y += cputime.h
 generic-y += current.h
->>>>>>> 1224d22e
 generic-y += irq_work.h
 generic-y += mcs_spinlock.h
 generic-y += mm-arch-hooks.h
