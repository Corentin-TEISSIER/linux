# Select 32 or 64 bit
config 64BIT
	bool "64-bit kernel" if ARCH = "x86"
	default ARCH != "i386"
	---help---
	  Say yes to build a 64-bit kernel - formerly known as x86_64
	  Say no to build a 32-bit kernel - formerly known as i386

config X86_32
	def_bool y
	depends on !64BIT
	# Options that are inherently 32-bit kernel only:
	select ARCH_WANT_IPC_PARSE_VERSION
	select CLKSRC_I8253
	select CLONE_BACKWARDS
	select HAVE_AOUT
	select HAVE_GENERIC_DMA_COHERENT
	select MODULES_USE_ELF_REL
	select OLD_SIGACTION

config X86_64
	def_bool y
	depends on 64BIT
	# Options that are inherently 64-bit kernel only:
	select ARCH_HAS_GIGANTIC_PAGE
	select ARCH_SUPPORTS_INT128
	select ARCH_USE_CMPXCHG_LOCKREF
	select HAVE_ARCH_SOFT_DIRTY
	select MODULES_USE_ELF_RELA
	select X86_DEV_DMA_OPS

#
# Arch settings
#
# ( Note that options that are marked 'if X86_64' could in principle be
#   ported to 32-bit as well. )
#
config X86
	def_bool y
	#
	# Note: keep this list sorted alphabetically
	#
	select ACPI_LEGACY_TABLES_LOOKUP	if ACPI
	select ACPI_SYSTEM_POWER_STATES_SUPPORT	if ACPI
	select ANON_INODES
	select ARCH_CLOCKSOURCE_DATA
	select ARCH_DISCARD_MEMBLOCK
<<<<<<< HEAD
	select ARCH_HAS_ACPI_TABLE_UPGRADE if ACPI
=======
	select ARCH_HAS_ACPI_TABLE_UPGRADE	if ACPI
>>>>>>> 405182c2
	select ARCH_HAS_DEVMEM_IS_ALLOWED
	select ARCH_HAS_ELF_RANDOMIZE
	select ARCH_HAS_FAST_MULTIPLIER
	select ARCH_HAS_GCOV_PROFILE_ALL
	select ARCH_HAS_GIGANTIC_PAGE		if X86_64
	select ARCH_HAS_KCOV			if X86_64
	select ARCH_HAS_MMIO_FLUSH
	select ARCH_HAS_PMEM_API		if X86_64
	select ARCH_HAS_SG_CHAIN
	select ARCH_HAS_UBSAN_SANITIZE_ALL
	select ARCH_HAVE_NMI_SAFE_CMPXCHG
	select ARCH_MIGHT_HAVE_ACPI_PDC		if ACPI
	select ARCH_MIGHT_HAVE_PC_PARPORT
	select ARCH_MIGHT_HAVE_PC_SERIO
	select ARCH_SUPPORTS_ATOMIC_RMW
	select ARCH_SUPPORTS_DEFERRED_STRUCT_PAGE_INIT
	select ARCH_SUPPORTS_NUMA_BALANCING	if X86_64
	select ARCH_USE_BUILTIN_BSWAP
	select ARCH_USE_QUEUED_RWLOCKS
	select ARCH_USE_QUEUED_SPINLOCKS
	select ARCH_WANT_BATCHED_UNMAP_TLB_FLUSH if SMP
	select ARCH_WANT_FRAME_POINTERS
	select ARCH_WANTS_DYNAMIC_TASK_STRUCT
	select BUILDTIME_EXTABLE_SORT
	select CLKEVT_I8253
	select CLOCKSOURCE_VALIDATE_LAST_CYCLE
	select CLOCKSOURCE_WATCHDOG
	select DCACHE_WORD_ACCESS
	select EDAC_ATOMIC_SCRUB
	select EDAC_SUPPORT
	select GENERIC_CLOCKEVENTS
	select GENERIC_CLOCKEVENTS_BROADCAST	if X86_64 || (X86_32 && X86_LOCAL_APIC)
	select GENERIC_CLOCKEVENTS_MIN_ADJUST
	select GENERIC_CMOS_UPDATE
	select GENERIC_CPU_AUTOPROBE
	select GENERIC_EARLY_IOREMAP
	select GENERIC_FIND_FIRST_BIT
	select GENERIC_IOMAP
	select GENERIC_IRQ_PROBE
	select GENERIC_IRQ_SHOW
	select GENERIC_PENDING_IRQ		if SMP
	select GENERIC_SMP_IDLE_THREAD
	select GENERIC_STRNCPY_FROM_USER
	select GENERIC_STRNLEN_USER
	select GENERIC_TIME_VSYSCALL
	select HAVE_ACPI_APEI			if ACPI
	select HAVE_ACPI_APEI_NMI		if ACPI
	select HAVE_ALIGNED_STRUCT_PAGE		if SLUB
	select HAVE_ARCH_AUDITSYSCALL
	select HAVE_ARCH_HARDENED_USERCOPY
	select HAVE_ARCH_HUGE_VMAP		if X86_64 || X86_PAE
	select HAVE_ARCH_JUMP_LABEL
	select HAVE_ARCH_KASAN			if X86_64 && SPARSEMEM_VMEMMAP
	select HAVE_ARCH_KGDB
	select HAVE_ARCH_KMEMCHECK
	select HAVE_ARCH_MMAP_RND_BITS		if MMU
	select HAVE_ARCH_MMAP_RND_COMPAT_BITS	if MMU && COMPAT
	select HAVE_ARCH_SECCOMP_FILTER
	select HAVE_ARCH_TRACEHOOK
	select HAVE_ARCH_TRANSPARENT_HUGEPAGE
	select HAVE_ARCH_VMAP_STACK		if X86_64
	select HAVE_ARCH_WITHIN_STACK_FRAMES
	select HAVE_CC_STACKPROTECTOR
	select HAVE_CMPXCHG_DOUBLE
	select HAVE_CMPXCHG_LOCAL
	select HAVE_CONTEXT_TRACKING		if X86_64
	select HAVE_COPY_THREAD_TLS
	select HAVE_C_RECORDMCOUNT
	select HAVE_DEBUG_KMEMLEAK
	select HAVE_DEBUG_STACKOVERFLOW
	select HAVE_DMA_API_DEBUG
	select HAVE_DMA_CONTIGUOUS
	select HAVE_DYNAMIC_FTRACE
	select HAVE_DYNAMIC_FTRACE_WITH_REGS
	select HAVE_EBPF_JIT			if X86_64
	select HAVE_EFFICIENT_UNALIGNED_ACCESS
	select HAVE_EXIT_THREAD
	select HAVE_FENTRY			if X86_64
	select HAVE_FTRACE_MCOUNT_RECORD
	select HAVE_FUNCTION_GRAPH_TRACER
	select HAVE_FUNCTION_TRACER
	select HAVE_GCC_PLUGINS
	select HAVE_HW_BREAKPOINT
	select HAVE_IDE
	select HAVE_IOREMAP_PROT
	select HAVE_IRQ_EXIT_ON_IRQ_STACK	if X86_64
	select HAVE_IRQ_TIME_ACCOUNTING
	select HAVE_KERNEL_BZIP2
	select HAVE_KERNEL_GZIP
	select HAVE_KERNEL_LZ4
	select HAVE_KERNEL_LZMA
	select HAVE_KERNEL_LZO
	select HAVE_KERNEL_XZ
	select HAVE_KPROBES
	select HAVE_KPROBES_ON_FTRACE
	select HAVE_KRETPROBES
	select HAVE_KVM
	select HAVE_LIVEPATCH			if X86_64
	select HAVE_MEMBLOCK
	select HAVE_MEMBLOCK_NODE_MAP
	select HAVE_MIXED_BREAKPOINTS_REGS
	select HAVE_NMI
	select HAVE_OPROFILE
	select HAVE_OPTPROBES
	select HAVE_PCSPKR_PLATFORM
	select HAVE_PERF_EVENTS
	select HAVE_PERF_EVENTS_NMI
	select HAVE_PERF_REGS
	select HAVE_PERF_USER_STACK_DUMP
	select HAVE_REGS_AND_STACK_ACCESS_API
	select HAVE_STACK_VALIDATION		if X86_64
	select HAVE_SYSCALL_TRACEPOINTS
	select HAVE_UNSTABLE_SCHED_CLOCK
	select HAVE_USER_RETURN_NOTIFIER
	select IRQ_FORCED_THREADING
	select PERF_EVENTS
	select RTC_LIB
	select RTC_MC146818_LIB
	select SPARSE_IRQ
	select SRCU
	select SYSCTL_EXCEPTION_TRACE
	select THREAD_INFO_IN_TASK
	select USER_STACKTRACE_SUPPORT
	select VIRT_TO_BUS
	select X86_FEATURE_NAMES		if PROC_FS

config INSTRUCTION_DECODER
	def_bool y
	depends on KPROBES || PERF_EVENTS || UPROBES

config OUTPUT_FORMAT
	string
	default "elf32-i386" if X86_32
	default "elf64-x86-64" if X86_64

config ARCH_DEFCONFIG
	string
	default "arch/x86/configs/i386_defconfig" if X86_32
	default "arch/x86/configs/x86_64_defconfig" if X86_64

config LOCKDEP_SUPPORT
	def_bool y

config STACKTRACE_SUPPORT
	def_bool y

config MMU
	def_bool y

config ARCH_MMAP_RND_BITS_MIN
	default 28 if 64BIT
	default 8

config ARCH_MMAP_RND_BITS_MAX
	default 32 if 64BIT
	default 16

config ARCH_MMAP_RND_COMPAT_BITS_MIN
	default 8

config ARCH_MMAP_RND_COMPAT_BITS_MAX
	default 16

config SBUS
	bool

config NEED_DMA_MAP_STATE
	def_bool y
	depends on X86_64 || INTEL_IOMMU || DMA_API_DEBUG || SWIOTLB

config NEED_SG_DMA_LENGTH
	def_bool y

config GENERIC_ISA_DMA
	def_bool y
	depends on ISA_DMA_API

config GENERIC_BUG
	def_bool y
	depends on BUG
	select GENERIC_BUG_RELATIVE_POINTERS if X86_64

config GENERIC_BUG_RELATIVE_POINTERS
	bool

config GENERIC_HWEIGHT
	def_bool y

config ARCH_MAY_HAVE_PC_FDC
	def_bool y
	depends on ISA_DMA_API

config RWSEM_XCHGADD_ALGORITHM
	def_bool y

config GENERIC_CALIBRATE_DELAY
	def_bool y

config ARCH_HAS_CPU_RELAX
	def_bool y

config ARCH_HAS_CACHE_LINE_SIZE
	def_bool y

config HAVE_SETUP_PER_CPU_AREA
	def_bool y

config NEED_PER_CPU_EMBED_FIRST_CHUNK
	def_bool y

config NEED_PER_CPU_PAGE_FIRST_CHUNK
	def_bool y

config ARCH_HIBERNATION_POSSIBLE
	def_bool y

config ARCH_SUSPEND_POSSIBLE
	def_bool y

config ARCH_WANT_HUGE_PMD_SHARE
	def_bool y

config ARCH_WANT_GENERAL_HUGETLB
	def_bool y

config ZONE_DMA32
	def_bool y if X86_64

config AUDIT_ARCH
	def_bool y if X86_64

config ARCH_SUPPORTS_OPTIMIZED_INLINING
	def_bool y

config ARCH_SUPPORTS_DEBUG_PAGEALLOC
	def_bool y

config KASAN_SHADOW_OFFSET
	hex
	depends on KASAN
	default 0xdffffc0000000000

config HAVE_INTEL_TXT
	def_bool y
	depends on INTEL_IOMMU && ACPI

config X86_32_SMP
	def_bool y
	depends on X86_32 && SMP

config X86_64_SMP
	def_bool y
	depends on X86_64 && SMP

config X86_32_LAZY_GS
	def_bool y
	depends on X86_32 && !CC_STACKPROTECTOR

config ARCH_SUPPORTS_UPROBES
	def_bool y

config FIX_EARLYCON_MEM
	def_bool y

config DEBUG_RODATA
	def_bool y

config PGTABLE_LEVELS
	int
	default 4 if X86_64
	default 3 if X86_PAE
	default 2

source "init/Kconfig"
source "kernel/Kconfig.freezer"

menu "Processor type and features"

config ZONE_DMA
	bool "DMA memory allocation support" if EXPERT
	default y
	help
	  DMA memory allocation support allows devices with less than 32-bit
	  addressing to allocate within the first 16MB of address space.
	  Disable if no such devices will be used.

	  If unsure, say Y.

config SMP
	bool "Symmetric multi-processing support"
	---help---
	  This enables support for systems with more than one CPU. If you have
	  a system with only one CPU, say N. If you have a system with more
	  than one CPU, say Y.

	  If you say N here, the kernel will run on uni- and multiprocessor
	  machines, but will use only one CPU of a multiprocessor machine. If
	  you say Y here, the kernel will run on many, but not all,
	  uniprocessor machines. On a uniprocessor machine, the kernel
	  will run faster if you say N here.

	  Note that if you say Y here and choose architecture "586" or
	  "Pentium" under "Processor family", the kernel will not work on 486
	  architectures. Similarly, multiprocessor kernels for the "PPro"
	  architecture may not work on all Pentium based boards.

	  People using multiprocessor machines who say Y here should also say
	  Y to "Enhanced Real Time Clock Support", below. The "Advanced Power
	  Management" code will be disabled if you say Y here.

	  See also <file:Documentation/x86/i386/IO-APIC.txt>,
	  <file:Documentation/nmi_watchdog.txt> and the SMP-HOWTO available at
	  <http://www.tldp.org/docs.html#howto>.

	  If you don't know what to do here, say N.

config X86_FEATURE_NAMES
	bool "Processor feature human-readable names" if EMBEDDED
	default y
	---help---
	  This option compiles in a table of x86 feature bits and corresponding
	  names.  This is required to support /proc/cpuinfo and a few kernel
	  messages.  You can disable this to save space, at the expense of
	  making those few kernel messages show numeric feature bits instead.

	  If in doubt, say Y.

config X86_FAST_FEATURE_TESTS
	bool "Fast CPU feature tests" if EMBEDDED
	default y
	---help---
	  Some fast-paths in the kernel depend on the capabilities of the CPU.
	  Say Y here for the kernel to patch in the appropriate code at runtime
	  based on the capabilities of the CPU. The infrastructure for patching
	  code at runtime takes up some additional space; space-constrained
	  embedded systems may wish to say N here to produce smaller, slightly
	  slower code.

config X86_X2APIC
	bool "Support x2apic"
	depends on X86_LOCAL_APIC && X86_64 && (IRQ_REMAP || HYPERVISOR_GUEST)
	---help---
	  This enables x2apic support on CPUs that have this feature.

	  This allows 32-bit apic IDs (so it can support very large systems),
	  and accesses the local apic via MSRs not via mmio.

	  If you don't know what to do here, say N.

config X86_MPPARSE
	bool "Enable MPS table" if ACPI || SFI
	default y
	depends on X86_LOCAL_APIC
	---help---
	  For old smp systems that do not have proper acpi support. Newer systems
	  (esp with 64bit cpus) with acpi support, MADT and DSDT will override it

config X86_BIGSMP
	bool "Support for big SMP systems with more than 8 CPUs"
	depends on X86_32 && SMP
	---help---
	  This option is needed for the systems that have more than 8 CPUs

config GOLDFISH
       def_bool y
       depends on X86_GOLDFISH

if X86_32
config X86_EXTENDED_PLATFORM
	bool "Support for extended (non-PC) x86 platforms"
	default y
	---help---
	  If you disable this option then the kernel will only support
	  standard PC platforms. (which covers the vast majority of
	  systems out there.)

	  If you enable this option then you'll be able to select support
	  for the following (non-PC) 32 bit x86 platforms:
		Goldfish (Android emulator)
		AMD Elan
		RDC R-321x SoC
		SGI 320/540 (Visual Workstation)
		STA2X11-based (e.g. Northville)
		Moorestown MID devices

	  If you have one of these systems, or if you want to build a
	  generic distribution kernel, say Y here - otherwise say N.
endif

if X86_64
config X86_EXTENDED_PLATFORM
	bool "Support for extended (non-PC) x86 platforms"
	default y
	---help---
	  If you disable this option then the kernel will only support
	  standard PC platforms. (which covers the vast majority of
	  systems out there.)

	  If you enable this option then you'll be able to select support
	  for the following (non-PC) 64 bit x86 platforms:
		Numascale NumaChip
		ScaleMP vSMP
		SGI Ultraviolet

	  If you have one of these systems, or if you want to build a
	  generic distribution kernel, say Y here - otherwise say N.
endif
# This is an alphabetically sorted list of 64 bit extended platforms
# Please maintain the alphabetic order if and when there are additions
config X86_NUMACHIP
	bool "Numascale NumaChip"
	depends on X86_64
	depends on X86_EXTENDED_PLATFORM
	depends on NUMA
	depends on SMP
	depends on X86_X2APIC
	depends on PCI_MMCONFIG
	---help---
	  Adds support for Numascale NumaChip large-SMP systems. Needed to
	  enable more than ~168 cores.
	  If you don't have one of these, you should say N here.

config X86_VSMP
	bool "ScaleMP vSMP"
	select HYPERVISOR_GUEST
	select PARAVIRT
	depends on X86_64 && PCI
	depends on X86_EXTENDED_PLATFORM
	depends on SMP
	---help---
	  Support for ScaleMP vSMP systems.  Say 'Y' here if this kernel is
	  supposed to run on these EM64T-based machines.  Only choose this option
	  if you have one of these machines.

config X86_UV
	bool "SGI Ultraviolet"
	depends on X86_64
	depends on X86_EXTENDED_PLATFORM
	depends on NUMA
	depends on EFI
	depends on X86_X2APIC
	depends on PCI
	---help---
	  This option is needed in order to support SGI Ultraviolet systems.
	  If you don't have one of these, you should say N here.

# Following is an alphabetically sorted list of 32 bit extended platforms
# Please maintain the alphabetic order if and when there are additions

config X86_GOLDFISH
       bool "Goldfish (Virtual Platform)"
       depends on X86_EXTENDED_PLATFORM
       ---help---
	 Enable support for the Goldfish virtual platform used primarily
	 for Android development. Unless you are building for the Android
	 Goldfish emulator say N here.

config X86_INTEL_CE
	bool "CE4100 TV platform"
	depends on PCI
	depends on PCI_GODIRECT
	depends on X86_IO_APIC
	depends on X86_32
	depends on X86_EXTENDED_PLATFORM
	select X86_REBOOTFIXUPS
	select OF
	select OF_EARLY_FLATTREE
	---help---
	  Select for the Intel CE media processor (CE4100) SOC.
	  This option compiles in support for the CE4100 SOC for settop
	  boxes and media devices.

config X86_INTEL_MID
	bool "Intel MID platform support"
	depends on X86_EXTENDED_PLATFORM
	depends on X86_PLATFORM_DEVICES
	depends on PCI
	depends on X86_64 || (PCI_GOANY && X86_32)
	depends on X86_IO_APIC
	select SFI
	select I2C
	select DW_APB_TIMER
	select APB_TIMER
	select INTEL_SCU_IPC
	select MFD_INTEL_MSIC
	---help---
	  Select to build a kernel capable of supporting Intel MID (Mobile
	  Internet Device) platform systems which do not have the PCI legacy
	  interfaces. If you are building for a PC class system say N here.

	  Intel MID platforms are based on an Intel processor and chipset which
	  consume less power than most of the x86 derivatives.

config X86_INTEL_QUARK
	bool "Intel Quark platform support"
	depends on X86_32
	depends on X86_EXTENDED_PLATFORM
	depends on X86_PLATFORM_DEVICES
	depends on X86_TSC
	depends on PCI
	depends on PCI_GOANY
	depends on X86_IO_APIC
	select IOSF_MBI
	select INTEL_IMR
	select COMMON_CLK
	---help---
	  Select to include support for Quark X1000 SoC.
	  Say Y here if you have a Quark based system such as the Arduino
	  compatible Intel Galileo.

config MLX_PLATFORM
	tristate "Mellanox Technologies platform support"
	depends on X86_64
	depends on X86_EXTENDED_PLATFORM
	---help---
	  This option enables system support for the Mellanox Technologies
	  platform.

	  Say Y here if you are building a kernel for Mellanox system.

	  Otherwise, say N.

config X86_INTEL_LPSS
	bool "Intel Low Power Subsystem Support"
	depends on X86 && ACPI
	select COMMON_CLK
	select PINCTRL
	select IOSF_MBI
	---help---
	  Select to build support for Intel Low Power Subsystem such as
	  found on Intel Lynxpoint PCH. Selecting this option enables
	  things like clock tree (common clock framework) and pincontrol
	  which are needed by the LPSS peripheral drivers.

config X86_AMD_PLATFORM_DEVICE
	bool "AMD ACPI2Platform devices support"
	depends on ACPI
	select COMMON_CLK
	select PINCTRL
	---help---
	  Select to interpret AMD specific ACPI device to platform device
	  such as I2C, UART, GPIO found on AMD Carrizo and later chipsets.
	  I2C and UART depend on COMMON_CLK to set clock. GPIO driver is
	  implemented under PINCTRL subsystem.

config IOSF_MBI
	tristate "Intel SoC IOSF Sideband support for SoC platforms"
	depends on PCI
	---help---
	  This option enables sideband register access support for Intel SoC
	  platforms. On these platforms the IOSF sideband is used in lieu of
	  MSR's for some register accesses, mostly but not limited to thermal
	  and power. Drivers may query the availability of this device to
	  determine if they need the sideband in order to work on these
	  platforms. The sideband is available on the following SoC products.
	  This list is not meant to be exclusive.
	   - BayTrail
	   - Braswell
	   - Quark

	  You should say Y if you are running a kernel on one of these SoC's.

config IOSF_MBI_DEBUG
	bool "Enable IOSF sideband access through debugfs"
	depends on IOSF_MBI && DEBUG_FS
	---help---
	  Select this option to expose the IOSF sideband access registers (MCR,
	  MDR, MCRX) through debugfs to write and read register information from
	  different units on the SoC. This is most useful for obtaining device
	  state information for debug and analysis. As this is a general access
	  mechanism, users of this option would have specific knowledge of the
	  device they want to access.

	  If you don't require the option or are in doubt, say N.

config X86_RDC321X
	bool "RDC R-321x SoC"
	depends on X86_32
	depends on X86_EXTENDED_PLATFORM
	select M486
	select X86_REBOOTFIXUPS
	---help---
	  This option is needed for RDC R-321x system-on-chip, also known
	  as R-8610-(G).
	  If you don't have one of these chips, you should say N here.

config X86_32_NON_STANDARD
	bool "Support non-standard 32-bit SMP architectures"
	depends on X86_32 && SMP
	depends on X86_EXTENDED_PLATFORM
	---help---
	  This option compiles in the bigsmp and STA2X11 default
	  subarchitectures.  It is intended for a generic binary
	  kernel. If you select them all, kernel will probe it one by
	  one and will fallback to default.

# Alphabetically sorted list of Non standard 32 bit platforms

config X86_SUPPORTS_MEMORY_FAILURE
	def_bool y
	# MCE code calls memory_failure():
	depends on X86_MCE
	# On 32-bit this adds too big of NODES_SHIFT and we run out of page flags:
	# On 32-bit SPARSEMEM adds too big of SECTIONS_WIDTH:
	depends on X86_64 || !SPARSEMEM
	select ARCH_SUPPORTS_MEMORY_FAILURE

config STA2X11
	bool "STA2X11 Companion Chip Support"
	depends on X86_32_NON_STANDARD && PCI
	select X86_DEV_DMA_OPS
	select X86_DMA_REMAP
	select SWIOTLB
	select MFD_STA2X11
	select GPIOLIB
	default n
	---help---
	  This adds support for boards based on the STA2X11 IO-Hub,
	  a.k.a. "ConneXt". The chip is used in place of the standard
	  PC chipset, so all "standard" peripherals are missing. If this
	  option is selected the kernel will still be able to boot on
	  standard PC machines.

config X86_32_IRIS
	tristate "Eurobraille/Iris poweroff module"
	depends on X86_32
	---help---
	  The Iris machines from EuroBraille do not have APM or ACPI support
	  to shut themselves down properly.  A special I/O sequence is
	  needed to do so, which is what this module does at
	  kernel shutdown.

	  This is only for Iris machines from EuroBraille.

	  If unused, say N.

config SCHED_OMIT_FRAME_POINTER
	def_bool y
	prompt "Single-depth WCHAN output"
	depends on X86
	---help---
	  Calculate simpler /proc/<PID>/wchan values. If this option
	  is disabled then wchan values will recurse back to the
	  caller function. This provides more accurate wchan values,
	  at the expense of slightly more scheduling overhead.

	  If in doubt, say "Y".

menuconfig HYPERVISOR_GUEST
	bool "Linux guest support"
	---help---
	  Say Y here to enable options for running Linux under various hyper-
	  visors. This option enables basic hypervisor detection and platform
	  setup.

	  If you say N, all options in this submenu will be skipped and
	  disabled, and Linux guest support won't be built in.

if HYPERVISOR_GUEST

config PARAVIRT
	bool "Enable paravirtualization code"
	---help---
	  This changes the kernel so it can modify itself when it is run
	  under a hypervisor, potentially improving performance significantly
	  over full virtualization.  However, when run without a hypervisor
	  the kernel is theoretically slower and slightly larger.

config PARAVIRT_DEBUG
	bool "paravirt-ops debugging"
	depends on PARAVIRT && DEBUG_KERNEL
	---help---
	  Enable to debug paravirt_ops internals.  Specifically, BUG if
	  a paravirt_op is missing when it is called.

config PARAVIRT_SPINLOCKS
	bool "Paravirtualization layer for spinlocks"
	depends on PARAVIRT && SMP
	---help---
	  Paravirtualized spinlocks allow a pvops backend to replace the
	  spinlock implementation with something virtualization-friendly
	  (for example, block the virtual CPU rather than spinning).

	  It has a minimal impact on native kernels and gives a nice performance
	  benefit on paravirtualized KVM / Xen kernels.

	  If you are unsure how to answer this question, answer Y.

config QUEUED_LOCK_STAT
	bool "Paravirt queued spinlock statistics"
	depends on PARAVIRT_SPINLOCKS && DEBUG_FS
	---help---
	  Enable the collection of statistical data on the slowpath
	  behavior of paravirtualized queued spinlocks and report
	  them on debugfs.

source "arch/x86/xen/Kconfig"

config KVM_GUEST
	bool "KVM Guest support (including kvmclock)"
	depends on PARAVIRT
	select PARAVIRT_CLOCK
	default y
	---help---
	  This option enables various optimizations for running under the KVM
	  hypervisor. It includes a paravirtualized clock, so that instead
	  of relying on a PIT (or probably other) emulation by the
	  underlying device model, the host provides the guest with
	  timing infrastructure such as time of day, and system time

config KVM_DEBUG_FS
	bool "Enable debug information for KVM Guests in debugfs"
	depends on KVM_GUEST && DEBUG_FS
	default n
	---help---
	  This option enables collection of various statistics for KVM guest.
	  Statistics are displayed in debugfs filesystem. Enabling this option
	  may incur significant overhead.

source "arch/x86/lguest/Kconfig"

config PARAVIRT_TIME_ACCOUNTING
	bool "Paravirtual steal time accounting"
	depends on PARAVIRT
	default n
	---help---
	  Select this option to enable fine granularity task steal time
	  accounting. Time spent executing other tasks in parallel with
	  the current vCPU is discounted from the vCPU power. To account for
	  that, there can be a small performance impact.

	  If in doubt, say N here.

config PARAVIRT_CLOCK
	bool

endif #HYPERVISOR_GUEST

config NO_BOOTMEM
	def_bool y

source "arch/x86/Kconfig.cpu"

config HPET_TIMER
	def_bool X86_64
	prompt "HPET Timer Support" if X86_32
	---help---
	  Use the IA-PC HPET (High Precision Event Timer) to manage
	  time in preference to the PIT and RTC, if a HPET is
	  present.
	  HPET is the next generation timer replacing legacy 8254s.
	  The HPET provides a stable time base on SMP
	  systems, unlike the TSC, but it is more expensive to access,
	  as it is off-chip.  The interface used is documented
	  in the HPET spec, revision 1.

	  You can safely choose Y here.  However, HPET will only be
	  activated if the platform and the BIOS support this feature.
	  Otherwise the 8254 will be used for timing services.

	  Choose N to continue using the legacy 8254 timer.

config HPET_EMULATE_RTC
	def_bool y
	depends on HPET_TIMER && (RTC=y || RTC=m || RTC_DRV_CMOS=m || RTC_DRV_CMOS=y)

config APB_TIMER
       def_bool y if X86_INTEL_MID
       prompt "Intel MID APB Timer Support" if X86_INTEL_MID
       select DW_APB_TIMER
       depends on X86_INTEL_MID && SFI
       help
         APB timer is the replacement for 8254, HPET on X86 MID platforms.
         The APBT provides a stable time base on SMP
         systems, unlike the TSC, but it is more expensive to access,
         as it is off-chip. APB timers are always running regardless of CPU
         C states, they are used as per CPU clockevent device when possible.

# Mark as expert because too many people got it wrong.
# The code disables itself when not needed.
config DMI
	default y
	select DMI_SCAN_MACHINE_NON_EFI_FALLBACK
	bool "Enable DMI scanning" if EXPERT
	---help---
	  Enabled scanning of DMI to identify machine quirks. Say Y
	  here unless you have verified that your setup is not
	  affected by entries in the DMI blacklist. Required by PNP
	  BIOS code.

config GART_IOMMU
	bool "Old AMD GART IOMMU support"
	select SWIOTLB
	depends on X86_64 && PCI && AMD_NB
	---help---
	  Provides a driver for older AMD Athlon64/Opteron/Turion/Sempron
	  GART based hardware IOMMUs.

	  The GART supports full DMA access for devices with 32-bit access
	  limitations, on systems with more than 3 GB. This is usually needed
	  for USB, sound, many IDE/SATA chipsets and some other devices.

	  Newer systems typically have a modern AMD IOMMU, supported via
	  the CONFIG_AMD_IOMMU=y config option.

	  In normal configurations this driver is only active when needed:
	  there's more than 3 GB of memory and the system contains a
	  32-bit limited device.

	  If unsure, say Y.

config CALGARY_IOMMU
	bool "IBM Calgary IOMMU support"
	select SWIOTLB
	depends on X86_64 && PCI
	---help---
	  Support for hardware IOMMUs in IBM's xSeries x366 and x460
	  systems. Needed to run systems with more than 3GB of memory
	  properly with 32-bit PCI devices that do not support DAC
	  (Double Address Cycle). Calgary also supports bus level
	  isolation, where all DMAs pass through the IOMMU.  This
	  prevents them from going anywhere except their intended
	  destination. This catches hard-to-find kernel bugs and
	  mis-behaving drivers and devices that do not use the DMA-API
	  properly to set up their DMA buffers.  The IOMMU can be
	  turned off at boot time with the iommu=off parameter.
	  Normally the kernel will make the right choice by itself.
	  If unsure, say Y.

config CALGARY_IOMMU_ENABLED_BY_DEFAULT
	def_bool y
	prompt "Should Calgary be enabled by default?"
	depends on CALGARY_IOMMU
	---help---
	  Should Calgary be enabled by default? if you choose 'y', Calgary
	  will be used (if it exists). If you choose 'n', Calgary will not be
	  used even if it exists. If you choose 'n' and would like to use
	  Calgary anyway, pass 'iommu=calgary' on the kernel command line.
	  If unsure, say Y.

# need this always selected by IOMMU for the VIA workaround
config SWIOTLB
	def_bool y if X86_64
	---help---
	  Support for software bounce buffers used on x86-64 systems
	  which don't have a hardware IOMMU. Using this PCI devices
	  which can only access 32-bits of memory can be used on systems
	  with more than 3 GB of memory.
	  If unsure, say Y.

config IOMMU_HELPER
	def_bool y
	depends on CALGARY_IOMMU || GART_IOMMU || SWIOTLB || AMD_IOMMU

config MAXSMP
	bool "Enable Maximum number of SMP Processors and NUMA Nodes"
	depends on X86_64 && SMP && DEBUG_KERNEL
	select CPUMASK_OFFSTACK
	---help---
	  Enable maximum number of CPUS and NUMA Nodes for this architecture.
	  If unsure, say N.

config NR_CPUS
	int "Maximum number of CPUs" if SMP && !MAXSMP
	range 2 8 if SMP && X86_32 && !X86_BIGSMP
	range 2 512 if SMP && !MAXSMP && !CPUMASK_OFFSTACK
	range 2 8192 if SMP && !MAXSMP && CPUMASK_OFFSTACK && X86_64
	default "1" if !SMP
	default "8192" if MAXSMP
	default "32" if SMP && X86_BIGSMP
	default "8" if SMP && X86_32
	default "64" if SMP
	---help---
	  This allows you to specify the maximum number of CPUs which this
	  kernel will support.  If CPUMASK_OFFSTACK is enabled, the maximum
	  supported value is 8192, otherwise the maximum value is 512.  The
	  minimum value which makes sense is 2.

	  This is purely to save memory - each supported CPU adds
	  approximately eight kilobytes to the kernel image.

config SCHED_SMT
	bool "SMT (Hyperthreading) scheduler support"
	depends on SMP
	---help---
	  SMT scheduler support improves the CPU scheduler's decision making
	  when dealing with Intel Pentium 4 chips with HyperThreading at a
	  cost of slightly increased overhead in some places. If unsure say
	  N here.

config SCHED_MC
	def_bool y
	prompt "Multi-core scheduler support"
	depends on SMP
	---help---
	  Multi-core scheduler support improves the CPU scheduler's decision
	  making when dealing with multi-core CPU chips at a cost of slightly
	  increased overhead in some places. If unsure say N here.

config SCHED_MC_PRIO
	bool "CPU core priorities scheduler support"
	depends on SCHED_MC && CPU_SUP_INTEL
	select X86_INTEL_PSTATE
	select CPU_FREQ
	default y
	---help---
	  Intel Turbo Boost Max Technology 3.0 enabled CPUs have a
	  core ordering determined at manufacturing time, which allows
	  certain cores to reach higher turbo frequencies (when running
	  single threaded workloads) than others.

	  Enabling this kernel feature teaches the scheduler about
	  the TBM3 (aka ITMT) priority order of the CPU cores and adjusts the
	  scheduler's CPU selection logic accordingly, so that higher
	  overall system performance can be achieved.

	  This feature will have no effect on CPUs without this feature.

	  If unsure say Y here.

source "kernel/Kconfig.preempt"

config UP_LATE_INIT
       def_bool y
       depends on !SMP && X86_LOCAL_APIC

config X86_UP_APIC
	bool "Local APIC support on uniprocessors" if !PCI_MSI
	default PCI_MSI
	depends on X86_32 && !SMP && !X86_32_NON_STANDARD
	---help---
	  A local APIC (Advanced Programmable Interrupt Controller) is an
	  integrated interrupt controller in the CPU. If you have a single-CPU
	  system which has a processor with a local APIC, you can say Y here to
	  enable and use it. If you say Y here even though your machine doesn't
	  have a local APIC, then the kernel will still run with no slowdown at
	  all. The local APIC supports CPU-generated self-interrupts (timer,
	  performance counters), and the NMI watchdog which detects hard
	  lockups.

config X86_UP_IOAPIC
	bool "IO-APIC support on uniprocessors"
	depends on X86_UP_APIC
	---help---
	  An IO-APIC (I/O Advanced Programmable Interrupt Controller) is an
	  SMP-capable replacement for PC-style interrupt controllers. Most
	  SMP systems and many recent uniprocessor systems have one.

	  If you have a single-CPU system with an IO-APIC, you can say Y here
	  to use it. If you say Y here even though your machine doesn't have
	  an IO-APIC, then the kernel will still run with no slowdown at all.

config X86_LOCAL_APIC
	def_bool y
	depends on X86_64 || SMP || X86_32_NON_STANDARD || X86_UP_APIC || PCI_MSI
	select IRQ_DOMAIN_HIERARCHY
	select PCI_MSI_IRQ_DOMAIN if PCI_MSI

config X86_IO_APIC
	def_bool y
	depends on X86_LOCAL_APIC || X86_UP_IOAPIC

config X86_REROUTE_FOR_BROKEN_BOOT_IRQS
	bool "Reroute for broken boot IRQs"
	depends on X86_IO_APIC
	---help---
	  This option enables a workaround that fixes a source of
	  spurious interrupts. This is recommended when threaded
	  interrupt handling is used on systems where the generation of
	  superfluous "boot interrupts" cannot be disabled.

	  Some chipsets generate a legacy INTx "boot IRQ" when the IRQ
	  entry in the chipset's IO-APIC is masked (as, e.g. the RT
	  kernel does during interrupt handling). On chipsets where this
	  boot IRQ generation cannot be disabled, this workaround keeps
	  the original IRQ line masked so that only the equivalent "boot
	  IRQ" is delivered to the CPUs. The workaround also tells the
	  kernel to set up the IRQ handler on the boot IRQ line. In this
	  way only one interrupt is delivered to the kernel. Otherwise
	  the spurious second interrupt may cause the kernel to bring
	  down (vital) interrupt lines.

	  Only affects "broken" chipsets. Interrupt sharing may be
	  increased on these systems.

config X86_MCE
	bool "Machine Check / overheating reporting"
	select GENERIC_ALLOCATOR
	default y
	---help---
	  Machine Check support allows the processor to notify the
	  kernel if it detects a problem (e.g. overheating, data corruption).
	  The action the kernel takes depends on the severity of the problem,
	  ranging from warning messages to halting the machine.

config X86_MCE_INTEL
	def_bool y
	prompt "Intel MCE features"
	depends on X86_MCE && X86_LOCAL_APIC
	---help---
	   Additional support for intel specific MCE features such as
	   the thermal monitor.

config X86_MCE_AMD
	def_bool y
	prompt "AMD MCE features"
	depends on X86_MCE && X86_LOCAL_APIC && AMD_NB
	---help---
	   Additional support for AMD specific MCE features such as
	   the DRAM Error Threshold.

config X86_ANCIENT_MCE
	bool "Support for old Pentium 5 / WinChip machine checks"
	depends on X86_32 && X86_MCE
	---help---
	  Include support for machine check handling on old Pentium 5 or WinChip
	  systems. These typically need to be enabled explicitly on the command
	  line.

config X86_MCE_THRESHOLD
	depends on X86_MCE_AMD || X86_MCE_INTEL
	def_bool y

config X86_MCE_INJECT
	depends on X86_MCE
	tristate "Machine check injector support"
	---help---
	  Provide support for injecting machine checks for testing purposes.
	  If you don't know what a machine check is and you don't do kernel
	  QA it is safe to say n.

config X86_THERMAL_VECTOR
	def_bool y
	depends on X86_MCE_INTEL

source "arch/x86/events/Kconfig"

config X86_LEGACY_VM86
	bool "Legacy VM86 support"
	default n
	depends on X86_32
	---help---
	  This option allows user programs to put the CPU into V8086
	  mode, which is an 80286-era approximation of 16-bit real mode.

	  Some very old versions of X and/or vbetool require this option
	  for user mode setting.  Similarly, DOSEMU will use it if
	  available to accelerate real mode DOS programs.  However, any
	  recent version of DOSEMU, X, or vbetool should be fully
	  functional even without kernel VM86 support, as they will all
	  fall back to software emulation. Nevertheless, if you are using
	  a 16-bit DOS program where 16-bit performance matters, vm86
	  mode might be faster than emulation and you might want to
	  enable this option.

	  Note that any app that works on a 64-bit kernel is unlikely to
	  need this option, as 64-bit kernels don't, and can't, support
	  V8086 mode. This option is also unrelated to 16-bit protected
	  mode and is not needed to run most 16-bit programs under Wine.

	  Enabling this option increases the complexity of the kernel
	  and slows down exception handling a tiny bit.

	  If unsure, say N here.

config VM86
       bool
       default X86_LEGACY_VM86

config X86_16BIT
	bool "Enable support for 16-bit segments" if EXPERT
	default y
	depends on MODIFY_LDT_SYSCALL
	---help---
	  This option is required by programs like Wine to run 16-bit
	  protected mode legacy code on x86 processors.  Disabling
	  this option saves about 300 bytes on i386, or around 6K text
	  plus 16K runtime memory on x86-64,

config X86_ESPFIX32
	def_bool y
	depends on X86_16BIT && X86_32

config X86_ESPFIX64
	def_bool y
	depends on X86_16BIT && X86_64

config X86_VSYSCALL_EMULATION
       bool "Enable vsyscall emulation" if EXPERT
       default y
       depends on X86_64
       ---help---
	 This enables emulation of the legacy vsyscall page.  Disabling
	 it is roughly equivalent to booting with vsyscall=none, except
	 that it will also disable the helpful warning if a program
	 tries to use a vsyscall.  With this option set to N, offending
	 programs will just segfault, citing addresses of the form
	 0xffffffffff600?00.

	 This option is required by many programs built before 2013, and
	 care should be used even with newer programs if set to N.

	 Disabling this option saves about 7K of kernel size and
	 possibly 4K of additional runtime pagetable memory.

config TOSHIBA
	tristate "Toshiba Laptop support"
	depends on X86_32
	---help---
	  This adds a driver to safely access the System Management Mode of
	  the CPU on Toshiba portables with a genuine Toshiba BIOS. It does
	  not work on models with a Phoenix BIOS. The System Management Mode
	  is used to set the BIOS and power saving options on Toshiba portables.

	  For information on utilities to make use of this driver see the
	  Toshiba Linux utilities web site at:
	  <http://www.buzzard.org.uk/toshiba/>.

	  Say Y if you intend to run this kernel on a Toshiba portable.
	  Say N otherwise.

config I8K
	tristate "Dell i8k legacy laptop support"
	select HWMON
	select SENSORS_DELL_SMM
	---help---
	  This option enables legacy /proc/i8k userspace interface in hwmon
	  dell-smm-hwmon driver. Character file /proc/i8k reports bios version,
	  temperature and allows controlling fan speeds of Dell laptops via
	  System Management Mode. For old Dell laptops (like Dell Inspiron 8000)
	  it reports also power and hotkey status. For fan speed control is
	  needed userspace package i8kutils.

	  Say Y if you intend to run this kernel on old Dell laptops or want to
	  use userspace package i8kutils.
	  Say N otherwise.

config X86_REBOOTFIXUPS
	bool "Enable X86 board specific fixups for reboot"
	depends on X86_32
	---help---
	  This enables chipset and/or board specific fixups to be done
	  in order to get reboot to work correctly. This is only needed on
	  some combinations of hardware and BIOS. The symptom, for which
	  this config is intended, is when reboot ends with a stalled/hung
	  system.

	  Currently, the only fixup is for the Geode machines using
	  CS5530A and CS5536 chipsets and the RDC R-321x SoC.

	  Say Y if you want to enable the fixup. Currently, it's safe to
	  enable this option even if you don't need it.
	  Say N otherwise.

config MICROCODE
	bool "CPU microcode loading support"
	default y
	depends on CPU_SUP_AMD || CPU_SUP_INTEL
	select FW_LOADER
	---help---
	  If you say Y here, you will be able to update the microcode on
	  Intel and AMD processors. The Intel support is for the IA32 family,
	  e.g. Pentium Pro, Pentium II, Pentium III, Pentium 4, Xeon etc. The
	  AMD support is for families 0x10 and later. You will obviously need
	  the actual microcode binary data itself which is not shipped with
	  the Linux kernel.

	  The preferred method to load microcode from a detached initrd is described
	  in Documentation/x86/early-microcode.txt. For that you need to enable
	  CONFIG_BLK_DEV_INITRD in order for the loader to be able to scan the
	  initrd for microcode blobs.

	  In addition, you can build-in the microcode into the kernel. For that you
	  need to enable FIRMWARE_IN_KERNEL and add the vendor-supplied microcode
	  to the CONFIG_EXTRA_FIRMWARE config option.

config MICROCODE_INTEL
	bool "Intel microcode loading support"
	depends on MICROCODE
	default MICROCODE
	select FW_LOADER
	---help---
	  This options enables microcode patch loading support for Intel
	  processors.

	  For the current Intel microcode data package go to
	  <https://downloadcenter.intel.com> and search for
	  'Linux Processor Microcode Data File'.

config MICROCODE_AMD
	bool "AMD microcode loading support"
	depends on MICROCODE
	select FW_LOADER
	---help---
	  If you select this option, microcode patch loading support for AMD
	  processors will be enabled.

config MICROCODE_OLD_INTERFACE
	def_bool y
	depends on MICROCODE

config X86_MSR
	tristate "/dev/cpu/*/msr - Model-specific register support"
	---help---
	  This device gives privileged processes access to the x86
	  Model-Specific Registers (MSRs).  It is a character device with
	  major 202 and minors 0 to 31 for /dev/cpu/0/msr to /dev/cpu/31/msr.
	  MSR accesses are directed to a specific CPU on multi-processor
	  systems.

config X86_CPUID
	tristate "/dev/cpu/*/cpuid - CPU information support"
	---help---
	  This device gives processes access to the x86 CPUID instruction to
	  be executed on a specific processor.  It is a character device
	  with major 203 and minors 0 to 31 for /dev/cpu/0/cpuid to
	  /dev/cpu/31/cpuid.

choice
	prompt "High Memory Support"
	default HIGHMEM4G
	depends on X86_32

config NOHIGHMEM
	bool "off"
	---help---
	  Linux can use up to 64 Gigabytes of physical memory on x86 systems.
	  However, the address space of 32-bit x86 processors is only 4
	  Gigabytes large. That means that, if you have a large amount of
	  physical memory, not all of it can be "permanently mapped" by the
	  kernel. The physical memory that's not permanently mapped is called
	  "high memory".

	  If you are compiling a kernel which will never run on a machine with
	  more than 1 Gigabyte total physical RAM, answer "off" here (default
	  choice and suitable for most users). This will result in a "3GB/1GB"
	  split: 3GB are mapped so that each process sees a 3GB virtual memory
	  space and the remaining part of the 4GB virtual memory space is used
	  by the kernel to permanently map as much physical memory as
	  possible.

	  If the machine has between 1 and 4 Gigabytes physical RAM, then
	  answer "4GB" here.

	  If more than 4 Gigabytes is used then answer "64GB" here. This
	  selection turns Intel PAE (Physical Address Extension) mode on.
	  PAE implements 3-level paging on IA32 processors. PAE is fully
	  supported by Linux, PAE mode is implemented on all recent Intel
	  processors (Pentium Pro and better). NOTE: If you say "64GB" here,
	  then the kernel will not boot on CPUs that don't support PAE!

	  The actual amount of total physical memory will either be
	  auto detected or can be forced by using a kernel command line option
	  such as "mem=256M". (Try "man bootparam" or see the documentation of
	  your boot loader (lilo or loadlin) about how to pass options to the
	  kernel at boot time.)

	  If unsure, say "off".

config HIGHMEM4G
	bool "4GB"
	---help---
	  Select this if you have a 32-bit processor and between 1 and 4
	  gigabytes of physical RAM.

config HIGHMEM64G
	bool "64GB"
	depends on !M486
	select X86_PAE
	---help---
	  Select this if you have a 32-bit processor and more than 4
	  gigabytes of physical RAM.

endchoice

choice
	prompt "Memory split" if EXPERT
	default VMSPLIT_3G
	depends on X86_32
	---help---
	  Select the desired split between kernel and user memory.

	  If the address range available to the kernel is less than the
	  physical memory installed, the remaining memory will be available
	  as "high memory". Accessing high memory is a little more costly
	  than low memory, as it needs to be mapped into the kernel first.
	  Note that increasing the kernel address space limits the range
	  available to user programs, making the address space there
	  tighter.  Selecting anything other than the default 3G/1G split
	  will also likely make your kernel incompatible with binary-only
	  kernel modules.

	  If you are not absolutely sure what you are doing, leave this
	  option alone!

	config VMSPLIT_3G
		bool "3G/1G user/kernel split"
	config VMSPLIT_3G_OPT
		depends on !X86_PAE
		bool "3G/1G user/kernel split (for full 1G low memory)"
	config VMSPLIT_2G
		bool "2G/2G user/kernel split"
	config VMSPLIT_2G_OPT
		depends on !X86_PAE
		bool "2G/2G user/kernel split (for full 2G low memory)"
	config VMSPLIT_1G
		bool "1G/3G user/kernel split"
endchoice

config PAGE_OFFSET
	hex
	default 0xB0000000 if VMSPLIT_3G_OPT
	default 0x80000000 if VMSPLIT_2G
	default 0x78000000 if VMSPLIT_2G_OPT
	default 0x40000000 if VMSPLIT_1G
	default 0xC0000000
	depends on X86_32

config HIGHMEM
	def_bool y
	depends on X86_32 && (HIGHMEM64G || HIGHMEM4G)

config X86_PAE
	bool "PAE (Physical Address Extension) Support"
	depends on X86_32 && !HIGHMEM4G
	select SWIOTLB
	---help---
	  PAE is required for NX support, and furthermore enables
	  larger swapspace support for non-overcommit purposes. It
	  has the cost of more pagetable lookup overhead, and also
	  consumes more pagetable space per process.

config ARCH_PHYS_ADDR_T_64BIT
	def_bool y
	depends on X86_64 || X86_PAE

config ARCH_DMA_ADDR_T_64BIT
	def_bool y
	depends on X86_64 || HIGHMEM64G

config X86_DIRECT_GBPAGES
	def_bool y
	depends on X86_64 && !DEBUG_PAGEALLOC && !KMEMCHECK
	---help---
	  Certain kernel features effectively disable kernel
	  linear 1 GB mappings (even if the CPU otherwise
	  supports them), so don't confuse the user by printing
	  that we have them enabled.

# Common NUMA Features
config NUMA
	bool "Numa Memory Allocation and Scheduler Support"
	depends on SMP
	depends on X86_64 || (X86_32 && HIGHMEM64G && X86_BIGSMP)
	default y if X86_BIGSMP
	---help---
	  Enable NUMA (Non Uniform Memory Access) support.

	  The kernel will try to allocate memory used by a CPU on the
	  local memory controller of the CPU and add some more
	  NUMA awareness to the kernel.

	  For 64-bit this is recommended if the system is Intel Core i7
	  (or later), AMD Opteron, or EM64T NUMA.

	  For 32-bit this is only needed if you boot a 32-bit
	  kernel on a 64-bit NUMA platform.

	  Otherwise, you should say N.

config AMD_NUMA
	def_bool y
	prompt "Old style AMD Opteron NUMA detection"
	depends on X86_64 && NUMA && PCI
	---help---
	  Enable AMD NUMA node topology detection.  You should say Y here if
	  you have a multi processor AMD system. This uses an old method to
	  read the NUMA configuration directly from the builtin Northbridge
	  of Opteron. It is recommended to use X86_64_ACPI_NUMA instead,
	  which also takes priority if both are compiled in.

config X86_64_ACPI_NUMA
	def_bool y
	prompt "ACPI NUMA detection"
	depends on X86_64 && NUMA && ACPI && PCI
	select ACPI_NUMA
	---help---
	  Enable ACPI SRAT based node topology detection.

# Some NUMA nodes have memory ranges that span
# other nodes.  Even though a pfn is valid and
# between a node's start and end pfns, it may not
# reside on that node.  See memmap_init_zone()
# for details.
config NODES_SPAN_OTHER_NODES
	def_bool y
	depends on X86_64_ACPI_NUMA

config NUMA_EMU
	bool "NUMA emulation"
	depends on NUMA
	---help---
	  Enable NUMA emulation. A flat machine will be split
	  into virtual nodes when booted with "numa=fake=N", where N is the
	  number of nodes. This is only useful for debugging.

config NODES_SHIFT
	int "Maximum NUMA Nodes (as a power of 2)" if !MAXSMP
	range 1 10
	default "10" if MAXSMP
	default "6" if X86_64
	default "3"
	depends on NEED_MULTIPLE_NODES
	---help---
	  Specify the maximum number of NUMA Nodes available on the target
	  system.  Increases memory reserved to accommodate various tables.

config ARCH_HAVE_MEMORY_PRESENT
	def_bool y
	depends on X86_32 && DISCONTIGMEM

config NEED_NODE_MEMMAP_SIZE
	def_bool y
	depends on X86_32 && (DISCONTIGMEM || SPARSEMEM)

config ARCH_FLATMEM_ENABLE
	def_bool y
	depends on X86_32 && !NUMA

config ARCH_DISCONTIGMEM_ENABLE
	def_bool y
	depends on NUMA && X86_32

config ARCH_DISCONTIGMEM_DEFAULT
	def_bool y
	depends on NUMA && X86_32

config ARCH_SPARSEMEM_ENABLE
	def_bool y
	depends on X86_64 || NUMA || X86_32 || X86_32_NON_STANDARD
	select SPARSEMEM_STATIC if X86_32
	select SPARSEMEM_VMEMMAP_ENABLE if X86_64

config ARCH_SPARSEMEM_DEFAULT
	def_bool y
	depends on X86_64

config ARCH_SELECT_MEMORY_MODEL
	def_bool y
	depends on ARCH_SPARSEMEM_ENABLE

config ARCH_MEMORY_PROBE
	bool "Enable sysfs memory/probe interface"
	depends on X86_64 && MEMORY_HOTPLUG
	help
	  This option enables a sysfs memory/probe interface for testing.
	  See Documentation/memory-hotplug.txt for more information.
	  If you are unsure how to answer this question, answer N.

config ARCH_PROC_KCORE_TEXT
	def_bool y
	depends on X86_64 && PROC_KCORE

config ILLEGAL_POINTER_VALUE
       hex
       default 0 if X86_32
       default 0xdead000000000000 if X86_64

source "mm/Kconfig"

config X86_PMEM_LEGACY_DEVICE
	bool

config X86_PMEM_LEGACY
	tristate "Support non-standard NVDIMMs and ADR protected memory"
	depends on PHYS_ADDR_T_64BIT
	depends on BLK_DEV
	select X86_PMEM_LEGACY_DEVICE
	select LIBNVDIMM
	help
	  Treat memory marked using the non-standard e820 type of 12 as used
	  by the Intel Sandy Bridge-EP reference BIOS as protected memory.
	  The kernel will offer these regions to the 'pmem' driver so
	  they can be used for persistent storage.

	  Say Y if unsure.

config HIGHPTE
	bool "Allocate 3rd-level pagetables from highmem"
	depends on HIGHMEM
	---help---
	  The VM uses one page table entry for each page of physical memory.
	  For systems with a lot of RAM, this can be wasteful of precious
	  low memory.  Setting this option will put user-space page table
	  entries in high memory.

config X86_CHECK_BIOS_CORRUPTION
	bool "Check for low memory corruption"
	---help---
	  Periodically check for memory corruption in low memory, which
	  is suspected to be caused by BIOS.  Even when enabled in the
	  configuration, it is disabled at runtime.  Enable it by
	  setting "memory_corruption_check=1" on the kernel command
	  line.  By default it scans the low 64k of memory every 60
	  seconds; see the memory_corruption_check_size and
	  memory_corruption_check_period parameters in
	  Documentation/admin-guide/kernel-parameters.rst to adjust this.

	  When enabled with the default parameters, this option has
	  almost no overhead, as it reserves a relatively small amount
	  of memory and scans it infrequently.  It both detects corruption
	  and prevents it from affecting the running system.

	  It is, however, intended as a diagnostic tool; if repeatable
	  BIOS-originated corruption always affects the same memory,
	  you can use memmap= to prevent the kernel from using that
	  memory.

config X86_BOOTPARAM_MEMORY_CORRUPTION_CHECK
	bool "Set the default setting of memory_corruption_check"
	depends on X86_CHECK_BIOS_CORRUPTION
	default y
	---help---
	  Set whether the default state of memory_corruption_check is
	  on or off.

config X86_RESERVE_LOW
	int "Amount of low memory, in kilobytes, to reserve for the BIOS"
	default 64
	range 4 640
	---help---
	  Specify the amount of low memory to reserve for the BIOS.

	  The first page contains BIOS data structures that the kernel
	  must not use, so that page must always be reserved.

	  By default we reserve the first 64K of physical RAM, as a
	  number of BIOSes are known to corrupt that memory range
	  during events such as suspend/resume or monitor cable
	  insertion, so it must not be used by the kernel.

	  You can set this to 4 if you are absolutely sure that you
	  trust the BIOS to get all its memory reservations and usages
	  right.  If you know your BIOS have problems beyond the
	  default 64K area, you can set this to 640 to avoid using the
	  entire low memory range.

	  If you have doubts about the BIOS (e.g. suspend/resume does
	  not work or there's kernel crashes after certain hardware
	  hotplug events) then you might want to enable
	  X86_CHECK_BIOS_CORRUPTION=y to allow the kernel to check
	  typical corruption patterns.

	  Leave this to the default value of 64 if you are unsure.

config MATH_EMULATION
	bool
	depends on MODIFY_LDT_SYSCALL
	prompt "Math emulation" if X86_32
	---help---
	  Linux can emulate a math coprocessor (used for floating point
	  operations) if you don't have one. 486DX and Pentium processors have
	  a math coprocessor built in, 486SX and 386 do not, unless you added
	  a 487DX or 387, respectively. (The messages during boot time can
	  give you some hints here ["man dmesg"].) Everyone needs either a
	  coprocessor or this emulation.

	  If you don't have a math coprocessor, you need to say Y here; if you
	  say Y here even though you have a coprocessor, the coprocessor will
	  be used nevertheless. (This behavior can be changed with the kernel
	  command line option "no387", which comes handy if your coprocessor
	  is broken. Try "man bootparam" or see the documentation of your boot
	  loader (lilo or loadlin) about how to pass options to the kernel at
	  boot time.) This means that it is a good idea to say Y here if you
	  intend to use this kernel on different machines.

	  More information about the internals of the Linux math coprocessor
	  emulation can be found in <file:arch/x86/math-emu/README>.

	  If you are not sure, say Y; apart from resulting in a 66 KB bigger
	  kernel, it won't hurt.

config MTRR
	def_bool y
	prompt "MTRR (Memory Type Range Register) support" if EXPERT
	---help---
	  On Intel P6 family processors (Pentium Pro, Pentium II and later)
	  the Memory Type Range Registers (MTRRs) may be used to control
	  processor access to memory ranges. This is most useful if you have
	  a video (VGA) card on a PCI or AGP bus. Enabling write-combining
	  allows bus write transfers to be combined into a larger transfer
	  before bursting over the PCI/AGP bus. This can increase performance
	  of image write operations 2.5 times or more. Saying Y here creates a
	  /proc/mtrr file which may be used to manipulate your processor's
	  MTRRs. Typically the X server should use this.

	  This code has a reasonably generic interface so that similar
	  control registers on other processors can be easily supported
	  as well:

	  The Cyrix 6x86, 6x86MX and M II processors have Address Range
	  Registers (ARRs) which provide a similar functionality to MTRRs. For
	  these, the ARRs are used to emulate the MTRRs.
	  The AMD K6-2 (stepping 8 and above) and K6-3 processors have two
	  MTRRs. The Centaur C6 (WinChip) has 8 MCRs, allowing
	  write-combining. All of these processors are supported by this code
	  and it makes sense to say Y here if you have one of them.

	  Saying Y here also fixes a problem with buggy SMP BIOSes which only
	  set the MTRRs for the boot CPU and not for the secondary CPUs. This
	  can lead to all sorts of problems, so it's good to say Y here.

	  You can safely say Y even if your machine doesn't have MTRRs, you'll
	  just add about 9 KB to your kernel.

	  See <file:Documentation/x86/mtrr.txt> for more information.

config MTRR_SANITIZER
	def_bool y
	prompt "MTRR cleanup support"
	depends on MTRR
	---help---
	  Convert MTRR layout from continuous to discrete, so X drivers can
	  add writeback entries.

	  Can be disabled with disable_mtrr_cleanup on the kernel command line.
	  The largest mtrr entry size for a continuous block can be set with
	  mtrr_chunk_size.

	  If unsure, say Y.

config MTRR_SANITIZER_ENABLE_DEFAULT
	int "MTRR cleanup enable value (0-1)"
	range 0 1
	default "0"
	depends on MTRR_SANITIZER
	---help---
	  Enable mtrr cleanup default value

config MTRR_SANITIZER_SPARE_REG_NR_DEFAULT
	int "MTRR cleanup spare reg num (0-7)"
	range 0 7
	default "1"
	depends on MTRR_SANITIZER
	---help---
	  mtrr cleanup spare entries default, it can be changed via
	  mtrr_spare_reg_nr=N on the kernel command line.

config X86_PAT
	def_bool y
	prompt "x86 PAT support" if EXPERT
	depends on MTRR
	---help---
	  Use PAT attributes to setup page level cache control.

	  PATs are the modern equivalents of MTRRs and are much more
	  flexible than MTRRs.

	  Say N here if you see bootup problems (boot crash, boot hang,
	  spontaneous reboots) or a non-working video driver.

	  If unsure, say Y.

config ARCH_USES_PG_UNCACHED
	def_bool y
	depends on X86_PAT

config ARCH_RANDOM
	def_bool y
	prompt "x86 architectural random number generator" if EXPERT
	---help---
	  Enable the x86 architectural RDRAND instruction
	  (Intel Bull Mountain technology) to generate random numbers.
	  If supported, this is a high bandwidth, cryptographically
	  secure hardware random number generator.

config X86_SMAP
	def_bool y
	prompt "Supervisor Mode Access Prevention" if EXPERT
	---help---
	  Supervisor Mode Access Prevention (SMAP) is a security
	  feature in newer Intel processors.  There is a small
	  performance cost if this enabled and turned on; there is
	  also a small increase in the kernel size if this is enabled.

	  If unsure, say Y.

config X86_INTEL_MPX
	prompt "Intel MPX (Memory Protection Extensions)"
	def_bool n
	depends on CPU_SUP_INTEL
	---help---
	  MPX provides hardware features that can be used in
	  conjunction with compiler-instrumented code to check
	  memory references.  It is designed to detect buffer
	  overflow or underflow bugs.

	  This option enables running applications which are
	  instrumented or otherwise use MPX.  It does not use MPX
	  itself inside the kernel or to protect the kernel
	  against bad memory references.

	  Enabling this option will make the kernel larger:
	  ~8k of kernel text and 36 bytes of data on a 64-bit
	  defconfig.  It adds a long to the 'mm_struct' which
	  will increase the kernel memory overhead of each
	  process and adds some branches to paths used during
	  exec() and munmap().

	  For details, see Documentation/x86/intel_mpx.txt

	  If unsure, say N.

config X86_INTEL_MEMORY_PROTECTION_KEYS
	prompt "Intel Memory Protection Keys"
	def_bool y
	# Note: only available in 64-bit mode
	depends on CPU_SUP_INTEL && X86_64
	select ARCH_USES_HIGH_VMA_FLAGS
	select ARCH_HAS_PKEYS
	---help---
	  Memory Protection Keys provides a mechanism for enforcing
	  page-based protections, but without requiring modification of the
	  page tables when an application changes protection domains.

	  For details, see Documentation/x86/protection-keys.txt

	  If unsure, say y.

config EFI
	bool "EFI runtime service support"
	depends on ACPI
	select UCS2_STRING
	select EFI_RUNTIME_WRAPPERS
	---help---
	  This enables the kernel to use EFI runtime services that are
	  available (such as the EFI variable services).

	  This option is only useful on systems that have EFI firmware.
	  In addition, you should use the latest ELILO loader available
	  at <http://elilo.sourceforge.net> in order to take advantage
	  of EFI runtime services. However, even with this option, the
	  resultant kernel should continue to boot on existing non-EFI
	  platforms.

config EFI_STUB
       bool "EFI stub support"
       depends on EFI && !X86_USE_3DNOW
       select RELOCATABLE
       ---help---
          This kernel feature allows a bzImage to be loaded directly
	  by EFI firmware without the use of a bootloader.

	  See Documentation/efi-stub.txt for more information.

config EFI_MIXED
	bool "EFI mixed-mode support"
	depends on EFI_STUB && X86_64
	---help---
	   Enabling this feature allows a 64-bit kernel to be booted
	   on a 32-bit firmware, provided that your CPU supports 64-bit
	   mode.

	   Note that it is not possible to boot a mixed-mode enabled
	   kernel via the EFI boot stub - a bootloader that supports
	   the EFI handover protocol must be used.

	   If unsure, say N.

config SECCOMP
	def_bool y
	prompt "Enable seccomp to safely compute untrusted bytecode"
	---help---
	  This kernel feature is useful for number crunching applications
	  that may need to compute untrusted bytecode during their
	  execution. By using pipes or other transports made available to
	  the process as file descriptors supporting the read/write
	  syscalls, it's possible to isolate those applications in
	  their own address space using seccomp. Once seccomp is
	  enabled via prctl(PR_SET_SECCOMP), it cannot be disabled
	  and the task is only allowed to execute a few safe syscalls
	  defined by each seccomp mode.

	  If unsure, say Y. Only embedded should say N here.

source kernel/Kconfig.hz

config KEXEC
	bool "kexec system call"
	select KEXEC_CORE
	---help---
	  kexec is a system call that implements the ability to shutdown your
	  current kernel, and to start another kernel.  It is like a reboot
	  but it is independent of the system firmware.   And like a reboot
	  you can start any kernel with it, not just Linux.

	  The name comes from the similarity to the exec system call.

	  It is an ongoing process to be certain the hardware in a machine
	  is properly shutdown, so do not be surprised if this code does not
	  initially work for you.  As of this writing the exact hardware
	  interface is strongly in flux, so no good recommendation can be
	  made.

config KEXEC_FILE
	bool "kexec file based system call"
	select KEXEC_CORE
	select BUILD_BIN2C
	depends on X86_64
	depends on CRYPTO=y
	depends on CRYPTO_SHA256=y
	---help---
	  This is new version of kexec system call. This system call is
	  file based and takes file descriptors as system call argument
	  for kernel and initramfs as opposed to list of segments as
	  accepted by previous system call.

config KEXEC_VERIFY_SIG
	bool "Verify kernel signature during kexec_file_load() syscall"
	depends on KEXEC_FILE
	---help---
	  This option makes kernel signature verification mandatory for
	  the kexec_file_load() syscall.

	  In addition to that option, you need to enable signature
	  verification for the corresponding kernel image type being
	  loaded in order for this to work.

config KEXEC_BZIMAGE_VERIFY_SIG
	bool "Enable bzImage signature verification support"
	depends on KEXEC_VERIFY_SIG
	depends on SIGNED_PE_FILE_VERIFICATION
	select SYSTEM_TRUSTED_KEYRING
	---help---
	  Enable bzImage signature verification support.

config CRASH_DUMP
	bool "kernel crash dumps"
	depends on X86_64 || (X86_32 && HIGHMEM)
	---help---
	  Generate crash dump after being started by kexec.
	  This should be normally only set in special crash dump kernels
	  which are loaded in the main kernel with kexec-tools into
	  a specially reserved region and then later executed after
	  a crash by kdump/kexec. The crash dump kernel must be compiled
	  to a memory address not used by the main kernel or BIOS using
	  PHYSICAL_START, or it must be built as a relocatable image
	  (CONFIG_RELOCATABLE=y).
	  For more details see Documentation/kdump/kdump.txt

config KEXEC_JUMP
	bool "kexec jump"
	depends on KEXEC && HIBERNATION
	---help---
	  Jump between original kernel and kexeced kernel and invoke
	  code in physical address mode via KEXEC

config PHYSICAL_START
	hex "Physical address where the kernel is loaded" if (EXPERT || CRASH_DUMP)
	default "0x1000000"
	---help---
	  This gives the physical address where the kernel is loaded.

	  If kernel is a not relocatable (CONFIG_RELOCATABLE=n) then
	  bzImage will decompress itself to above physical address and
	  run from there. Otherwise, bzImage will run from the address where
	  it has been loaded by the boot loader and will ignore above physical
	  address.

	  In normal kdump cases one does not have to set/change this option
	  as now bzImage can be compiled as a completely relocatable image
	  (CONFIG_RELOCATABLE=y) and be used to load and run from a different
	  address. This option is mainly useful for the folks who don't want
	  to use a bzImage for capturing the crash dump and want to use a
	  vmlinux instead. vmlinux is not relocatable hence a kernel needs
	  to be specifically compiled to run from a specific memory area
	  (normally a reserved region) and this option comes handy.

	  So if you are using bzImage for capturing the crash dump,
	  leave the value here unchanged to 0x1000000 and set
	  CONFIG_RELOCATABLE=y.  Otherwise if you plan to use vmlinux
	  for capturing the crash dump change this value to start of
	  the reserved region.  In other words, it can be set based on
	  the "X" value as specified in the "crashkernel=YM@XM"
	  command line boot parameter passed to the panic-ed
	  kernel. Please take a look at Documentation/kdump/kdump.txt
	  for more details about crash dumps.

	  Usage of bzImage for capturing the crash dump is recommended as
	  one does not have to build two kernels. Same kernel can be used
	  as production kernel and capture kernel. Above option should have
	  gone away after relocatable bzImage support is introduced. But it
	  is present because there are users out there who continue to use
	  vmlinux for dump capture. This option should go away down the
	  line.

	  Don't change this unless you know what you are doing.

config RELOCATABLE
	bool "Build a relocatable kernel"
	default y
	---help---
	  This builds a kernel image that retains relocation information
	  so it can be loaded someplace besides the default 1MB.
	  The relocations tend to make the kernel binary about 10% larger,
	  but are discarded at runtime.

	  One use is for the kexec on panic case where the recovery kernel
	  must live at a different physical address than the primary
	  kernel.

	  Note: If CONFIG_RELOCATABLE=y, then the kernel runs from the address
	  it has been loaded at and the compile time physical address
	  (CONFIG_PHYSICAL_START) is used as the minimum location.

config RANDOMIZE_BASE
	bool "Randomize the address of the kernel image (KASLR)"
	depends on RELOCATABLE
	default n
	---help---
	  In support of Kernel Address Space Layout Randomization (KASLR),
	  this randomizes the physical address at which the kernel image
	  is decompressed and the virtual address where the kernel
	  image is mapped, as a security feature that deters exploit
	  attempts relying on knowledge of the location of kernel
	  code internals.

	  On 64-bit, the kernel physical and virtual addresses are
	  randomized separately. The physical address will be anywhere
	  between 16MB and the top of physical memory (up to 64TB). The
	  virtual address will be randomized from 16MB up to 1GB (9 bits
	  of entropy). Note that this also reduces the memory space
	  available to kernel modules from 1.5GB to 1GB.

	  On 32-bit, the kernel physical and virtual addresses are
	  randomized together. They will be randomized from 16MB up to
	  512MB (8 bits of entropy).

	  Entropy is generated using the RDRAND instruction if it is
	  supported. If RDTSC is supported, its value is mixed into
	  the entropy pool as well. If neither RDRAND nor RDTSC are
	  supported, then entropy is read from the i8254 timer. The
	  usable entropy is limited by the kernel being built using
	  2GB addressing, and that PHYSICAL_ALIGN must be at a
	  minimum of 2MB. As a result, only 10 bits of entropy are
	  theoretically possible, but the implementations are further
	  limited due to memory layouts.

	  If CONFIG_HIBERNATE is also enabled, KASLR is disabled at boot
	  time. To enable it, boot with "kaslr" on the kernel command
	  line (which will also disable hibernation).

	  If unsure, say N.

# Relocation on x86 needs some additional build support
config X86_NEED_RELOCS
	def_bool y
	depends on RANDOMIZE_BASE || (X86_32 && RELOCATABLE)

config PHYSICAL_ALIGN
	hex "Alignment value to which kernel should be aligned"
	default "0x200000"
	range 0x2000 0x1000000 if X86_32
	range 0x200000 0x1000000 if X86_64
	---help---
	  This value puts the alignment restrictions on physical address
	  where kernel is loaded and run from. Kernel is compiled for an
	  address which meets above alignment restriction.

	  If bootloader loads the kernel at a non-aligned address and
	  CONFIG_RELOCATABLE is set, kernel will move itself to nearest
	  address aligned to above value and run from there.

	  If bootloader loads the kernel at a non-aligned address and
	  CONFIG_RELOCATABLE is not set, kernel will ignore the run time
	  load address and decompress itself to the address it has been
	  compiled for and run from there. The address for which kernel is
	  compiled already meets above alignment restrictions. Hence the
	  end result is that kernel runs from a physical address meeting
	  above alignment restrictions.

	  On 32-bit this value must be a multiple of 0x2000. On 64-bit
	  this value must be a multiple of 0x200000.

	  Don't change this unless you know what you are doing.

config RANDOMIZE_MEMORY
	bool "Randomize the kernel memory sections"
	depends on X86_64
	depends on RANDOMIZE_BASE
	default RANDOMIZE_BASE
	---help---
	   Randomizes the base virtual address of kernel memory sections
	   (physical memory mapping, vmalloc & vmemmap). This security feature
	   makes exploits relying on predictable memory locations less reliable.

	   The order of allocations remains unchanged. Entropy is generated in
	   the same way as RANDOMIZE_BASE. Current implementation in the optimal
	   configuration have in average 30,000 different possible virtual
	   addresses for each memory section.

	   If unsure, say N.

config RANDOMIZE_MEMORY_PHYSICAL_PADDING
	hex "Physical memory mapping padding" if EXPERT
	depends on RANDOMIZE_MEMORY
	default "0xa" if MEMORY_HOTPLUG
	default "0x0"
	range 0x1 0x40 if MEMORY_HOTPLUG
	range 0x0 0x40
	---help---
	   Define the padding in terabytes added to the existing physical
	   memory size during kernel memory randomization. It is useful
	   for memory hotplug support but reduces the entropy available for
	   address randomization.

	   If unsure, leave at the default value.

config HOTPLUG_CPU
	bool "Support for hot-pluggable CPUs"
	depends on SMP
	---help---
	  Say Y here to allow turning CPUs off and on. CPUs can be
	  controlled through /sys/devices/system/cpu.
	  ( Note: power management support will enable this option
	    automatically on SMP systems. )
	  Say N if you want to disable CPU hotplug.

config BOOTPARAM_HOTPLUG_CPU0
	bool "Set default setting of cpu0_hotpluggable"
	default n
	depends on HOTPLUG_CPU
	---help---
	  Set whether default state of cpu0_hotpluggable is on or off.

	  Say Y here to enable CPU0 hotplug by default. If this switch
	  is turned on, there is no need to give cpu0_hotplug kernel
	  parameter and the CPU0 hotplug feature is enabled by default.

	  Please note: there are two known CPU0 dependencies if you want
	  to enable the CPU0 hotplug feature either by this switch or by
	  cpu0_hotplug kernel parameter.

	  First, resume from hibernate or suspend always starts from CPU0.
	  So hibernate and suspend are prevented if CPU0 is offline.

	  Second dependency is PIC interrupts always go to CPU0. CPU0 can not
	  offline if any interrupt can not migrate out of CPU0. There may
	  be other CPU0 dependencies.

	  Please make sure the dependencies are under your control before
	  you enable this feature.

	  Say N if you don't want to enable CPU0 hotplug feature by default.
	  You still can enable the CPU0 hotplug feature at boot by kernel
	  parameter cpu0_hotplug.

config DEBUG_HOTPLUG_CPU0
	def_bool n
	prompt "Debug CPU0 hotplug"
	depends on HOTPLUG_CPU
	---help---
	  Enabling this option offlines CPU0 (if CPU0 can be offlined) as
	  soon as possible and boots up userspace with CPU0 offlined. User
	  can online CPU0 back after boot time.

	  To debug CPU0 hotplug, you need to enable CPU0 offline/online
	  feature by either turning on CONFIG_BOOTPARAM_HOTPLUG_CPU0 during
	  compilation or giving cpu0_hotplug kernel parameter at boot.

	  If unsure, say N.

config COMPAT_VDSO
	def_bool n
	prompt "Disable the 32-bit vDSO (needed for glibc 2.3.3)"
	depends on COMPAT_32
	---help---
	  Certain buggy versions of glibc will crash if they are
	  presented with a 32-bit vDSO that is not mapped at the address
	  indicated in its segment table.

	  The bug was introduced by f866314b89d56845f55e6f365e18b31ec978ec3a
	  and fixed by 3b3ddb4f7db98ec9e912ccdf54d35df4aa30e04a and
	  49ad572a70b8aeb91e57483a11dd1b77e31c4468.  Glibc 2.3.3 is
	  the only released version with the bug, but OpenSUSE 9
	  contains a buggy "glibc 2.3.2".

	  The symptom of the bug is that everything crashes on startup, saying:
	  dl_main: Assertion `(void *) ph->p_vaddr == _rtld_local._dl_sysinfo_dso' failed!

	  Saying Y here changes the default value of the vdso32 boot
	  option from 1 to 0, which turns off the 32-bit vDSO entirely.
	  This works around the glibc bug but hurts performance.

	  If unsure, say N: if you are compiling your own kernel, you
	  are unlikely to be using a buggy version of glibc.

choice
	prompt "vsyscall table for legacy applications"
	depends on X86_64
	default LEGACY_VSYSCALL_EMULATE
	help
	  Legacy user code that does not know how to find the vDSO expects
	  to be able to issue three syscalls by calling fixed addresses in
	  kernel space. Since this location is not randomized with ASLR,
	  it can be used to assist security vulnerability exploitation.

	  This setting can be changed at boot time via the kernel command
	  line parameter vsyscall=[native|emulate|none].

	  On a system with recent enough glibc (2.14 or newer) and no
	  static binaries, you can say None without a performance penalty
	  to improve security.

	  If unsure, select "Emulate".

	config LEGACY_VSYSCALL_NATIVE
		bool "Native"
		help
		  Actual executable code is located in the fixed vsyscall
		  address mapping, implementing time() efficiently. Since
		  this makes the mapping executable, it can be used during
		  security vulnerability exploitation (traditionally as
		  ROP gadgets). This configuration is not recommended.

	config LEGACY_VSYSCALL_EMULATE
		bool "Emulate"
		help
		  The kernel traps and emulates calls into the fixed
		  vsyscall address mapping. This makes the mapping
		  non-executable, but it still contains known contents,
		  which could be used in certain rare security vulnerability
		  exploits. This configuration is recommended when userspace
		  still uses the vsyscall area.

	config LEGACY_VSYSCALL_NONE
		bool "None"
		help
		  There will be no vsyscall mapping at all. This will
		  eliminate any risk of ASLR bypass due to the vsyscall
		  fixed address mapping. Attempts to use the vsyscalls
		  will be reported to dmesg, so that either old or
		  malicious userspace programs can be identified.

endchoice

config CMDLINE_BOOL
	bool "Built-in kernel command line"
	---help---
	  Allow for specifying boot arguments to the kernel at
	  build time.  On some systems (e.g. embedded ones), it is
	  necessary or convenient to provide some or all of the
	  kernel boot arguments with the kernel itself (that is,
	  to not rely on the boot loader to provide them.)

	  To compile command line arguments into the kernel,
	  set this option to 'Y', then fill in the
	  boot arguments in CONFIG_CMDLINE.

	  Systems with fully functional boot loaders (i.e. non-embedded)
	  should leave this option set to 'N'.

config CMDLINE
	string "Built-in kernel command string"
	depends on CMDLINE_BOOL
	default ""
	---help---
	  Enter arguments here that should be compiled into the kernel
	  image and used at boot time.  If the boot loader provides a
	  command line at boot time, it is appended to this string to
	  form the full kernel command line, when the system boots.

	  However, you can use the CONFIG_CMDLINE_OVERRIDE option to
	  change this behavior.

	  In most cases, the command line (whether built-in or provided
	  by the boot loader) should specify the device for the root
	  file system.

config CMDLINE_OVERRIDE
	bool "Built-in command line overrides boot loader arguments"
	depends on CMDLINE_BOOL
	---help---
	  Set this option to 'Y' to have the kernel ignore the boot loader
	  command line, and use ONLY the built-in command line.

	  This is used to work around broken boot loaders.  This should
	  be set to 'N' under normal conditions.

config MODIFY_LDT_SYSCALL
	bool "Enable the LDT (local descriptor table)" if EXPERT
	default y
	---help---
	  Linux can allow user programs to install a per-process x86
	  Local Descriptor Table (LDT) using the modify_ldt(2) system
	  call.  This is required to run 16-bit or segmented code such as
	  DOSEMU or some Wine programs.  It is also used by some very old
	  threading libraries.

	  Enabling this feature adds a small amount of overhead to
	  context switches and increases the low-level kernel attack
	  surface.  Disabling it removes the modify_ldt(2) system call.

	  Saying 'N' here may make sense for embedded or server kernels.

source "kernel/livepatch/Kconfig"

endmenu

config ARCH_ENABLE_MEMORY_HOTPLUG
	def_bool y
	depends on X86_64 || (X86_32 && HIGHMEM)

config ARCH_ENABLE_MEMORY_HOTREMOVE
	def_bool y
	depends on MEMORY_HOTPLUG

config USE_PERCPU_NUMA_NODE_ID
	def_bool y
	depends on NUMA

config ARCH_ENABLE_SPLIT_PMD_PTLOCK
	def_bool y
	depends on X86_64 || X86_PAE

config ARCH_ENABLE_HUGEPAGE_MIGRATION
	def_bool y
	depends on X86_64 && HUGETLB_PAGE && MIGRATION

menu "Power management and ACPI options"

config ARCH_HIBERNATION_HEADER
	def_bool y
	depends on X86_64 && HIBERNATION

source "kernel/power/Kconfig"

source "drivers/acpi/Kconfig"

source "drivers/sfi/Kconfig"

config X86_APM_BOOT
	def_bool y
	depends on APM

menuconfig APM
	tristate "APM (Advanced Power Management) BIOS support"
	depends on X86_32 && PM_SLEEP
	---help---
	  APM is a BIOS specification for saving power using several different
	  techniques. This is mostly useful for battery powered laptops with
	  APM compliant BIOSes. If you say Y here, the system time will be
	  reset after a RESUME operation, the /proc/apm device will provide
	  battery status information, and user-space programs will receive
	  notification of APM "events" (e.g. battery status change).

	  If you select "Y" here, you can disable actual use of the APM
	  BIOS by passing the "apm=off" option to the kernel at boot time.

	  Note that the APM support is almost completely disabled for
	  machines with more than one CPU.

	  In order to use APM, you will need supporting software. For location
	  and more information, read <file:Documentation/power/apm-acpi.txt>
	  and the Battery Powered Linux mini-HOWTO, available from
	  <http://www.tldp.org/docs.html#howto>.

	  This driver does not spin down disk drives (see the hdparm(8)
	  manpage ("man 8 hdparm") for that), and it doesn't turn off
	  VESA-compliant "green" monitors.

	  This driver does not support the TI 4000M TravelMate and the ACER
	  486/DX4/75 because they don't have compliant BIOSes. Many "green"
	  desktop machines also don't have compliant BIOSes, and this driver
	  may cause those machines to panic during the boot phase.

	  Generally, if you don't have a battery in your machine, there isn't
	  much point in using this driver and you should say N. If you get
	  random kernel OOPSes or reboots that don't seem to be related to
	  anything, try disabling/enabling this option (or disabling/enabling
	  APM in your BIOS).

	  Some other things you should try when experiencing seemingly random,
	  "weird" problems:

	  1) make sure that you have enough swap space and that it is
	  enabled.
	  2) pass the "no-hlt" option to the kernel
	  3) switch on floating point emulation in the kernel and pass
	  the "no387" option to the kernel
	  4) pass the "floppy=nodma" option to the kernel
	  5) pass the "mem=4M" option to the kernel (thereby disabling
	  all but the first 4 MB of RAM)
	  6) make sure that the CPU is not over clocked.
	  7) read the sig11 FAQ at <http://www.bitwizard.nl/sig11/>
	  8) disable the cache from your BIOS settings
	  9) install a fan for the video card or exchange video RAM
	  10) install a better fan for the CPU
	  11) exchange RAM chips
	  12) exchange the motherboard.

	  To compile this driver as a module, choose M here: the
	  module will be called apm.

if APM

config APM_IGNORE_USER_SUSPEND
	bool "Ignore USER SUSPEND"
	---help---
	  This option will ignore USER SUSPEND requests. On machines with a
	  compliant APM BIOS, you want to say N. However, on the NEC Versa M
	  series notebooks, it is necessary to say Y because of a BIOS bug.

config APM_DO_ENABLE
	bool "Enable PM at boot time"
	---help---
	  Enable APM features at boot time. From page 36 of the APM BIOS
	  specification: "When disabled, the APM BIOS does not automatically
	  power manage devices, enter the Standby State, enter the Suspend
	  State, or take power saving steps in response to CPU Idle calls."
	  This driver will make CPU Idle calls when Linux is idle (unless this
	  feature is turned off -- see "Do CPU IDLE calls", below). This
	  should always save battery power, but more complicated APM features
	  will be dependent on your BIOS implementation. You may need to turn
	  this option off if your computer hangs at boot time when using APM
	  support, or if it beeps continuously instead of suspending. Turn
	  this off if you have a NEC UltraLite Versa 33/C or a Toshiba
	  T400CDT. This is off by default since most machines do fine without
	  this feature.

config APM_CPU_IDLE
	depends on CPU_IDLE
	bool "Make CPU Idle calls when idle"
	---help---
	  Enable calls to APM CPU Idle/CPU Busy inside the kernel's idle loop.
	  On some machines, this can activate improved power savings, such as
	  a slowed CPU clock rate, when the machine is idle. These idle calls
	  are made after the idle loop has run for some length of time (e.g.,
	  333 mS). On some machines, this will cause a hang at boot time or
	  whenever the CPU becomes idle. (On machines with more than one CPU,
	  this option does nothing.)

config APM_DISPLAY_BLANK
	bool "Enable console blanking using APM"
	---help---
	  Enable console blanking using the APM. Some laptops can use this to
	  turn off the LCD backlight when the screen blanker of the Linux
	  virtual console blanks the screen. Note that this is only used by
	  the virtual console screen blanker, and won't turn off the backlight
	  when using the X Window system. This also doesn't have anything to
	  do with your VESA-compliant power-saving monitor. Further, this
	  option doesn't work for all laptops -- it might not turn off your
	  backlight at all, or it might print a lot of errors to the console,
	  especially if you are using gpm.

config APM_ALLOW_INTS
	bool "Allow interrupts during APM BIOS calls"
	---help---
	  Normally we disable external interrupts while we are making calls to
	  the APM BIOS as a measure to lessen the effects of a badly behaving
	  BIOS implementation.  The BIOS should reenable interrupts if it
	  needs to.  Unfortunately, some BIOSes do not -- especially those in
	  many of the newer IBM Thinkpads.  If you experience hangs when you
	  suspend, try setting this to Y.  Otherwise, say N.

endif # APM

source "drivers/cpufreq/Kconfig"

source "drivers/cpuidle/Kconfig"

source "drivers/idle/Kconfig"

endmenu


menu "Bus options (PCI etc.)"

config PCI
	bool "PCI support"
	default y
	---help---
	  Find out whether you have a PCI motherboard. PCI is the name of a
	  bus system, i.e. the way the CPU talks to the other stuff inside
	  your box. Other bus systems are ISA, EISA, MicroChannel (MCA) or
	  VESA. If you have PCI, say Y, otherwise N.

choice
	prompt "PCI access mode"
	depends on X86_32 && PCI
	default PCI_GOANY
	---help---
	  On PCI systems, the BIOS can be used to detect the PCI devices and
	  determine their configuration. However, some old PCI motherboards
	  have BIOS bugs and may crash if this is done. Also, some embedded
	  PCI-based systems don't have any BIOS at all. Linux can also try to
	  detect the PCI hardware directly without using the BIOS.

	  With this option, you can specify how Linux should detect the
	  PCI devices. If you choose "BIOS", the BIOS will be used,
	  if you choose "Direct", the BIOS won't be used, and if you
	  choose "MMConfig", then PCI Express MMCONFIG will be used.
	  If you choose "Any", the kernel will try MMCONFIG, then the
	  direct access method and falls back to the BIOS if that doesn't
	  work. If unsure, go with the default, which is "Any".

config PCI_GOBIOS
	bool "BIOS"

config PCI_GOMMCONFIG
	bool "MMConfig"

config PCI_GODIRECT
	bool "Direct"

config PCI_GOOLPC
	bool "OLPC XO-1"
	depends on OLPC

config PCI_GOANY
	bool "Any"

endchoice

config PCI_BIOS
	def_bool y
	depends on X86_32 && PCI && (PCI_GOBIOS || PCI_GOANY)

# x86-64 doesn't support PCI BIOS access from long mode so always go direct.
config PCI_DIRECT
	def_bool y
	depends on PCI && (X86_64 || (PCI_GODIRECT || PCI_GOANY || PCI_GOOLPC || PCI_GOMMCONFIG))

config PCI_MMCONFIG
	def_bool y
	depends on X86_32 && PCI && (ACPI || SFI) && (PCI_GOMMCONFIG || PCI_GOANY)

config PCI_OLPC
	def_bool y
	depends on PCI && OLPC && (PCI_GOOLPC || PCI_GOANY)

config PCI_XEN
	def_bool y
	depends on PCI && XEN
	select SWIOTLB_XEN

config PCI_DOMAINS
	def_bool y
	depends on PCI

config PCI_MMCONFIG
	bool "Support mmconfig PCI config space access"
	depends on X86_64 && PCI && ACPI

config PCI_CNB20LE_QUIRK
	bool "Read CNB20LE Host Bridge Windows" if EXPERT
	depends on PCI
	help
	  Read the PCI windows out of the CNB20LE host bridge. This allows
	  PCI hotplug to work on systems with the CNB20LE chipset which do
	  not have ACPI.

	  There's no public spec for this chipset, and this functionality
	  is known to be incomplete.

	  You should say N unless you know you need this.

source "drivers/pci/Kconfig"

config ISA_BUS
	bool "ISA-style bus support on modern systems" if EXPERT
	select ISA_BUS_API
	help
	  Enables ISA-style drivers on modern systems. This is necessary to
	  support PC/104 devices on X86_64 platforms.

	  If unsure, say N.

# x86_64 have no ISA slots, but can have ISA-style DMA.
config ISA_DMA_API
	bool "ISA-style DMA support" if (X86_64 && EXPERT)
	default y
	help
	  Enables ISA-style DMA support for devices requiring such controllers.
	  If unsure, say Y.

if X86_32

config ISA
	bool "ISA support"
	---help---
	  Find out whether you have ISA slots on your motherboard.  ISA is the
	  name of a bus system, i.e. the way the CPU talks to the other stuff
	  inside your box.  Other bus systems are PCI, EISA, MicroChannel
	  (MCA) or VESA.  ISA is an older system, now being displaced by PCI;
	  newer boards don't support it.  If you have ISA, say Y, otherwise N.

config EISA
	bool "EISA support"
	depends on ISA
	---help---
	  The Extended Industry Standard Architecture (EISA) bus was
	  developed as an open alternative to the IBM MicroChannel bus.

	  The EISA bus provided some of the features of the IBM MicroChannel
	  bus while maintaining backward compatibility with cards made for
	  the older ISA bus.  The EISA bus saw limited use between 1988 and
	  1995 when it was made obsolete by the PCI bus.

	  Say Y here if you are building a kernel for an EISA-based machine.

	  Otherwise, say N.

source "drivers/eisa/Kconfig"

config SCx200
	tristate "NatSemi SCx200 support"
	---help---
	  This provides basic support for National Semiconductor's
	  (now AMD's) Geode processors.  The driver probes for the
	  PCI-IDs of several on-chip devices, so its a good dependency
	  for other scx200_* drivers.

	  If compiled as a module, the driver is named scx200.

config SCx200HR_TIMER
	tristate "NatSemi SCx200 27MHz High-Resolution Timer Support"
	depends on SCx200
	default y
	---help---
	  This driver provides a clocksource built upon the on-chip
	  27MHz high-resolution timer.  Its also a workaround for
	  NSC Geode SC-1100's buggy TSC, which loses time when the
	  processor goes idle (as is done by the scheduler).  The
	  other workaround is idle=poll boot option.

config OLPC
	bool "One Laptop Per Child support"
	depends on !X86_PAE
	select GPIOLIB
	select OF
	select OF_PROMTREE
	select IRQ_DOMAIN
	---help---
	  Add support for detecting the unique features of the OLPC
	  XO hardware.

config OLPC_XO1_PM
	bool "OLPC XO-1 Power Management"
	depends on OLPC && MFD_CS5535 && PM_SLEEP
	select MFD_CORE
	---help---
	  Add support for poweroff and suspend of the OLPC XO-1 laptop.

config OLPC_XO1_RTC
	bool "OLPC XO-1 Real Time Clock"
	depends on OLPC_XO1_PM && RTC_DRV_CMOS
	---help---
	  Add support for the XO-1 real time clock, which can be used as a
	  programmable wakeup source.

config OLPC_XO1_SCI
	bool "OLPC XO-1 SCI extras"
	depends on OLPC && OLPC_XO1_PM
	depends on INPUT=y
	select POWER_SUPPLY
	select GPIO_CS5535
	select MFD_CORE
	---help---
	  Add support for SCI-based features of the OLPC XO-1 laptop:
	   - EC-driven system wakeups
	   - Power button
	   - Ebook switch
	   - Lid switch
	   - AC adapter status updates
	   - Battery status updates

config OLPC_XO15_SCI
	bool "OLPC XO-1.5 SCI extras"
	depends on OLPC && ACPI
	select POWER_SUPPLY
	---help---
	  Add support for SCI-based features of the OLPC XO-1.5 laptop:
	   - EC-driven system wakeups
	   - AC adapter status updates
	   - Battery status updates

config ALIX
	bool "PCEngines ALIX System Support (LED setup)"
	select GPIOLIB
	---help---
	  This option enables system support for the PCEngines ALIX.
	  At present this just sets up LEDs for GPIO control on
	  ALIX2/3/6 boards.  However, other system specific setup should
	  get added here.

	  Note: You must still enable the drivers for GPIO and LED support
	  (GPIO_CS5535 & LEDS_GPIO) to actually use the LEDs

	  Note: You have to set alix.force=1 for boards with Award BIOS.

config NET5501
	bool "Soekris Engineering net5501 System Support (LEDS, GPIO, etc)"
	select GPIOLIB
	---help---
	  This option enables system support for the Soekris Engineering net5501.

config GEOS
	bool "Traverse Technologies GEOS System Support (LEDS, GPIO, etc)"
	select GPIOLIB
	depends on DMI
	---help---
	  This option enables system support for the Traverse Technologies GEOS.

config TS5500
	bool "Technologic Systems TS-5500 platform support"
	depends on MELAN
	select CHECK_SIGNATURE
	select NEW_LEDS
	select LEDS_CLASS
	---help---
	  This option enables system support for the Technologic Systems TS-5500.

endif # X86_32

config AMD_NB
	def_bool y
	depends on CPU_SUP_AMD && PCI

source "drivers/pcmcia/Kconfig"

config RAPIDIO
	tristate "RapidIO support"
	depends on PCI
	default n
	help
	  If enabled this option will include drivers and the core
	  infrastructure code to support RapidIO interconnect devices.

source "drivers/rapidio/Kconfig"

config X86_SYSFB
	bool "Mark VGA/VBE/EFI FB as generic system framebuffer"
	help
	  Firmwares often provide initial graphics framebuffers so the BIOS,
	  bootloader or kernel can show basic video-output during boot for
	  user-guidance and debugging. Historically, x86 used the VESA BIOS
	  Extensions and EFI-framebuffers for this, which are mostly limited
	  to x86.
	  This option, if enabled, marks VGA/VBE/EFI framebuffers as generic
	  framebuffers so the new generic system-framebuffer drivers can be
	  used on x86. If the framebuffer is not compatible with the generic
	  modes, it is adverticed as fallback platform framebuffer so legacy
	  drivers like efifb, vesafb and uvesafb can pick it up.
	  If this option is not selected, all system framebuffers are always
	  marked as fallback platform framebuffers as usual.

	  Note: Legacy fbdev drivers, including vesafb, efifb, uvesafb, will
	  not be able to pick up generic system framebuffers if this option
	  is selected. You are highly encouraged to enable simplefb as
	  replacement if you select this option. simplefb can correctly deal
	  with generic system framebuffers. But you should still keep vesafb
	  and others enabled as fallback if a system framebuffer is
	  incompatible with simplefb.

	  If unsure, say Y.

endmenu


menu "Executable file formats / Emulations"

source "fs/Kconfig.binfmt"

config IA32_EMULATION
	bool "IA32 Emulation"
	depends on X86_64
	select ARCH_WANT_OLD_COMPAT_IPC
	select BINFMT_ELF
	select COMPAT_BINFMT_ELF
	select COMPAT_OLD_SIGACTION
	---help---
	  Include code to run legacy 32-bit programs under a
	  64-bit kernel. You should likely turn this on, unless you're
	  100% sure that you don't have any 32-bit programs left.

config IA32_AOUT
	tristate "IA32 a.out support"
	depends on IA32_EMULATION
	---help---
	  Support old a.out binaries in the 32bit emulation.

config X86_X32
	bool "x32 ABI for 64-bit mode"
	depends on X86_64
	---help---
	  Include code to run binaries for the x32 native 32-bit ABI
	  for 64-bit processors.  An x32 process gets access to the
	  full 64-bit register file and wide data path while leaving
	  pointers at 32 bits for smaller memory footprint.

	  You will need a recent binutils (2.22 or later) with
	  elf32_x86_64 support enabled to compile a kernel with this
	  option set.

config COMPAT_32
	def_bool y
	depends on IA32_EMULATION || X86_32
	select HAVE_UID16
	select OLD_SIGSUSPEND3

config COMPAT
	def_bool y
	depends on IA32_EMULATION || X86_X32

if COMPAT
config COMPAT_FOR_U64_ALIGNMENT
	def_bool y

config SYSVIPC_COMPAT
	def_bool y
	depends on SYSVIPC

config KEYS_COMPAT
	def_bool y
	depends on KEYS
endif

endmenu


config HAVE_ATOMIC_IOMAP
	def_bool y
	depends on X86_32

config X86_DEV_DMA_OPS
	bool
	depends on X86_64 || STA2X11

config X86_DMA_REMAP
	bool
	depends on STA2X11

config PMC_ATOM
	def_bool y
        depends on PCI

source "net/Kconfig"

source "drivers/Kconfig"

source "drivers/firmware/Kconfig"

source "fs/Kconfig"

source "arch/x86/Kconfig.debug"

source "security/Kconfig"

source "crypto/Kconfig"

source "arch/x86/kvm/Kconfig"

source "lib/Kconfig"<|MERGE_RESOLUTION|>--- conflicted
+++ resolved
@@ -45,16 +45,11 @@
 	select ANON_INODES
 	select ARCH_CLOCKSOURCE_DATA
 	select ARCH_DISCARD_MEMBLOCK
-<<<<<<< HEAD
-	select ARCH_HAS_ACPI_TABLE_UPGRADE if ACPI
-=======
 	select ARCH_HAS_ACPI_TABLE_UPGRADE	if ACPI
->>>>>>> 405182c2
 	select ARCH_HAS_DEVMEM_IS_ALLOWED
 	select ARCH_HAS_ELF_RANDOMIZE
 	select ARCH_HAS_FAST_MULTIPLIER
 	select ARCH_HAS_GCOV_PROFILE_ALL
-	select ARCH_HAS_GIGANTIC_PAGE		if X86_64
 	select ARCH_HAS_KCOV			if X86_64
 	select ARCH_HAS_MMIO_FLUSH
 	select ARCH_HAS_PMEM_API		if X86_64
