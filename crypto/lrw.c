// SPDX-License-Identifier: GPL-2.0-or-later
/* LRW: as defined by Cyril Guyot in
 *	http://grouper.ieee.org/groups/1619/email/pdf00017.pdf
 *
 * Copyright (c) 2006 Rik Snel <rsnel@cube.dyndns.org>
 *
 * Based on ecb.c
 * Copyright (c) 2006 Herbert Xu <herbert@gondor.apana.org.au>
 */
/* This implementation is checked against the test vectors in the above
 * document and by a test vector provided by Ken Buchanan at
 * http://www.mail-archive.com/stds-p1619@listserv.ieee.org/msg00173.html
 *
 * The test vectors are included in the testing module tcrypt.[ch] */

#include <crypto/internal/skcipher.h>
#include <crypto/scatterwalk.h>
#include <linux/err.h>
#include <linux/init.h>
#include <linux/kernel.h>
#include <linux/module.h>
#include <linux/scatterlist.h>
#include <linux/slab.h>

#include <crypto/b128ops.h>
#include <crypto/gf128mul.h>

#define LRW_BLOCK_SIZE 16

struct priv {
	struct crypto_skcipher *child;

	/*
	 * optimizes multiplying a random (non incrementing, as at the
	 * start of a new sector) value with key2, we could also have
	 * used 4k optimization tables or no optimization at all. In the
	 * latter case we would have to store key2 here
	 */
	struct gf128mul_64k *table;

	/*
	 * stores:
	 *  key2*{ 0,0,...0,0,0,0,1 }, key2*{ 0,0,...0,0,0,1,1 },
	 *  key2*{ 0,0,...0,0,1,1,1 }, key2*{ 0,0,...0,1,1,1,1 }
	 *  key2*{ 0,0,...1,1,1,1,1 }, etc
	 * needed for optimized multiplication of incrementing values
	 * with key2
	 */
	be128 mulinc[128];
};

struct rctx {
	be128 t;
	struct skcipher_request subreq;
};

static inline void setbit128_bbe(void *b, int bit)
{
	__set_bit(bit ^ (0x80 -
#ifdef __BIG_ENDIAN
			 BITS_PER_LONG
#else
			 BITS_PER_BYTE
#endif
			), b);
}

static int setkey(struct crypto_skcipher *parent, const u8 *key,
		  unsigned int keylen)
{
	struct priv *ctx = crypto_skcipher_ctx(parent);
	struct crypto_skcipher *child = ctx->child;
	int err, bsize = LRW_BLOCK_SIZE;
	const u8 *tweak = key + keylen - bsize;
	be128 tmp = { 0 };
	int i;

	crypto_skcipher_clear_flags(child, CRYPTO_TFM_REQ_MASK);
	crypto_skcipher_set_flags(child, crypto_skcipher_get_flags(parent) &
					 CRYPTO_TFM_REQ_MASK);
	err = crypto_skcipher_setkey(child, key, keylen - bsize);
	if (err)
		return err;

	if (ctx->table)
		gf128mul_free_64k(ctx->table);

	/* initialize multiplication table for Key2 */
	ctx->table = gf128mul_init_64k_bbe((be128 *)tweak);
	if (!ctx->table)
		return -ENOMEM;

	/* initialize optimization table */
	for (i = 0; i < 128; i++) {
		setbit128_bbe(&tmp, i);
		ctx->mulinc[i] = tmp;
		gf128mul_64k_bbe(&ctx->mulinc[i], ctx->table);
	}

	return 0;
}

/*
 * Returns the number of trailing '1' bits in the words of the counter, which is
 * represented by 4 32-bit words, arranged from least to most significant.
 * At the same time, increments the counter by one.
 *
 * For example:
 *
 * u32 counter[4] = { 0xFFFFFFFF, 0x1, 0x0, 0x0 };
 * int i = next_index(&counter);
 * // i == 33, counter == { 0x0, 0x2, 0x0, 0x0 }
 */
static int next_index(u32 *counter)
{
	int i, res = 0;

	for (i = 0; i < 4; i++) {
		if (counter[i] + 1 != 0)
			return res + ffz(counter[i]++);

		counter[i] = 0;
		res += 32;
	}

	/*
	 * If we get here, then x == 128 and we are incrementing the counter
	 * from all ones to all zeros. This means we must return index 127, i.e.
	 * the one corresponding to key2*{ 1,...,1 }.
	 */
	return 127;
}

/*
 * We compute the tweak masks twice (both before and after the ECB encryption or
 * decryption) to avoid having to allocate a temporary buffer and/or make
 * mutliple calls to the 'ecb(..)' instance, which usually would be slower than
 * just doing the next_index() calls again.
 */
static int xor_tweak(struct skcipher_request *req, bool second_pass)
{
	const int bs = LRW_BLOCK_SIZE;
	struct crypto_skcipher *tfm = crypto_skcipher_reqtfm(req);
	struct priv *ctx = crypto_skcipher_ctx(tfm);
	struct rctx *rctx = skcipher_request_ctx(req);
	be128 t = rctx->t;
	struct skcipher_walk w;
	__be32 *iv;
	u32 counter[4];
	int err;

	if (second_pass) {
		req = &rctx->subreq;
		/* set to our TFM to enforce correct alignment: */
		skcipher_request_set_tfm(req, tfm);
	}

	err = skcipher_walk_virt(&w, req, false);
	if (err)
		return err;

	iv = (__be32 *)w.iv;
	counter[0] = be32_to_cpu(iv[3]);
	counter[1] = be32_to_cpu(iv[2]);
	counter[2] = be32_to_cpu(iv[1]);
	counter[3] = be32_to_cpu(iv[0]);

	while (w.nbytes) {
		unsigned int avail = w.nbytes;
		be128 *wsrc;
		be128 *wdst;

		wsrc = w.src.virt.addr;
		wdst = w.dst.virt.addr;

		do {
			be128_xor(wdst++, &t, wsrc++);

			/* T <- I*Key2, using the optimization
			 * discussed in the specification */
			be128_xor(&t, &t, &ctx->mulinc[next_index(counter)]);
		} while ((avail -= bs) >= bs);

		if (second_pass && w.nbytes == w.total) {
			iv[0] = cpu_to_be32(counter[3]);
			iv[1] = cpu_to_be32(counter[2]);
			iv[2] = cpu_to_be32(counter[1]);
			iv[3] = cpu_to_be32(counter[0]);
		}

		err = skcipher_walk_done(&w, avail);
	}

	return err;
}

static int xor_tweak_pre(struct skcipher_request *req)
{
	return xor_tweak(req, false);
}

static int xor_tweak_post(struct skcipher_request *req)
{
	return xor_tweak(req, true);
}

static void crypt_done(struct crypto_async_request *areq, int err)
{
	struct skcipher_request *req = areq->data;

	if (!err) {
		struct rctx *rctx = skcipher_request_ctx(req);

		rctx->subreq.base.flags &= ~CRYPTO_TFM_REQ_MAY_SLEEP;
		err = xor_tweak_post(req);
	}

	skcipher_request_complete(req, err);
}

static void init_crypt(struct skcipher_request *req)
{
	struct priv *ctx = crypto_skcipher_ctx(crypto_skcipher_reqtfm(req));
	struct rctx *rctx = skcipher_request_ctx(req);
	struct skcipher_request *subreq = &rctx->subreq;

	skcipher_request_set_tfm(subreq, ctx->child);
	skcipher_request_set_callback(subreq, req->base.flags, crypt_done, req);
	/* pass req->iv as IV (will be used by xor_tweak, ECB will ignore it) */
	skcipher_request_set_crypt(subreq, req->dst, req->dst,
				   req->cryptlen, req->iv);

	/* calculate first value of T */
	memcpy(&rctx->t, req->iv, sizeof(rctx->t));

	/* T <- I*Key2 */
	gf128mul_64k_bbe(&rctx->t, ctx->table);
}

static int encrypt(struct skcipher_request *req)
{
	struct rctx *rctx = skcipher_request_ctx(req);
	struct skcipher_request *subreq = &rctx->subreq;

	init_crypt(req);
	return xor_tweak_pre(req) ?:
		crypto_skcipher_encrypt(subreq) ?:
		xor_tweak_post(req);
}

static int decrypt(struct skcipher_request *req)
{
	struct rctx *rctx = skcipher_request_ctx(req);
	struct skcipher_request *subreq = &rctx->subreq;

	init_crypt(req);
	return xor_tweak_pre(req) ?:
		crypto_skcipher_decrypt(subreq) ?:
		xor_tweak_post(req);
}

static int init_tfm(struct crypto_skcipher *tfm)
{
	struct skcipher_instance *inst = skcipher_alg_instance(tfm);
	struct crypto_skcipher_spawn *spawn = skcipher_instance_ctx(inst);
	struct priv *ctx = crypto_skcipher_ctx(tfm);
	struct crypto_skcipher *cipher;

	cipher = crypto_spawn_skcipher(spawn);
	if (IS_ERR(cipher))
		return PTR_ERR(cipher);

	ctx->child = cipher;

	crypto_skcipher_set_reqsize(tfm, crypto_skcipher_reqsize(cipher) +
					 sizeof(struct rctx));

	return 0;
}

static void exit_tfm(struct crypto_skcipher *tfm)
{
	struct priv *ctx = crypto_skcipher_ctx(tfm);

	if (ctx->table)
		gf128mul_free_64k(ctx->table);
	crypto_free_skcipher(ctx->child);
}

<<<<<<< HEAD
static void free_inst(struct skcipher_instance *inst)
=======
static void crypto_lrw_free(struct skcipher_instance *inst)
>>>>>>> 58ca0060
{
	crypto_drop_skcipher(skcipher_instance_ctx(inst));
	kfree(inst);
}

static int create(struct crypto_template *tmpl, struct rtattr **tb)
{
	struct crypto_skcipher_spawn *spawn;
	struct skcipher_instance *inst;
	struct crypto_attr_type *algt;
	struct skcipher_alg *alg;
	const char *cipher_name;
	char ecb_name[CRYPTO_MAX_ALG_NAME];
	u32 mask;
	int err;

	algt = crypto_get_attr_type(tb);
	if (IS_ERR(algt))
		return PTR_ERR(algt);

	if ((algt->type ^ CRYPTO_ALG_TYPE_SKCIPHER) & algt->mask)
		return -EINVAL;

	mask = crypto_requires_sync(algt->type, algt->mask);

	cipher_name = crypto_attr_alg_name(tb[1]);
	if (IS_ERR(cipher_name))
		return PTR_ERR(cipher_name);

	inst = kzalloc(sizeof(*inst) + sizeof(*spawn), GFP_KERNEL);
	if (!inst)
		return -ENOMEM;

	spawn = skcipher_instance_ctx(inst);

	err = crypto_grab_skcipher(spawn, skcipher_crypto_instance(inst),
				   cipher_name, 0, mask);
	if (err == -ENOENT) {
		err = -ENAMETOOLONG;
		if (snprintf(ecb_name, CRYPTO_MAX_ALG_NAME, "ecb(%s)",
			     cipher_name) >= CRYPTO_MAX_ALG_NAME)
			goto err_free_inst;

		err = crypto_grab_skcipher(spawn,
					   skcipher_crypto_instance(inst),
					   ecb_name, 0, mask);
	}

	if (err)
		goto err_free_inst;

	alg = crypto_skcipher_spawn_alg(spawn);

	err = -EINVAL;
	if (alg->base.cra_blocksize != LRW_BLOCK_SIZE)
		goto err_free_inst;

	if (crypto_skcipher_alg_ivsize(alg))
		goto err_free_inst;

	err = crypto_inst_setname(skcipher_crypto_instance(inst), "lrw",
				  &alg->base);
	if (err)
		goto err_free_inst;

	err = -EINVAL;
	cipher_name = alg->base.cra_name;

	/* Alas we screwed up the naming so we have to mangle the
	 * cipher name.
	 */
	if (!strncmp(cipher_name, "ecb(", 4)) {
		unsigned len;

		len = strlcpy(ecb_name, cipher_name + 4, sizeof(ecb_name));
		if (len < 2 || len >= sizeof(ecb_name))
			goto err_free_inst;

		if (ecb_name[len - 1] != ')')
			goto err_free_inst;

		ecb_name[len - 1] = 0;

		if (snprintf(inst->alg.base.cra_name, CRYPTO_MAX_ALG_NAME,
			     "lrw(%s)", ecb_name) >= CRYPTO_MAX_ALG_NAME) {
			err = -ENAMETOOLONG;
			goto err_free_inst;
		}
	} else
		goto err_free_inst;

	inst->alg.base.cra_flags = alg->base.cra_flags & CRYPTO_ALG_ASYNC;
	inst->alg.base.cra_priority = alg->base.cra_priority;
	inst->alg.base.cra_blocksize = LRW_BLOCK_SIZE;
	inst->alg.base.cra_alignmask = alg->base.cra_alignmask |
				       (__alignof__(be128) - 1);

	inst->alg.ivsize = LRW_BLOCK_SIZE;
	inst->alg.min_keysize = crypto_skcipher_alg_min_keysize(alg) +
				LRW_BLOCK_SIZE;
	inst->alg.max_keysize = crypto_skcipher_alg_max_keysize(alg) +
				LRW_BLOCK_SIZE;

	inst->alg.base.cra_ctxsize = sizeof(struct priv);

	inst->alg.init = init_tfm;
	inst->alg.exit = exit_tfm;

	inst->alg.setkey = setkey;
	inst->alg.encrypt = encrypt;
	inst->alg.decrypt = decrypt;

<<<<<<< HEAD
	inst->free = free_inst;
=======
	inst->free = crypto_lrw_free;
>>>>>>> 58ca0060

	err = skcipher_register_instance(tmpl, inst);
	if (err) {
err_free_inst:
<<<<<<< HEAD
		free_inst(inst);
=======
		crypto_lrw_free(inst);
>>>>>>> 58ca0060
	}
	return err;
}

static struct crypto_template crypto_tmpl = {
	.name = "lrw",
	.create = create,
	.module = THIS_MODULE,
};

static int __init crypto_module_init(void)
{
	return crypto_register_template(&crypto_tmpl);
}

static void __exit crypto_module_exit(void)
{
	crypto_unregister_template(&crypto_tmpl);
}

subsys_initcall(crypto_module_init);
module_exit(crypto_module_exit);

MODULE_LICENSE("GPL");
MODULE_DESCRIPTION("LRW block cipher mode");
MODULE_ALIAS_CRYPTO("lrw");<|MERGE_RESOLUTION|>--- conflicted
+++ resolved
@@ -287,11 +287,7 @@
 	crypto_free_skcipher(ctx->child);
 }
 
-<<<<<<< HEAD
-static void free_inst(struct skcipher_instance *inst)
-=======
 static void crypto_lrw_free(struct skcipher_instance *inst)
->>>>>>> 58ca0060
 {
 	crypto_drop_skcipher(skcipher_instance_ctx(inst));
 	kfree(inst);
@@ -404,20 +400,12 @@
 	inst->alg.encrypt = encrypt;
 	inst->alg.decrypt = decrypt;
 
-<<<<<<< HEAD
-	inst->free = free_inst;
-=======
 	inst->free = crypto_lrw_free;
->>>>>>> 58ca0060
 
 	err = skcipher_register_instance(tmpl, inst);
 	if (err) {
 err_free_inst:
-<<<<<<< HEAD
-		free_inst(inst);
-=======
 		crypto_lrw_free(inst);
->>>>>>> 58ca0060
 	}
 	return err;
 }
