--- conflicted
+++ resolved
@@ -99,15 +99,9 @@
 extern unsigned amdgpu_cg_mask;
 extern unsigned amdgpu_pg_mask;
 extern char *amdgpu_disable_cu;
-<<<<<<< HEAD
-extern int amdgpu_sclk_deep_sleep_en;
-extern char *amdgpu_virtual_display;
-extern unsigned amdgpu_pp_feature_mask;
-=======
 extern char *amdgpu_virtual_display;
 extern unsigned amdgpu_pp_feature_mask;
 extern int amdgpu_vram_page_split;
->>>>>>> 405182c2
 
 #define AMDGPU_WAIT_IDLE_TIMEOUT_IN_MS	        3000
 #define AMDGPU_MAX_USEC_TIMEOUT			100000	/* 100 ms */
@@ -118,15 +112,6 @@
 #define AMDGPUFB_CONN_LIMIT			4
 #define AMDGPU_BIOS_NUM_SCRATCH			8
 
-<<<<<<< HEAD
-/* max number of rings */
-#define AMDGPU_MAX_RINGS			16
-#define AMDGPU_MAX_GFX_RINGS			1
-#define AMDGPU_MAX_COMPUTE_RINGS		8
-#define AMDGPU_MAX_VCE_RINGS			3
-
-=======
->>>>>>> 405182c2
 /* max number of IP instances */
 #define AMDGPU_MAX_SDMA_INSTANCES		2
 
@@ -315,50 +300,6 @@
 	void (*set_rptr)(struct amdgpu_device *adev);
 };
 
-<<<<<<< HEAD
-/* provided by hw blocks that expose a ring buffer for commands */
-struct amdgpu_ring_funcs {
-	/* ring read/write ptr handling */
-	u32 (*get_rptr)(struct amdgpu_ring *ring);
-	u32 (*get_wptr)(struct amdgpu_ring *ring);
-	void (*set_wptr)(struct amdgpu_ring *ring);
-	/* validating and patching of IBs */
-	int (*parse_cs)(struct amdgpu_cs_parser *p, uint32_t ib_idx);
-	/* command emit functions */
-	void (*emit_ib)(struct amdgpu_ring *ring,
-			struct amdgpu_ib *ib,
-			unsigned vm_id, bool ctx_switch);
-	void (*emit_fence)(struct amdgpu_ring *ring, uint64_t addr,
-			   uint64_t seq, unsigned flags);
-	void (*emit_pipeline_sync)(struct amdgpu_ring *ring);
-	void (*emit_vm_flush)(struct amdgpu_ring *ring, unsigned vm_id,
-			      uint64_t pd_addr);
-	void (*emit_hdp_flush)(struct amdgpu_ring *ring);
-	void (*emit_hdp_invalidate)(struct amdgpu_ring *ring);
-	void (*emit_gds_switch)(struct amdgpu_ring *ring, uint32_t vmid,
-				uint32_t gds_base, uint32_t gds_size,
-				uint32_t gws_base, uint32_t gws_size,
-				uint32_t oa_base, uint32_t oa_size);
-	/* testing functions */
-	int (*test_ring)(struct amdgpu_ring *ring);
-	int (*test_ib)(struct amdgpu_ring *ring, long timeout);
-	/* insert NOP packets */
-	void (*insert_nop)(struct amdgpu_ring *ring, uint32_t count);
-	/* pad the indirect buffer to the necessary number of dw */
-	void (*pad_ib)(struct amdgpu_ring *ring, struct amdgpu_ib *ib);
-	unsigned (*init_cond_exec)(struct amdgpu_ring *ring);
-	void (*patch_cond_exec)(struct amdgpu_ring *ring, unsigned offset);
-	/* note usage for clock and power gating */
-	void (*begin_use)(struct amdgpu_ring *ring);
-	void (*end_use)(struct amdgpu_ring *ring);
-	void (*emit_switch_buffer) (struct amdgpu_ring *ring);
-	void (*emit_cntxcntl) (struct amdgpu_ring *ring, uint32_t flags);
-	unsigned (*get_emit_ib_size) (struct amdgpu_ring *ring);
-	unsigned (*get_dma_frame_size) (struct amdgpu_ring *ring);
-};
-
-=======
->>>>>>> 405182c2
 /*
  * BIOS.
  */
@@ -398,50 +339,6 @@
 /*
  * BO.
  */
-<<<<<<< HEAD
-struct amdgpu_fence_driver {
-	uint64_t			gpu_addr;
-	volatile uint32_t		*cpu_addr;
-	/* sync_seq is protected by ring emission lock */
-	uint32_t			sync_seq;
-	atomic_t			last_seq;
-	bool				initialized;
-	struct amdgpu_irq_src		*irq_src;
-	unsigned			irq_type;
-	struct timer_list		fallback_timer;
-	unsigned			num_fences_mask;
-	spinlock_t			lock;
-	struct fence			**fences;
-};
-
-/* some special values for the owner field */
-#define AMDGPU_FENCE_OWNER_UNDEFINED	((void*)0ul)
-#define AMDGPU_FENCE_OWNER_VM		((void*)1ul)
-
-#define AMDGPU_FENCE_FLAG_64BIT         (1 << 0)
-#define AMDGPU_FENCE_FLAG_INT           (1 << 1)
-
-int amdgpu_fence_driver_init(struct amdgpu_device *adev);
-void amdgpu_fence_driver_fini(struct amdgpu_device *adev);
-void amdgpu_fence_driver_force_completion(struct amdgpu_device *adev);
-
-int amdgpu_fence_driver_init_ring(struct amdgpu_ring *ring,
-				  unsigned num_hw_submission);
-int amdgpu_fence_driver_start_ring(struct amdgpu_ring *ring,
-				   struct amdgpu_irq_src *irq_src,
-				   unsigned irq_type);
-void amdgpu_fence_driver_suspend(struct amdgpu_device *adev);
-void amdgpu_fence_driver_resume(struct amdgpu_device *adev);
-int amdgpu_fence_emit(struct amdgpu_ring *ring, struct fence **fence);
-void amdgpu_fence_process(struct amdgpu_ring *ring);
-int amdgpu_fence_wait_empty(struct amdgpu_ring *ring);
-unsigned amdgpu_fence_count_emitted(struct amdgpu_ring *ring);
-
-/*
- * BO.
- */
-=======
->>>>>>> 405182c2
 struct amdgpu_bo_list_entry {
 	struct amdgpu_bo		*robj;
 	struct ttm_validate_buffer	tv;
@@ -717,11 +614,7 @@
 	uint64_t			base;
 	struct drm_pending_vblank_event *event;
 	struct amdgpu_bo		*old_abo;
-<<<<<<< HEAD
-	struct fence			*excl;
-=======
 	struct dma_fence		*excl;
->>>>>>> 405182c2
 	unsigned			shared_count;
 	struct dma_fence		**shared;
 	struct dma_fence_cb		cb;
@@ -752,218 +645,7 @@
 void amdgpu_job_free(struct amdgpu_job *job);
 int amdgpu_job_submit(struct amdgpu_job *job, struct amdgpu_ring *ring,
 		      struct amd_sched_entity *entity, void *owner,
-<<<<<<< HEAD
-		      struct fence **f);
-
-struct amdgpu_ring {
-	struct amdgpu_device		*adev;
-	const struct amdgpu_ring_funcs	*funcs;
-	struct amdgpu_fence_driver	fence_drv;
-	struct amd_gpu_scheduler	sched;
-
-	struct amdgpu_bo	*ring_obj;
-	volatile uint32_t	*ring;
-	unsigned		rptr_offs;
-	unsigned		wptr;
-	unsigned		wptr_old;
-	unsigned		ring_size;
-	unsigned		max_dw;
-	int			count_dw;
-	uint64_t		gpu_addr;
-	uint32_t		align_mask;
-	uint32_t		ptr_mask;
-	bool			ready;
-	u32			nop;
-	u32			idx;
-	u32			me;
-	u32			pipe;
-	u32			queue;
-	struct amdgpu_bo	*mqd_obj;
-	u32			doorbell_index;
-	bool			use_doorbell;
-	unsigned		wptr_offs;
-	unsigned		fence_offs;
-	uint64_t		current_ctx;
-	enum amdgpu_ring_type	type;
-	char			name[16];
-	unsigned		cond_exe_offs;
-	u64			cond_exe_gpu_addr;
-	volatile u32		*cond_exe_cpu_addr;
-#if defined(CONFIG_DEBUG_FS)
-	struct dentry *ent;
-#endif
-};
-
-/*
- * VM
- */
-
-/* maximum number of VMIDs */
-#define AMDGPU_NUM_VM	16
-
-/* Maximum number of PTEs the hardware can write with one command */
-#define AMDGPU_VM_MAX_UPDATE_SIZE	0x3FFFF
-
-/* number of entries in page table */
-#define AMDGPU_VM_PTE_COUNT (1 << amdgpu_vm_block_size)
-
-/* PTBs (Page Table Blocks) need to be aligned to 32K */
-#define AMDGPU_VM_PTB_ALIGN_SIZE   32768
-
-/* LOG2 number of continuous pages for the fragment field */
-#define AMDGPU_LOG2_PAGES_PER_FRAG 4
-
-#define AMDGPU_PTE_VALID	(1 << 0)
-#define AMDGPU_PTE_SYSTEM	(1 << 1)
-#define AMDGPU_PTE_SNOOPED	(1 << 2)
-
-/* VI only */
-#define AMDGPU_PTE_EXECUTABLE	(1 << 4)
-
-#define AMDGPU_PTE_READABLE	(1 << 5)
-#define AMDGPU_PTE_WRITEABLE	(1 << 6)
-
-#define AMDGPU_PTE_FRAG(x)	((x & 0x1f) << 7)
-
-/* How to programm VM fault handling */
-#define AMDGPU_VM_FAULT_STOP_NEVER	0
-#define AMDGPU_VM_FAULT_STOP_FIRST	1
-#define AMDGPU_VM_FAULT_STOP_ALWAYS	2
-
-struct amdgpu_vm_pt {
-	struct amdgpu_bo_list_entry	entry;
-	uint64_t			addr;
-	uint64_t			shadow_addr;
-};
-
-struct amdgpu_vm {
-	/* tree of virtual addresses mapped */
-	struct rb_root		va;
-
-	/* protecting invalidated */
-	spinlock_t		status_lock;
-
-	/* BOs moved, but not yet updated in the PT */
-	struct list_head	invalidated;
-
-	/* BOs cleared in the PT because of a move */
-	struct list_head	cleared;
-
-	/* BO mappings freed, but not yet updated in the PT */
-	struct list_head	freed;
-
-	/* contains the page directory */
-	struct amdgpu_bo	*page_directory;
-	unsigned		max_pde_used;
-	struct fence		*page_directory_fence;
-	uint64_t		last_eviction_counter;
-
-	/* array of page tables, one for each page directory entry */
-	struct amdgpu_vm_pt	*page_tables;
-
-	/* for id and flush management per ring */
-	struct amdgpu_vm_id	*ids[AMDGPU_MAX_RINGS];
-
-	/* protecting freed */
-	spinlock_t		freed_lock;
-
-	/* Scheduler entity for page table updates */
-	struct amd_sched_entity	entity;
-
-	/* client id */
-	u64                     client_id;
-};
-
-struct amdgpu_vm_id {
-	struct list_head	list;
-	struct fence		*first;
-	struct amdgpu_sync	active;
-	struct fence		*last_flush;
-	atomic64_t		owner;
-
-	uint64_t		pd_gpu_addr;
-	/* last flushed PD/PT update */
-	struct fence		*flushed_updates;
-
-	uint32_t                current_gpu_reset_count;
-
-	uint32_t		gds_base;
-	uint32_t		gds_size;
-	uint32_t		gws_base;
-	uint32_t		gws_size;
-	uint32_t		oa_base;
-	uint32_t		oa_size;
-};
-
-struct amdgpu_vm_manager {
-	/* Handling of VMIDs */
-	struct mutex				lock;
-	unsigned				num_ids;
-	struct list_head			ids_lru;
-	struct amdgpu_vm_id			ids[AMDGPU_NUM_VM];
-
-	/* Handling of VM fences */
-	u64					fence_context;
-	unsigned				seqno[AMDGPU_MAX_RINGS];
-
-	uint32_t				max_pfn;
-	/* vram base address for page table entry  */
-	u64					vram_base_offset;
-	/* is vm enabled? */
-	bool					enabled;
-	/* vm pte handling */
-	const struct amdgpu_vm_pte_funcs        *vm_pte_funcs;
-	struct amdgpu_ring                      *vm_pte_rings[AMDGPU_MAX_RINGS];
-	unsigned				vm_pte_num_rings;
-	atomic_t				vm_pte_next_ring;
-	/* client id counter */
-	atomic64_t				client_counter;
-};
-
-void amdgpu_vm_manager_init(struct amdgpu_device *adev);
-void amdgpu_vm_manager_fini(struct amdgpu_device *adev);
-int amdgpu_vm_init(struct amdgpu_device *adev, struct amdgpu_vm *vm);
-void amdgpu_vm_fini(struct amdgpu_device *adev, struct amdgpu_vm *vm);
-void amdgpu_vm_get_pd_bo(struct amdgpu_vm *vm,
-			 struct list_head *validated,
-			 struct amdgpu_bo_list_entry *entry);
-void amdgpu_vm_get_pt_bos(struct amdgpu_device *adev, struct amdgpu_vm *vm,
-			  struct list_head *duplicates);
-void amdgpu_vm_move_pt_bos_in_lru(struct amdgpu_device *adev,
-				  struct amdgpu_vm *vm);
-int amdgpu_vm_grab_id(struct amdgpu_vm *vm, struct amdgpu_ring *ring,
-		      struct amdgpu_sync *sync, struct fence *fence,
-		      struct amdgpu_job *job);
-int amdgpu_vm_flush(struct amdgpu_ring *ring, struct amdgpu_job *job);
-void amdgpu_vm_reset_id(struct amdgpu_device *adev, unsigned vm_id);
-int amdgpu_vm_update_page_directory(struct amdgpu_device *adev,
-				    struct amdgpu_vm *vm);
-int amdgpu_vm_clear_freed(struct amdgpu_device *adev,
-			  struct amdgpu_vm *vm);
-int amdgpu_vm_clear_invalids(struct amdgpu_device *adev, struct amdgpu_vm *vm,
-			     struct amdgpu_sync *sync);
-int amdgpu_vm_bo_update(struct amdgpu_device *adev,
-			struct amdgpu_bo_va *bo_va,
-			bool clear);
-void amdgpu_vm_bo_invalidate(struct amdgpu_device *adev,
-			     struct amdgpu_bo *bo);
-struct amdgpu_bo_va *amdgpu_vm_bo_find(struct amdgpu_vm *vm,
-				       struct amdgpu_bo *bo);
-struct amdgpu_bo_va *amdgpu_vm_bo_add(struct amdgpu_device *adev,
-				      struct amdgpu_vm *vm,
-				      struct amdgpu_bo *bo);
-int amdgpu_vm_bo_map(struct amdgpu_device *adev,
-		     struct amdgpu_bo_va *bo_va,
-		     uint64_t addr, uint64_t offset,
-		     uint64_t size, uint32_t flags);
-int amdgpu_vm_bo_unmap(struct amdgpu_device *adev,
-		       struct amdgpu_bo_va *bo_va,
-		       uint64_t addr);
-void amdgpu_vm_bo_rmv(struct amdgpu_device *adev,
-		      struct amdgpu_bo_va *bo_va);
-=======
 		      struct dma_fence **f);
->>>>>>> 405182c2
 
 /*
  * context related structures
@@ -1264,11 +946,7 @@
 	struct amdgpu_ring	*ring;
 	struct amdgpu_sync	sync;
 	struct amdgpu_ib	*ibs;
-<<<<<<< HEAD
-	struct fence		*fence; /* the hw fence */
-=======
 	struct dma_fence	*fence; /* the hw fence */
->>>>>>> 405182c2
 	uint32_t		preamble_status;
 	uint32_t		num_ibs;
 	void			*owner;
@@ -1616,17 +1294,6 @@
 typedef uint32_t (*amdgpu_block_rreg_t)(struct amdgpu_device*, uint32_t, uint32_t);
 typedef void (*amdgpu_block_wreg_t)(struct amdgpu_device*, uint32_t, uint32_t, uint32_t);
 
-<<<<<<< HEAD
-struct amdgpu_ip_block_status {
-	bool valid;
-	bool sw;
-	bool hw;
-	bool late_initialized;
-	bool hang;
-};
-
-=======
->>>>>>> 405182c2
 struct amdgpu_device {
 	struct device			*dev;
 	struct drm_device		*ddev;
@@ -1963,8 +1630,6 @@
 #define amdgpu_ring_pad_ib(r, ib) ((r)->funcs->pad_ib((r), (ib)))
 #define amdgpu_ring_init_cond_exec(r) (r)->funcs->init_cond_exec((r))
 #define amdgpu_ring_patch_cond_exec(r,o) (r)->funcs->patch_cond_exec((r),(o))
-#define amdgpu_ring_get_emit_ib_size(r) (r)->funcs->get_emit_ib_size((r))
-#define amdgpu_ring_get_dma_frame_size(r) (r)->funcs->get_dma_frame_size((r))
 #define amdgpu_ih_get_wptr(adev) (adev)->irq.ih_funcs->get_wptr((adev))
 #define amdgpu_ih_decode_iv(adev, iv) (adev)->irq.ih_funcs->decode_iv((adev), (iv))
 #define amdgpu_ih_set_rptr(adev) (adev)->irq.ih_funcs->set_rptr((adev))
@@ -1987,102 +1652,6 @@
 #define amdgpu_emit_fill_buffer(adev, ib, s, d, b) (adev)->mman.buffer_funcs->emit_fill_buffer((ib), (s), (d), (b))
 #define amdgpu_gfx_get_gpu_clock_counter(adev) (adev)->gfx.funcs->get_gpu_clock_counter((adev))
 #define amdgpu_gfx_select_se_sh(adev, se, sh, instance) (adev)->gfx.funcs->select_se_sh((adev), (se), (sh), (instance))
-<<<<<<< HEAD
-
-#define amdgpu_dpm_read_sensor(adev, idx, value) \
-	((adev)->pp_enabled ? \
-		(adev)->powerplay.pp_funcs->read_sensor(adev->powerplay.pp_handle, (idx), (value)) : \
-		-EINVAL)
-
-#define amdgpu_dpm_get_temperature(adev) \
-	((adev)->pp_enabled ?						\
-	      (adev)->powerplay.pp_funcs->get_temperature((adev)->powerplay.pp_handle) : \
-	      (adev)->pm.funcs->get_temperature((adev)))
-
-#define amdgpu_dpm_set_fan_control_mode(adev, m) \
-	((adev)->pp_enabled ?						\
-	      (adev)->powerplay.pp_funcs->set_fan_control_mode((adev)->powerplay.pp_handle, (m)) : \
-	      (adev)->pm.funcs->set_fan_control_mode((adev), (m)))
-
-#define amdgpu_dpm_get_fan_control_mode(adev) \
-	((adev)->pp_enabled ?						\
-	      (adev)->powerplay.pp_funcs->get_fan_control_mode((adev)->powerplay.pp_handle) : \
-	      (adev)->pm.funcs->get_fan_control_mode((adev)))
-
-#define amdgpu_dpm_set_fan_speed_percent(adev, s) \
-	((adev)->pp_enabled ?						\
-	      (adev)->powerplay.pp_funcs->set_fan_speed_percent((adev)->powerplay.pp_handle, (s)) : \
-	      (adev)->pm.funcs->set_fan_speed_percent((adev), (s)))
-
-#define amdgpu_dpm_get_fan_speed_percent(adev, s) \
-	((adev)->pp_enabled ?						\
-	      (adev)->powerplay.pp_funcs->get_fan_speed_percent((adev)->powerplay.pp_handle, (s)) : \
-	      (adev)->pm.funcs->get_fan_speed_percent((adev), (s)))
-
-#define amdgpu_dpm_get_sclk(adev, l) \
-	((adev)->pp_enabled ?						\
-	      (adev)->powerplay.pp_funcs->get_sclk((adev)->powerplay.pp_handle, (l)) : \
-		(adev)->pm.funcs->get_sclk((adev), (l)))
-
-#define amdgpu_dpm_get_mclk(adev, l)  \
-	((adev)->pp_enabled ?						\
-	      (adev)->powerplay.pp_funcs->get_mclk((adev)->powerplay.pp_handle, (l)) : \
-	      (adev)->pm.funcs->get_mclk((adev), (l)))
-
-
-#define amdgpu_dpm_force_performance_level(adev, l) \
-	((adev)->pp_enabled ?						\
-	      (adev)->powerplay.pp_funcs->force_performance_level((adev)->powerplay.pp_handle, (l)) : \
-	      (adev)->pm.funcs->force_performance_level((adev), (l)))
-
-#define amdgpu_dpm_powergate_uvd(adev, g) \
-	((adev)->pp_enabled ?						\
-	      (adev)->powerplay.pp_funcs->powergate_uvd((adev)->powerplay.pp_handle, (g)) : \
-	      (adev)->pm.funcs->powergate_uvd((adev), (g)))
-
-#define amdgpu_dpm_powergate_vce(adev, g) \
-	((adev)->pp_enabled ?						\
-	      (adev)->powerplay.pp_funcs->powergate_vce((adev)->powerplay.pp_handle, (g)) : \
-	      (adev)->pm.funcs->powergate_vce((adev), (g)))
-
-#define amdgpu_dpm_get_current_power_state(adev) \
-	(adev)->powerplay.pp_funcs->get_current_power_state((adev)->powerplay.pp_handle)
-
-#define amdgpu_dpm_get_performance_level(adev) \
-	(adev)->powerplay.pp_funcs->get_performance_level((adev)->powerplay.pp_handle)
-
-#define amdgpu_dpm_get_pp_num_states(adev, data) \
-	(adev)->powerplay.pp_funcs->get_pp_num_states((adev)->powerplay.pp_handle, data)
-
-#define amdgpu_dpm_get_pp_table(adev, table) \
-	(adev)->powerplay.pp_funcs->get_pp_table((adev)->powerplay.pp_handle, table)
-
-#define amdgpu_dpm_set_pp_table(adev, buf, size) \
-	(adev)->powerplay.pp_funcs->set_pp_table((adev)->powerplay.pp_handle, buf, size)
-
-#define amdgpu_dpm_print_clock_levels(adev, type, buf) \
-	(adev)->powerplay.pp_funcs->print_clock_levels((adev)->powerplay.pp_handle, type, buf)
-
-#define amdgpu_dpm_force_clock_level(adev, type, level) \
-		(adev)->powerplay.pp_funcs->force_clock_level((adev)->powerplay.pp_handle, type, level)
-
-#define amdgpu_dpm_get_sclk_od(adev) \
-	(adev)->powerplay.pp_funcs->get_sclk_od((adev)->powerplay.pp_handle)
-
-#define amdgpu_dpm_set_sclk_od(adev, value) \
-	(adev)->powerplay.pp_funcs->set_sclk_od((adev)->powerplay.pp_handle, value)
-
-#define amdgpu_dpm_get_mclk_od(adev) \
-	((adev)->powerplay.pp_funcs->get_mclk_od((adev)->powerplay.pp_handle))
-
-#define amdgpu_dpm_set_mclk_od(adev, value) \
-	((adev)->powerplay.pp_funcs->set_mclk_od((adev)->powerplay.pp_handle, value))
-
-#define amdgpu_dpm_dispatch_task(adev, event_id, input, output)		\
-	(adev)->powerplay.pp_funcs->dispatch_tasks((adev)->powerplay.pp_handle, (event_id), (input), (output))
-
-=======
->>>>>>> 405182c2
 #define amdgpu_gds_switch(adev, r, v, d, w, a) (adev)->gds.funcs->patch_gds_switch((r), (v), (d), (w), (a))
 
 /* Common functions */
@@ -2113,11 +1682,6 @@
 void amdgpu_vram_location(struct amdgpu_device *adev, struct amdgpu_mc *mc, u64 base);
 void amdgpu_gtt_location(struct amdgpu_device *adev, struct amdgpu_mc *mc);
 void amdgpu_ttm_set_active_vram_size(struct amdgpu_device *adev, u64 size);
-<<<<<<< HEAD
-u64 amdgpu_ttm_get_gtt_mem_size(struct amdgpu_device *adev);
-int amdgpu_ttm_global_init(struct amdgpu_device *adev);
-=======
->>>>>>> 405182c2
 int amdgpu_ttm_init(struct amdgpu_device *adev);
 void amdgpu_ttm_fini(struct amdgpu_device *adev);
 void amdgpu_program_register_sequence(struct amdgpu_device *adev,
@@ -2154,10 +1718,7 @@
 				 struct drm_file *file_priv);
 void amdgpu_driver_preclose_kms(struct drm_device *dev,
 				struct drm_file *file_priv);
-<<<<<<< HEAD
-=======
 int amdgpu_suspend(struct amdgpu_device *adev);
->>>>>>> 405182c2
 int amdgpu_device_suspend(struct drm_device *dev, bool suspend, bool fbcon);
 int amdgpu_device_resume(struct drm_device *dev, bool resume, bool fbcon);
 u32 amdgpu_get_vblank_counter_kms(struct drm_device *dev, unsigned int pipe);
