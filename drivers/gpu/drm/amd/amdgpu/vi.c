/*
 * Copyright 2014 Advanced Micro Devices, Inc.
 *
 * Permission is hereby granted, free of charge, to any person obtaining a
 * copy of this software and associated documentation files (the "Software"),
 * to deal in the Software without restriction, including without limitation
 * the rights to use, copy, modify, merge, publish, distribute, sublicense,
 * and/or sell copies of the Software, and to permit persons to whom the
 * Software is furnished to do so, subject to the following conditions:
 *
 * The above copyright notice and this permission notice shall be included in
 * all copies or substantial portions of the Software.
 *
 * THE SOFTWARE IS PROVIDED "AS IS", WITHOUT WARRANTY OF ANY KIND, EXPRESS OR
 * IMPLIED, INCLUDING BUT NOT LIMITED TO THE WARRANTIES OF MERCHANTABILITY,
 * FITNESS FOR A PARTICULAR PURPOSE AND NONINFRINGEMENT.  IN NO EVENT SHALL
 * THE COPYRIGHT HOLDER(S) OR AUTHOR(S) BE LIABLE FOR ANY CLAIM, DAMAGES OR
 * OTHER LIABILITY, WHETHER IN AN ACTION OF CONTRACT, TORT OR OTHERWISE,
 * ARISING FROM, OUT OF OR IN CONNECTION WITH THE SOFTWARE OR THE USE OR
 * OTHER DEALINGS IN THE SOFTWARE.
 *
 */
#include <linux/firmware.h>
#include <linux/slab.h>
#include <linux/module.h>
#include "drmP.h"
#include "amdgpu.h"
#include "amdgpu_atombios.h"
#include "amdgpu_ih.h"
#include "amdgpu_uvd.h"
#include "amdgpu_vce.h"
#include "amdgpu_ucode.h"
#include "atom.h"
#include "amd_pcie.h"

#include "gmc/gmc_8_1_d.h"
#include "gmc/gmc_8_1_sh_mask.h"

#include "oss/oss_3_0_d.h"
#include "oss/oss_3_0_sh_mask.h"

#include "bif/bif_5_0_d.h"
#include "bif/bif_5_0_sh_mask.h"

#include "gca/gfx_8_0_d.h"
#include "gca/gfx_8_0_sh_mask.h"

#include "smu/smu_7_1_1_d.h"
#include "smu/smu_7_1_1_sh_mask.h"

#include "uvd/uvd_5_0_d.h"
#include "uvd/uvd_5_0_sh_mask.h"

#include "vce/vce_3_0_d.h"
#include "vce/vce_3_0_sh_mask.h"

#include "dce/dce_10_0_d.h"
#include "dce/dce_10_0_sh_mask.h"

#include "vid.h"
#include "vi.h"
#include "vi_dpm.h"
#include "gmc_v8_0.h"
#include "gmc_v7_0.h"
#include "gfx_v8_0.h"
#include "sdma_v2_4.h"
#include "sdma_v3_0.h"
#include "dce_v10_0.h"
#include "dce_v11_0.h"
#include "iceland_ih.h"
#include "tonga_ih.h"
#include "cz_ih.h"
#include "uvd_v5_0.h"
#include "uvd_v6_0.h"
#include "vce_v3_0.h"
#include "amdgpu_powerplay.h"
#if defined(CONFIG_DRM_AMD_ACP)
#include "amdgpu_acp.h"
#endif
#include "dce_virtual.h"

MODULE_FIRMWARE("amdgpu/topaz_smc.bin");
MODULE_FIRMWARE("amdgpu/tonga_smc.bin");
MODULE_FIRMWARE("amdgpu/fiji_smc.bin");
MODULE_FIRMWARE("amdgpu/polaris10_smc.bin");
MODULE_FIRMWARE("amdgpu/polaris10_smc_sk.bin");
MODULE_FIRMWARE("amdgpu/polaris11_smc.bin");
MODULE_FIRMWARE("amdgpu/polaris11_smc_sk.bin");

/*
 * Indirect registers accessor
 */
static u32 vi_pcie_rreg(struct amdgpu_device *adev, u32 reg)
{
	unsigned long flags;
	u32 r;

	spin_lock_irqsave(&adev->pcie_idx_lock, flags);
	WREG32(mmPCIE_INDEX, reg);
	(void)RREG32(mmPCIE_INDEX);
	r = RREG32(mmPCIE_DATA);
	spin_unlock_irqrestore(&adev->pcie_idx_lock, flags);
	return r;
}

static void vi_pcie_wreg(struct amdgpu_device *adev, u32 reg, u32 v)
{
	unsigned long flags;

	spin_lock_irqsave(&adev->pcie_idx_lock, flags);
	WREG32(mmPCIE_INDEX, reg);
	(void)RREG32(mmPCIE_INDEX);
	WREG32(mmPCIE_DATA, v);
	(void)RREG32(mmPCIE_DATA);
	spin_unlock_irqrestore(&adev->pcie_idx_lock, flags);
}

static u32 vi_smc_rreg(struct amdgpu_device *adev, u32 reg)
{
	unsigned long flags;
	u32 r;

	spin_lock_irqsave(&adev->smc_idx_lock, flags);
	WREG32(mmSMC_IND_INDEX_0, (reg));
	r = RREG32(mmSMC_IND_DATA_0);
	spin_unlock_irqrestore(&adev->smc_idx_lock, flags);
	return r;
}

static void vi_smc_wreg(struct amdgpu_device *adev, u32 reg, u32 v)
{
	unsigned long flags;

	spin_lock_irqsave(&adev->smc_idx_lock, flags);
	WREG32(mmSMC_IND_INDEX_0, (reg));
	WREG32(mmSMC_IND_DATA_0, (v));
	spin_unlock_irqrestore(&adev->smc_idx_lock, flags);
}

/* smu_8_0_d.h */
#define mmMP0PUB_IND_INDEX                                                      0x180
#define mmMP0PUB_IND_DATA                                                       0x181

static u32 cz_smc_rreg(struct amdgpu_device *adev, u32 reg)
{
	unsigned long flags;
	u32 r;

	spin_lock_irqsave(&adev->smc_idx_lock, flags);
	WREG32(mmMP0PUB_IND_INDEX, (reg));
	r = RREG32(mmMP0PUB_IND_DATA);
	spin_unlock_irqrestore(&adev->smc_idx_lock, flags);
	return r;
}

static void cz_smc_wreg(struct amdgpu_device *adev, u32 reg, u32 v)
{
	unsigned long flags;

	spin_lock_irqsave(&adev->smc_idx_lock, flags);
	WREG32(mmMP0PUB_IND_INDEX, (reg));
	WREG32(mmMP0PUB_IND_DATA, (v));
	spin_unlock_irqrestore(&adev->smc_idx_lock, flags);
}

static u32 vi_uvd_ctx_rreg(struct amdgpu_device *adev, u32 reg)
{
	unsigned long flags;
	u32 r;

	spin_lock_irqsave(&adev->uvd_ctx_idx_lock, flags);
	WREG32(mmUVD_CTX_INDEX, ((reg) & 0x1ff));
	r = RREG32(mmUVD_CTX_DATA);
	spin_unlock_irqrestore(&adev->uvd_ctx_idx_lock, flags);
	return r;
}

static void vi_uvd_ctx_wreg(struct amdgpu_device *adev, u32 reg, u32 v)
{
	unsigned long flags;

	spin_lock_irqsave(&adev->uvd_ctx_idx_lock, flags);
	WREG32(mmUVD_CTX_INDEX, ((reg) & 0x1ff));
	WREG32(mmUVD_CTX_DATA, (v));
	spin_unlock_irqrestore(&adev->uvd_ctx_idx_lock, flags);
}

static u32 vi_didt_rreg(struct amdgpu_device *adev, u32 reg)
{
	unsigned long flags;
	u32 r;

	spin_lock_irqsave(&adev->didt_idx_lock, flags);
	WREG32(mmDIDT_IND_INDEX, (reg));
	r = RREG32(mmDIDT_IND_DATA);
	spin_unlock_irqrestore(&adev->didt_idx_lock, flags);
	return r;
}

static void vi_didt_wreg(struct amdgpu_device *adev, u32 reg, u32 v)
{
	unsigned long flags;

	spin_lock_irqsave(&adev->didt_idx_lock, flags);
	WREG32(mmDIDT_IND_INDEX, (reg));
	WREG32(mmDIDT_IND_DATA, (v));
	spin_unlock_irqrestore(&adev->didt_idx_lock, flags);
}

static u32 vi_gc_cac_rreg(struct amdgpu_device *adev, u32 reg)
{
	unsigned long flags;
	u32 r;

	spin_lock_irqsave(&adev->gc_cac_idx_lock, flags);
	WREG32(mmGC_CAC_IND_INDEX, (reg));
	r = RREG32(mmGC_CAC_IND_DATA);
	spin_unlock_irqrestore(&adev->gc_cac_idx_lock, flags);
	return r;
}

static void vi_gc_cac_wreg(struct amdgpu_device *adev, u32 reg, u32 v)
{
	unsigned long flags;

	spin_lock_irqsave(&adev->gc_cac_idx_lock, flags);
	WREG32(mmGC_CAC_IND_INDEX, (reg));
	WREG32(mmGC_CAC_IND_DATA, (v));
	spin_unlock_irqrestore(&adev->gc_cac_idx_lock, flags);
}


static const u32 tonga_mgcg_cgcg_init[] =
{
	mmCGTT_DRM_CLK_CTRL0, 0xffffffff, 0x00600100,
	mmPCIE_INDEX, 0xffffffff, 0x0140001c,
	mmPCIE_DATA, 0x000f0000, 0x00000000,
	mmSMC_IND_INDEX_4, 0xffffffff, 0xC060000C,
	mmSMC_IND_DATA_4, 0xc0000fff, 0x00000100,
	mmCGTT_DRM_CLK_CTRL0, 0xff000fff, 0x00000100,
	mmHDP_XDP_CGTT_BLK_CTRL, 0xc0000fff, 0x00000104,
};

static const u32 fiji_mgcg_cgcg_init[] =
{
	mmCGTT_DRM_CLK_CTRL0, 0xffffffff, 0x00600100,
	mmPCIE_INDEX, 0xffffffff, 0x0140001c,
	mmPCIE_DATA, 0x000f0000, 0x00000000,
	mmSMC_IND_INDEX_4, 0xffffffff, 0xC060000C,
	mmSMC_IND_DATA_4, 0xc0000fff, 0x00000100,
	mmCGTT_DRM_CLK_CTRL0, 0xff000fff, 0x00000100,
	mmHDP_XDP_CGTT_BLK_CTRL, 0xc0000fff, 0x00000104,
};

static const u32 iceland_mgcg_cgcg_init[] =
{
	mmPCIE_INDEX, 0xffffffff, ixPCIE_CNTL2,
	mmPCIE_DATA, 0x000f0000, 0x00000000,
	mmSMC_IND_INDEX_4, 0xffffffff, ixCGTT_ROM_CLK_CTRL0,
	mmSMC_IND_DATA_4, 0xc0000fff, 0x00000100,
	mmHDP_XDP_CGTT_BLK_CTRL, 0xc0000fff, 0x00000104,
};

static const u32 cz_mgcg_cgcg_init[] =
{
	mmCGTT_DRM_CLK_CTRL0, 0xffffffff, 0x00600100,
	mmPCIE_INDEX, 0xffffffff, 0x0140001c,
	mmPCIE_DATA, 0x000f0000, 0x00000000,
	mmCGTT_DRM_CLK_CTRL0, 0xff000fff, 0x00000100,
	mmHDP_XDP_CGTT_BLK_CTRL, 0xc0000fff, 0x00000104,
};

static const u32 stoney_mgcg_cgcg_init[] =
{
	mmCGTT_DRM_CLK_CTRL0, 0xffffffff, 0x00000100,
	mmHDP_XDP_CGTT_BLK_CTRL, 0xffffffff, 0x00000104,
	mmHDP_HOST_PATH_CNTL, 0xffffffff, 0x0f000027,
};

static void vi_init_golden_registers(struct amdgpu_device *adev)
{
	/* Some of the registers might be dependent on GRBM_GFX_INDEX */
	mutex_lock(&adev->grbm_idx_mutex);

	switch (adev->asic_type) {
	case CHIP_TOPAZ:
		amdgpu_program_register_sequence(adev,
						 iceland_mgcg_cgcg_init,
						 (const u32)ARRAY_SIZE(iceland_mgcg_cgcg_init));
		break;
	case CHIP_FIJI:
		amdgpu_program_register_sequence(adev,
						 fiji_mgcg_cgcg_init,
						 (const u32)ARRAY_SIZE(fiji_mgcg_cgcg_init));
		break;
	case CHIP_TONGA:
		amdgpu_program_register_sequence(adev,
						 tonga_mgcg_cgcg_init,
						 (const u32)ARRAY_SIZE(tonga_mgcg_cgcg_init));
		break;
	case CHIP_CARRIZO:
		amdgpu_program_register_sequence(adev,
						 cz_mgcg_cgcg_init,
						 (const u32)ARRAY_SIZE(cz_mgcg_cgcg_init));
		break;
	case CHIP_STONEY:
		amdgpu_program_register_sequence(adev,
						 stoney_mgcg_cgcg_init,
						 (const u32)ARRAY_SIZE(stoney_mgcg_cgcg_init));
		break;
	case CHIP_POLARIS11:
	case CHIP_POLARIS10:
	default:
		break;
	}
	mutex_unlock(&adev->grbm_idx_mutex);
}

/**
 * vi_get_xclk - get the xclk
 *
 * @adev: amdgpu_device pointer
 *
 * Returns the reference clock used by the gfx engine
 * (VI).
 */
static u32 vi_get_xclk(struct amdgpu_device *adev)
{
	u32 reference_clock = adev->clock.spll.reference_freq;
	u32 tmp;

	if (adev->flags & AMD_IS_APU)
		return reference_clock;

	tmp = RREG32_SMC(ixCG_CLKPIN_CNTL_2);
	if (REG_GET_FIELD(tmp, CG_CLKPIN_CNTL_2, MUX_TCLK_TO_XCLK))
		return 1000;

	tmp = RREG32_SMC(ixCG_CLKPIN_CNTL);
	if (REG_GET_FIELD(tmp, CG_CLKPIN_CNTL, XTALIN_DIVIDE))
		return reference_clock / 4;

	return reference_clock;
}

/**
 * vi_srbm_select - select specific register instances
 *
 * @adev: amdgpu_device pointer
 * @me: selected ME (micro engine)
 * @pipe: pipe
 * @queue: queue
 * @vmid: VMID
 *
 * Switches the currently active registers instances.  Some
 * registers are instanced per VMID, others are instanced per
 * me/pipe/queue combination.
 */
void vi_srbm_select(struct amdgpu_device *adev,
		     u32 me, u32 pipe, u32 queue, u32 vmid)
{
	u32 srbm_gfx_cntl = 0;
	srbm_gfx_cntl = REG_SET_FIELD(srbm_gfx_cntl, SRBM_GFX_CNTL, PIPEID, pipe);
	srbm_gfx_cntl = REG_SET_FIELD(srbm_gfx_cntl, SRBM_GFX_CNTL, MEID, me);
	srbm_gfx_cntl = REG_SET_FIELD(srbm_gfx_cntl, SRBM_GFX_CNTL, VMID, vmid);
	srbm_gfx_cntl = REG_SET_FIELD(srbm_gfx_cntl, SRBM_GFX_CNTL, QUEUEID, queue);
	WREG32(mmSRBM_GFX_CNTL, srbm_gfx_cntl);
}

static void vi_vga_set_state(struct amdgpu_device *adev, bool state)
{
	/* todo */
}

static bool vi_read_disabled_bios(struct amdgpu_device *adev)
{
	u32 bus_cntl;
	u32 d1vga_control = 0;
	u32 d2vga_control = 0;
	u32 vga_render_control = 0;
	u32 rom_cntl;
	bool r;

	bus_cntl = RREG32(mmBUS_CNTL);
	if (adev->mode_info.num_crtc) {
		d1vga_control = RREG32(mmD1VGA_CONTROL);
		d2vga_control = RREG32(mmD2VGA_CONTROL);
		vga_render_control = RREG32(mmVGA_RENDER_CONTROL);
	}
	rom_cntl = RREG32_SMC(ixROM_CNTL);

	/* enable the rom */
	WREG32(mmBUS_CNTL, (bus_cntl & ~BUS_CNTL__BIOS_ROM_DIS_MASK));
	if (adev->mode_info.num_crtc) {
		/* Disable VGA mode */
		WREG32(mmD1VGA_CONTROL,
		       (d1vga_control & ~(D1VGA_CONTROL__D1VGA_MODE_ENABLE_MASK |
					  D1VGA_CONTROL__D1VGA_TIMING_SELECT_MASK)));
		WREG32(mmD2VGA_CONTROL,
		       (d2vga_control & ~(D2VGA_CONTROL__D2VGA_MODE_ENABLE_MASK |
					  D2VGA_CONTROL__D2VGA_TIMING_SELECT_MASK)));
		WREG32(mmVGA_RENDER_CONTROL,
		       (vga_render_control & ~VGA_RENDER_CONTROL__VGA_VSTATUS_CNTL_MASK));
	}
	WREG32_SMC(ixROM_CNTL, rom_cntl | ROM_CNTL__SCK_OVERWRITE_MASK);

	r = amdgpu_read_bios(adev);

	/* restore regs */
	WREG32(mmBUS_CNTL, bus_cntl);
	if (adev->mode_info.num_crtc) {
		WREG32(mmD1VGA_CONTROL, d1vga_control);
		WREG32(mmD2VGA_CONTROL, d2vga_control);
		WREG32(mmVGA_RENDER_CONTROL, vga_render_control);
	}
	WREG32_SMC(ixROM_CNTL, rom_cntl);
	return r;
}

static bool vi_read_bios_from_rom(struct amdgpu_device *adev,
				  u8 *bios, u32 length_bytes)
{
	u32 *dw_ptr;
	unsigned long flags;
	u32 i, length_dw;

	if (bios == NULL)
		return false;
	if (length_bytes == 0)
		return false;
	/* APU vbios image is part of sbios image */
	if (adev->flags & AMD_IS_APU)
		return false;

	dw_ptr = (u32 *)bios;
	length_dw = ALIGN(length_bytes, 4) / 4;
	/* take the smc lock since we are using the smc index */
	spin_lock_irqsave(&adev->smc_idx_lock, flags);
	/* set rom index to 0 */
	WREG32(mmSMC_IND_INDEX_0, ixROM_INDEX);
	WREG32(mmSMC_IND_DATA_0, 0);
	/* set index to data for continous read */
	WREG32(mmSMC_IND_INDEX_0, ixROM_DATA);
	for (i = 0; i < length_dw; i++)
		dw_ptr[i] = RREG32(mmSMC_IND_DATA_0);
	spin_unlock_irqrestore(&adev->smc_idx_lock, flags);

	return true;
}

static void vi_detect_hw_virtualization(struct amdgpu_device *adev)
{
	uint32_t reg = RREG32(mmBIF_IOV_FUNC_IDENTIFIER);
	/* bit0: 0 means pf and 1 means vf */
	/* bit31: 0 means disable IOV and 1 means enable */
	if (reg & 1)
		adev->virtualization.virtual_caps |= AMDGPU_SRIOV_CAPS_IS_VF;

	if (reg & 0x80000000)
		adev->virtualization.virtual_caps |= AMDGPU_SRIOV_CAPS_ENABLE_IOV;

	if (reg == 0) {
		if (is_virtual_machine()) /* passthrough mode exclus sr-iov mode */
			adev->virtualization.virtual_caps |= AMDGPU_PASSTHROUGH_MODE;
	}
}

static const struct amdgpu_allowed_register_entry tonga_allowed_read_registers[] = {
	{mmGB_MACROTILE_MODE7, true},
};

static const struct amdgpu_allowed_register_entry cz_allowed_read_registers[] = {
	{mmGB_TILE_MODE7, true},
	{mmGB_TILE_MODE12, true},
	{mmGB_TILE_MODE17, true},
	{mmGB_TILE_MODE23, true},
	{mmGB_MACROTILE_MODE7, true},
};

static const struct amdgpu_allowed_register_entry vi_allowed_read_registers[] = {
	{mmGRBM_STATUS, false},
	{mmGRBM_STATUS2, false},
	{mmGRBM_STATUS_SE0, false},
	{mmGRBM_STATUS_SE1, false},
	{mmGRBM_STATUS_SE2, false},
	{mmGRBM_STATUS_SE3, false},
	{mmSRBM_STATUS, false},
	{mmSRBM_STATUS2, false},
	{mmSRBM_STATUS3, false},
	{mmSDMA0_STATUS_REG + SDMA0_REGISTER_OFFSET, false},
	{mmSDMA0_STATUS_REG + SDMA1_REGISTER_OFFSET, false},
	{mmCP_STAT, false},
	{mmCP_STALLED_STAT1, false},
	{mmCP_STALLED_STAT2, false},
	{mmCP_STALLED_STAT3, false},
	{mmCP_CPF_BUSY_STAT, false},
	{mmCP_CPF_STALLED_STAT1, false},
	{mmCP_CPF_STATUS, false},
	{mmCP_CPC_BUSY_STAT, false},
	{mmCP_CPC_STALLED_STAT1, false},
	{mmCP_CPC_STATUS, false},
	{mmGB_ADDR_CONFIG, false},
	{mmMC_ARB_RAMCFG, false},
	{mmGB_TILE_MODE0, false},
	{mmGB_TILE_MODE1, false},
	{mmGB_TILE_MODE2, false},
	{mmGB_TILE_MODE3, false},
	{mmGB_TILE_MODE4, false},
	{mmGB_TILE_MODE5, false},
	{mmGB_TILE_MODE6, false},
	{mmGB_TILE_MODE7, false},
	{mmGB_TILE_MODE8, false},
	{mmGB_TILE_MODE9, false},
	{mmGB_TILE_MODE10, false},
	{mmGB_TILE_MODE11, false},
	{mmGB_TILE_MODE12, false},
	{mmGB_TILE_MODE13, false},
	{mmGB_TILE_MODE14, false},
	{mmGB_TILE_MODE15, false},
	{mmGB_TILE_MODE16, false},
	{mmGB_TILE_MODE17, false},
	{mmGB_TILE_MODE18, false},
	{mmGB_TILE_MODE19, false},
	{mmGB_TILE_MODE20, false},
	{mmGB_TILE_MODE21, false},
	{mmGB_TILE_MODE22, false},
	{mmGB_TILE_MODE23, false},
	{mmGB_TILE_MODE24, false},
	{mmGB_TILE_MODE25, false},
	{mmGB_TILE_MODE26, false},
	{mmGB_TILE_MODE27, false},
	{mmGB_TILE_MODE28, false},
	{mmGB_TILE_MODE29, false},
	{mmGB_TILE_MODE30, false},
	{mmGB_TILE_MODE31, false},
	{mmGB_MACROTILE_MODE0, false},
	{mmGB_MACROTILE_MODE1, false},
	{mmGB_MACROTILE_MODE2, false},
	{mmGB_MACROTILE_MODE3, false},
	{mmGB_MACROTILE_MODE4, false},
	{mmGB_MACROTILE_MODE5, false},
	{mmGB_MACROTILE_MODE6, false},
	{mmGB_MACROTILE_MODE7, false},
	{mmGB_MACROTILE_MODE8, false},
	{mmGB_MACROTILE_MODE9, false},
	{mmGB_MACROTILE_MODE10, false},
	{mmGB_MACROTILE_MODE11, false},
	{mmGB_MACROTILE_MODE12, false},
	{mmGB_MACROTILE_MODE13, false},
	{mmGB_MACROTILE_MODE14, false},
	{mmGB_MACROTILE_MODE15, false},
	{mmCC_RB_BACKEND_DISABLE, false, true},
	{mmGC_USER_RB_BACKEND_DISABLE, false, true},
	{mmGB_BACKEND_MAP, false, false},
	{mmPA_SC_RASTER_CONFIG, false, true},
	{mmPA_SC_RASTER_CONFIG_1, false, true},
};

static uint32_t vi_read_indexed_register(struct amdgpu_device *adev, u32 se_num,
					 u32 sh_num, u32 reg_offset)
{
	uint32_t val;

	mutex_lock(&adev->grbm_idx_mutex);
	if (se_num != 0xffffffff || sh_num != 0xffffffff)
		amdgpu_gfx_select_se_sh(adev, se_num, sh_num, 0xffffffff);

	val = RREG32(reg_offset);

	if (se_num != 0xffffffff || sh_num != 0xffffffff)
		amdgpu_gfx_select_se_sh(adev, 0xffffffff, 0xffffffff, 0xffffffff);
	mutex_unlock(&adev->grbm_idx_mutex);
	return val;
}

static int vi_read_register(struct amdgpu_device *adev, u32 se_num,
			    u32 sh_num, u32 reg_offset, u32 *value)
{
	const struct amdgpu_allowed_register_entry *asic_register_table = NULL;
	const struct amdgpu_allowed_register_entry *asic_register_entry;
	uint32_t size, i;

	*value = 0;
	switch (adev->asic_type) {
	case CHIP_TOPAZ:
		asic_register_table = tonga_allowed_read_registers;
		size = ARRAY_SIZE(tonga_allowed_read_registers);
		break;
	case CHIP_FIJI:
	case CHIP_TONGA:
	case CHIP_POLARIS11:
	case CHIP_POLARIS10:
	case CHIP_CARRIZO:
	case CHIP_STONEY:
		asic_register_table = cz_allowed_read_registers;
		size = ARRAY_SIZE(cz_allowed_read_registers);
		break;
	default:
		return -EINVAL;
	}

	if (asic_register_table) {
		for (i = 0; i < size; i++) {
			asic_register_entry = asic_register_table + i;
			if (reg_offset != asic_register_entry->reg_offset)
				continue;
			if (!asic_register_entry->untouched)
				*value = asic_register_entry->grbm_indexed ?
					vi_read_indexed_register(adev, se_num,
								 sh_num, reg_offset) :
					RREG32(reg_offset);
			return 0;
		}
	}

	for (i = 0; i < ARRAY_SIZE(vi_allowed_read_registers); i++) {
		if (reg_offset != vi_allowed_read_registers[i].reg_offset)
			continue;

		if (!vi_allowed_read_registers[i].untouched)
			*value = vi_allowed_read_registers[i].grbm_indexed ?
				vi_read_indexed_register(adev, se_num,
							 sh_num, reg_offset) :
				RREG32(reg_offset);
		return 0;
	}
	return -EINVAL;
}

static int vi_gpu_pci_config_reset(struct amdgpu_device *adev)
{
	u32 i;

	dev_info(adev->dev, "GPU pci config reset\n");

	/* disable BM */
	pci_clear_master(adev->pdev);
	/* reset */
	amdgpu_pci_config_reset(adev);

	udelay(100);

	/* wait for asic to come out of reset */
	for (i = 0; i < adev->usec_timeout; i++) {
		if (RREG32(mmCONFIG_MEMSIZE) != 0xffffffff) {
			/* enable BM */
			pci_set_master(adev->pdev);
			return 0;
		}
		udelay(1);
	}
	return -EINVAL;
}

static void vi_set_bios_scratch_engine_hung(struct amdgpu_device *adev, bool hung)
{
	u32 tmp = RREG32(mmBIOS_SCRATCH_3);

	if (hung)
		tmp |= ATOM_S3_ASIC_GUI_ENGINE_HUNG;
	else
		tmp &= ~ATOM_S3_ASIC_GUI_ENGINE_HUNG;

	WREG32(mmBIOS_SCRATCH_3, tmp);
}

/**
 * vi_asic_reset - soft reset GPU
 *
 * @adev: amdgpu_device pointer
 *
 * Look up which blocks are hung and attempt
 * to reset them.
 * Returns 0 for success.
 */
static int vi_asic_reset(struct amdgpu_device *adev)
{
	int r;

	vi_set_bios_scratch_engine_hung(adev, true);

	r = vi_gpu_pci_config_reset(adev);

	vi_set_bios_scratch_engine_hung(adev, false);

	return r;
}

static int vi_set_uvd_clock(struct amdgpu_device *adev, u32 clock,
			u32 cntl_reg, u32 status_reg)
{
	int r, i;
	struct atom_clock_dividers dividers;
	uint32_t tmp;

	r = amdgpu_atombios_get_clock_dividers(adev,
					       COMPUTE_GPUCLK_INPUT_FLAG_DEFAULT_GPUCLK,
					       clock, false, &dividers);
	if (r)
		return r;

	tmp = RREG32_SMC(cntl_reg);
	tmp &= ~(CG_DCLK_CNTL__DCLK_DIR_CNTL_EN_MASK |
		CG_DCLK_CNTL__DCLK_DIVIDER_MASK);
	tmp |= dividers.post_divider;
	WREG32_SMC(cntl_reg, tmp);

	for (i = 0; i < 100; i++) {
		if (RREG32_SMC(status_reg) & CG_DCLK_STATUS__DCLK_STATUS_MASK)
			break;
		mdelay(10);
	}
	if (i == 100)
		return -ETIMEDOUT;

	return 0;
}

static int vi_set_uvd_clocks(struct amdgpu_device *adev, u32 vclk, u32 dclk)
{
	int r;

	r = vi_set_uvd_clock(adev, vclk, ixCG_VCLK_CNTL, ixCG_VCLK_STATUS);
	if (r)
		return r;

	r = vi_set_uvd_clock(adev, dclk, ixCG_DCLK_CNTL, ixCG_DCLK_STATUS);

	return 0;
}

static int vi_set_vce_clocks(struct amdgpu_device *adev, u32 evclk, u32 ecclk)
{
	/* todo */

	return 0;
}

static void vi_pcie_gen3_enable(struct amdgpu_device *adev)
{
	if (pci_is_root_bus(adev->pdev->bus))
		return;

	if (amdgpu_pcie_gen2 == 0)
		return;

	if (adev->flags & AMD_IS_APU)
		return;

	if (!(adev->pm.pcie_gen_mask & (CAIL_PCIE_LINK_SPEED_SUPPORT_GEN2 |
					CAIL_PCIE_LINK_SPEED_SUPPORT_GEN3)))
		return;

	/* todo */
}

static void vi_program_aspm(struct amdgpu_device *adev)
{

	if (amdgpu_aspm == 0)
		return;

	/* todo */
}

static void vi_enable_doorbell_aperture(struct amdgpu_device *adev,
					bool enable)
{
	u32 tmp;

	/* not necessary on CZ */
	if (adev->flags & AMD_IS_APU)
		return;

	tmp = RREG32(mmBIF_DOORBELL_APER_EN);
	if (enable)
		tmp = REG_SET_FIELD(tmp, BIF_DOORBELL_APER_EN, BIF_DOORBELL_APER_EN, 1);
	else
		tmp = REG_SET_FIELD(tmp, BIF_DOORBELL_APER_EN, BIF_DOORBELL_APER_EN, 0);

	WREG32(mmBIF_DOORBELL_APER_EN, tmp);
}

/* topaz has no DCE, UVD, VCE */
static const struct amdgpu_ip_block_version topaz_ip_blocks[] =
{
	/* ORDER MATTERS! */
	{
		.type = AMD_IP_BLOCK_TYPE_COMMON,
		.major = 2,
		.minor = 0,
		.rev = 0,
		.funcs = &vi_common_ip_funcs,
	},
	{
		.type = AMD_IP_BLOCK_TYPE_GMC,
		.major = 7,
		.minor = 4,
		.rev = 0,
		.funcs = &gmc_v7_0_ip_funcs,
	},
	{
		.type = AMD_IP_BLOCK_TYPE_IH,
		.major = 2,
		.minor = 4,
		.rev = 0,
		.funcs = &iceland_ih_ip_funcs,
	},
	{
		.type = AMD_IP_BLOCK_TYPE_SMC,
		.major = 7,
		.minor = 1,
		.rev = 0,
		.funcs = &amdgpu_pp_ip_funcs,
	},
	{
		.type = AMD_IP_BLOCK_TYPE_GFX,
		.major = 8,
		.minor = 0,
		.rev = 0,
		.funcs = &gfx_v8_0_ip_funcs,
	},
	{
		.type = AMD_IP_BLOCK_TYPE_SDMA,
		.major = 2,
		.minor = 4,
		.rev = 0,
		.funcs = &sdma_v2_4_ip_funcs,
	},
};

static const struct amdgpu_ip_block_version topaz_ip_blocks_vd[] =
{
	/* ORDER MATTERS! */
	{
		.type = AMD_IP_BLOCK_TYPE_COMMON,
		.major = 2,
		.minor = 0,
		.rev = 0,
		.funcs = &vi_common_ip_funcs,
	},
	{
		.type = AMD_IP_BLOCK_TYPE_GMC,
		.major = 7,
		.minor = 4,
		.rev = 0,
		.funcs = &gmc_v7_0_ip_funcs,
	},
	{
		.type = AMD_IP_BLOCK_TYPE_IH,
		.major = 2,
		.minor = 4,
		.rev = 0,
		.funcs = &iceland_ih_ip_funcs,
	},
	{
		.type = AMD_IP_BLOCK_TYPE_SMC,
		.major = 7,
		.minor = 1,
		.rev = 0,
		.funcs = &amdgpu_pp_ip_funcs,
	},
	{
		.type = AMD_IP_BLOCK_TYPE_DCE,
		.major = 1,
		.minor = 0,
		.rev = 0,
		.funcs = &dce_virtual_ip_funcs,
	},
	{
		.type = AMD_IP_BLOCK_TYPE_GFX,
		.major = 8,
		.minor = 0,
		.rev = 0,
		.funcs = &gfx_v8_0_ip_funcs,
	},
	{
		.type = AMD_IP_BLOCK_TYPE_SDMA,
		.major = 2,
		.minor = 4,
		.rev = 0,
		.funcs = &sdma_v2_4_ip_funcs,
	},
};

static const struct amdgpu_ip_block_version tonga_ip_blocks[] =
{
	/* ORDER MATTERS! */
	{
		.type = AMD_IP_BLOCK_TYPE_COMMON,
		.major = 2,
		.minor = 0,
		.rev = 0,
		.funcs = &vi_common_ip_funcs,
	},
	{
		.type = AMD_IP_BLOCK_TYPE_GMC,
		.major = 8,
		.minor = 0,
		.rev = 0,
		.funcs = &gmc_v8_0_ip_funcs,
	},
	{
		.type = AMD_IP_BLOCK_TYPE_IH,
		.major = 3,
		.minor = 0,
		.rev = 0,
		.funcs = &tonga_ih_ip_funcs,
	},
	{
		.type = AMD_IP_BLOCK_TYPE_SMC,
		.major = 7,
		.minor = 1,
		.rev = 0,
		.funcs = &amdgpu_pp_ip_funcs,
	},
	{
		.type = AMD_IP_BLOCK_TYPE_DCE,
		.major = 10,
		.minor = 0,
		.rev = 0,
		.funcs = &dce_v10_0_ip_funcs,
	},
	{
		.type = AMD_IP_BLOCK_TYPE_GFX,
		.major = 8,
		.minor = 0,
		.rev = 0,
		.funcs = &gfx_v8_0_ip_funcs,
	},
	{
		.type = AMD_IP_BLOCK_TYPE_SDMA,
		.major = 3,
		.minor = 0,
		.rev = 0,
		.funcs = &sdma_v3_0_ip_funcs,
	},
	{
		.type = AMD_IP_BLOCK_TYPE_UVD,
		.major = 5,
		.minor = 0,
		.rev = 0,
		.funcs = &uvd_v5_0_ip_funcs,
	},
	{
		.type = AMD_IP_BLOCK_TYPE_VCE,
		.major = 3,
		.minor = 0,
		.rev = 0,
		.funcs = &vce_v3_0_ip_funcs,
	},
};

static const struct amdgpu_ip_block_version tonga_ip_blocks_vd[] =
{
	/* ORDER MATTERS! */
	{
		.type = AMD_IP_BLOCK_TYPE_COMMON,
		.major = 2,
		.minor = 0,
		.rev = 0,
		.funcs = &vi_common_ip_funcs,
	},
	{
		.type = AMD_IP_BLOCK_TYPE_GMC,
		.major = 8,
		.minor = 0,
		.rev = 0,
		.funcs = &gmc_v8_0_ip_funcs,
	},
	{
		.type = AMD_IP_BLOCK_TYPE_IH,
		.major = 3,
		.minor = 0,
		.rev = 0,
		.funcs = &tonga_ih_ip_funcs,
	},
	{
		.type = AMD_IP_BLOCK_TYPE_SMC,
		.major = 7,
		.minor = 1,
		.rev = 0,
		.funcs = &amdgpu_pp_ip_funcs,
	},
	{
		.type = AMD_IP_BLOCK_TYPE_DCE,
		.major = 10,
		.minor = 0,
		.rev = 0,
		.funcs = &dce_virtual_ip_funcs,
	},
	{
		.type = AMD_IP_BLOCK_TYPE_GFX,
		.major = 8,
		.minor = 0,
		.rev = 0,
		.funcs = &gfx_v8_0_ip_funcs,
	},
	{
		.type = AMD_IP_BLOCK_TYPE_SDMA,
		.major = 3,
		.minor = 0,
		.rev = 0,
		.funcs = &sdma_v3_0_ip_funcs,
	},
	{
		.type = AMD_IP_BLOCK_TYPE_UVD,
		.major = 5,
		.minor = 0,
		.rev = 0,
		.funcs = &uvd_v5_0_ip_funcs,
	},
	{
		.type = AMD_IP_BLOCK_TYPE_VCE,
		.major = 3,
		.minor = 0,
		.rev = 0,
		.funcs = &vce_v3_0_ip_funcs,
	},
};

static const struct amdgpu_ip_block_version fiji_ip_blocks[] =
{
	/* ORDER MATTERS! */
	{
		.type = AMD_IP_BLOCK_TYPE_COMMON,
		.major = 2,
		.minor = 0,
		.rev = 0,
		.funcs = &vi_common_ip_funcs,
	},
	{
		.type = AMD_IP_BLOCK_TYPE_GMC,
		.major = 8,
		.minor = 5,
		.rev = 0,
		.funcs = &gmc_v8_0_ip_funcs,
	},
	{
		.type = AMD_IP_BLOCK_TYPE_IH,
		.major = 3,
		.minor = 0,
		.rev = 0,
		.funcs = &tonga_ih_ip_funcs,
	},
	{
		.type = AMD_IP_BLOCK_TYPE_SMC,
		.major = 7,
		.minor = 1,
		.rev = 0,
		.funcs = &amdgpu_pp_ip_funcs,
	},
	{
		.type = AMD_IP_BLOCK_TYPE_DCE,
		.major = 10,
		.minor = 1,
		.rev = 0,
		.funcs = &dce_v10_0_ip_funcs,
	},
	{
		.type = AMD_IP_BLOCK_TYPE_GFX,
		.major = 8,
		.minor = 0,
		.rev = 0,
		.funcs = &gfx_v8_0_ip_funcs,
	},
	{
		.type = AMD_IP_BLOCK_TYPE_SDMA,
		.major = 3,
		.minor = 0,
		.rev = 0,
		.funcs = &sdma_v3_0_ip_funcs,
	},
	{
		.type = AMD_IP_BLOCK_TYPE_UVD,
		.major = 6,
		.minor = 0,
		.rev = 0,
		.funcs = &uvd_v6_0_ip_funcs,
	},
	{
		.type = AMD_IP_BLOCK_TYPE_VCE,
		.major = 3,
		.minor = 0,
		.rev = 0,
		.funcs = &vce_v3_0_ip_funcs,
	},
};

static const struct amdgpu_ip_block_version fiji_ip_blocks_vd[] =
{
	/* ORDER MATTERS! */
	{
		.type = AMD_IP_BLOCK_TYPE_COMMON,
		.major = 2,
		.minor = 0,
		.rev = 0,
		.funcs = &vi_common_ip_funcs,
	},
	{
		.type = AMD_IP_BLOCK_TYPE_GMC,
		.major = 8,
		.minor = 5,
		.rev = 0,
		.funcs = &gmc_v8_0_ip_funcs,
	},
	{
		.type = AMD_IP_BLOCK_TYPE_IH,
		.major = 3,
		.minor = 0,
		.rev = 0,
		.funcs = &tonga_ih_ip_funcs,
	},
	{
		.type = AMD_IP_BLOCK_TYPE_SMC,
		.major = 7,
		.minor = 1,
		.rev = 0,
		.funcs = &amdgpu_pp_ip_funcs,
	},
	{
		.type = AMD_IP_BLOCK_TYPE_DCE,
		.major = 10,
		.minor = 1,
		.rev = 0,
		.funcs = &dce_virtual_ip_funcs,
	},
	{
		.type = AMD_IP_BLOCK_TYPE_GFX,
		.major = 8,
		.minor = 0,
		.rev = 0,
		.funcs = &gfx_v8_0_ip_funcs,
	},
	{
		.type = AMD_IP_BLOCK_TYPE_SDMA,
		.major = 3,
		.minor = 0,
		.rev = 0,
		.funcs = &sdma_v3_0_ip_funcs,
	},
	{
		.type = AMD_IP_BLOCK_TYPE_UVD,
		.major = 6,
		.minor = 0,
		.rev = 0,
		.funcs = &uvd_v6_0_ip_funcs,
	},
	{
		.type = AMD_IP_BLOCK_TYPE_VCE,
		.major = 3,
		.minor = 0,
		.rev = 0,
		.funcs = &vce_v3_0_ip_funcs,
	},
};

static const struct amdgpu_ip_block_version polaris11_ip_blocks[] =
{
	/* ORDER MATTERS! */
	{
		.type = AMD_IP_BLOCK_TYPE_COMMON,
		.major = 2,
		.minor = 0,
		.rev = 0,
		.funcs = &vi_common_ip_funcs,
	},
	{
		.type = AMD_IP_BLOCK_TYPE_GMC,
		.major = 8,
		.minor = 1,
		.rev = 0,
		.funcs = &gmc_v8_0_ip_funcs,
	},
	{
		.type = AMD_IP_BLOCK_TYPE_IH,
		.major = 3,
		.minor = 1,
		.rev = 0,
		.funcs = &tonga_ih_ip_funcs,
	},
	{
		.type = AMD_IP_BLOCK_TYPE_SMC,
		.major = 7,
		.minor = 2,
		.rev = 0,
		.funcs = &amdgpu_pp_ip_funcs,
	},
	{
		.type = AMD_IP_BLOCK_TYPE_DCE,
		.major = 11,
		.minor = 2,
		.rev = 0,
		.funcs = &dce_v11_0_ip_funcs,
	},
	{
		.type = AMD_IP_BLOCK_TYPE_GFX,
		.major = 8,
		.minor = 0,
		.rev = 0,
		.funcs = &gfx_v8_0_ip_funcs,
	},
	{
		.type = AMD_IP_BLOCK_TYPE_SDMA,
		.major = 3,
		.minor = 1,
		.rev = 0,
		.funcs = &sdma_v3_0_ip_funcs,
	},
	{
		.type = AMD_IP_BLOCK_TYPE_UVD,
		.major = 6,
		.minor = 3,
		.rev = 0,
		.funcs = &uvd_v6_0_ip_funcs,
	},
	{
		.type = AMD_IP_BLOCK_TYPE_VCE,
		.major = 3,
		.minor = 4,
		.rev = 0,
		.funcs = &vce_v3_0_ip_funcs,
	},
};

static const struct amdgpu_ip_block_version polaris11_ip_blocks_vd[] =
{
	/* ORDER MATTERS! */
	{
		.type = AMD_IP_BLOCK_TYPE_COMMON,
		.major = 2,
		.minor = 0,
		.rev = 0,
		.funcs = &vi_common_ip_funcs,
	},
	{
		.type = AMD_IP_BLOCK_TYPE_GMC,
		.major = 8,
		.minor = 1,
		.rev = 0,
		.funcs = &gmc_v8_0_ip_funcs,
	},
	{
		.type = AMD_IP_BLOCK_TYPE_IH,
		.major = 3,
		.minor = 1,
		.rev = 0,
		.funcs = &tonga_ih_ip_funcs,
	},
	{
		.type = AMD_IP_BLOCK_TYPE_SMC,
		.major = 7,
		.minor = 2,
		.rev = 0,
		.funcs = &amdgpu_pp_ip_funcs,
	},
	{
		.type = AMD_IP_BLOCK_TYPE_DCE,
		.major = 11,
		.minor = 2,
		.rev = 0,
		.funcs = &dce_virtual_ip_funcs,
	},
	{
		.type = AMD_IP_BLOCK_TYPE_GFX,
		.major = 8,
		.minor = 0,
		.rev = 0,
		.funcs = &gfx_v8_0_ip_funcs,
	},
	{
		.type = AMD_IP_BLOCK_TYPE_SDMA,
		.major = 3,
		.minor = 1,
		.rev = 0,
		.funcs = &sdma_v3_0_ip_funcs,
	},
	{
		.type = AMD_IP_BLOCK_TYPE_UVD,
		.major = 6,
		.minor = 3,
		.rev = 0,
		.funcs = &uvd_v6_0_ip_funcs,
	},
	{
		.type = AMD_IP_BLOCK_TYPE_VCE,
		.major = 3,
		.minor = 4,
		.rev = 0,
		.funcs = &vce_v3_0_ip_funcs,
	},
};

static const struct amdgpu_ip_block_version cz_ip_blocks[] =
{
	/* ORDER MATTERS! */
	{
		.type = AMD_IP_BLOCK_TYPE_COMMON,
		.major = 2,
		.minor = 0,
		.rev = 0,
		.funcs = &vi_common_ip_funcs,
	},
	{
		.type = AMD_IP_BLOCK_TYPE_GMC,
		.major = 8,
		.minor = 0,
		.rev = 0,
		.funcs = &gmc_v8_0_ip_funcs,
	},
	{
		.type = AMD_IP_BLOCK_TYPE_IH,
		.major = 3,
		.minor = 0,
		.rev = 0,
		.funcs = &cz_ih_ip_funcs,
	},
	{
		.type = AMD_IP_BLOCK_TYPE_SMC,
		.major = 8,
		.minor = 0,
		.rev = 0,
		.funcs = &amdgpu_pp_ip_funcs
	},
	{
		.type = AMD_IP_BLOCK_TYPE_DCE,
		.major = 11,
		.minor = 0,
		.rev = 0,
		.funcs = &dce_v11_0_ip_funcs,
	},
	{
		.type = AMD_IP_BLOCK_TYPE_GFX,
		.major = 8,
		.minor = 0,
		.rev = 0,
		.funcs = &gfx_v8_0_ip_funcs,
	},
	{
		.type = AMD_IP_BLOCK_TYPE_SDMA,
		.major = 3,
		.minor = 0,
		.rev = 0,
		.funcs = &sdma_v3_0_ip_funcs,
	},
	{
		.type = AMD_IP_BLOCK_TYPE_UVD,
		.major = 6,
		.minor = 0,
		.rev = 0,
		.funcs = &uvd_v6_0_ip_funcs,
	},
	{
		.type = AMD_IP_BLOCK_TYPE_VCE,
		.major = 3,
		.minor = 0,
		.rev = 0,
		.funcs = &vce_v3_0_ip_funcs,
	},
#if defined(CONFIG_DRM_AMD_ACP)
	{
		.type = AMD_IP_BLOCK_TYPE_ACP,
		.major = 2,
		.minor = 2,
		.rev = 0,
		.funcs = &acp_ip_funcs,
	},
#endif
};

static const struct amdgpu_ip_block_version cz_ip_blocks_vd[] =
{
	/* ORDER MATTERS! */
	{
		.type = AMD_IP_BLOCK_TYPE_COMMON,
		.major = 2,
		.minor = 0,
		.rev = 0,
		.funcs = &vi_common_ip_funcs,
	},
	{
		.type = AMD_IP_BLOCK_TYPE_GMC,
		.major = 8,
		.minor = 0,
		.rev = 0,
		.funcs = &gmc_v8_0_ip_funcs,
	},
	{
		.type = AMD_IP_BLOCK_TYPE_IH,
		.major = 3,
		.minor = 0,
		.rev = 0,
		.funcs = &cz_ih_ip_funcs,
	},
	{
		.type = AMD_IP_BLOCK_TYPE_SMC,
		.major = 8,
		.minor = 0,
		.rev = 0,
		.funcs = &amdgpu_pp_ip_funcs
	},
	{
		.type = AMD_IP_BLOCK_TYPE_DCE,
		.major = 11,
		.minor = 0,
		.rev = 0,
		.funcs = &dce_virtual_ip_funcs,
	},
	{
		.type = AMD_IP_BLOCK_TYPE_GFX,
		.major = 8,
		.minor = 0,
		.rev = 0,
		.funcs = &gfx_v8_0_ip_funcs,
	},
	{
		.type = AMD_IP_BLOCK_TYPE_SDMA,
		.major = 3,
		.minor = 0,
		.rev = 0,
		.funcs = &sdma_v3_0_ip_funcs,
	},
	{
		.type = AMD_IP_BLOCK_TYPE_UVD,
		.major = 6,
		.minor = 0,
		.rev = 0,
		.funcs = &uvd_v6_0_ip_funcs,
	},
	{
		.type = AMD_IP_BLOCK_TYPE_VCE,
		.major = 3,
		.minor = 0,
		.rev = 0,
		.funcs = &vce_v3_0_ip_funcs,
	},
#if defined(CONFIG_DRM_AMD_ACP)
	{
		.type = AMD_IP_BLOCK_TYPE_ACP,
		.major = 2,
		.minor = 2,
		.rev = 0,
		.funcs = &acp_ip_funcs,
	},
#endif
};

int vi_set_ip_blocks(struct amdgpu_device *adev)
{
	if (adev->enable_virtual_display) {
		switch (adev->asic_type) {
		case CHIP_TOPAZ:
			adev->ip_blocks = topaz_ip_blocks_vd;
			adev->num_ip_blocks = ARRAY_SIZE(topaz_ip_blocks_vd);
			break;
		case CHIP_FIJI:
			adev->ip_blocks = fiji_ip_blocks_vd;
			adev->num_ip_blocks = ARRAY_SIZE(fiji_ip_blocks_vd);
			break;
		case CHIP_TONGA:
			adev->ip_blocks = tonga_ip_blocks_vd;
			adev->num_ip_blocks = ARRAY_SIZE(tonga_ip_blocks_vd);
			break;
		case CHIP_POLARIS11:
		case CHIP_POLARIS10:
			adev->ip_blocks = polaris11_ip_blocks_vd;
			adev->num_ip_blocks = ARRAY_SIZE(polaris11_ip_blocks_vd);
			break;

		case CHIP_CARRIZO:
		case CHIP_STONEY:
			adev->ip_blocks = cz_ip_blocks_vd;
			adev->num_ip_blocks = ARRAY_SIZE(cz_ip_blocks_vd);
			break;
		default:
			/* FIXME: not supported yet */
			return -EINVAL;
		}
	} else {
		switch (adev->asic_type) {
		case CHIP_TOPAZ:
			adev->ip_blocks = topaz_ip_blocks;
			adev->num_ip_blocks = ARRAY_SIZE(topaz_ip_blocks);
			break;
		case CHIP_FIJI:
			adev->ip_blocks = fiji_ip_blocks;
			adev->num_ip_blocks = ARRAY_SIZE(fiji_ip_blocks);
			break;
		case CHIP_TONGA:
			adev->ip_blocks = tonga_ip_blocks;
			adev->num_ip_blocks = ARRAY_SIZE(tonga_ip_blocks);
			break;
		case CHIP_POLARIS11:
		case CHIP_POLARIS10:
			adev->ip_blocks = polaris11_ip_blocks;
			adev->num_ip_blocks = ARRAY_SIZE(polaris11_ip_blocks);
			break;
		case CHIP_CARRIZO:
		case CHIP_STONEY:
			adev->ip_blocks = cz_ip_blocks;
			adev->num_ip_blocks = ARRAY_SIZE(cz_ip_blocks);
			break;
		default:
			/* FIXME: not supported yet */
			return -EINVAL;
		}
	}

	return 0;
}

#define ATI_REV_ID_FUSE_MACRO__ADDRESS      0xC0014044
#define ATI_REV_ID_FUSE_MACRO__SHIFT        9
#define ATI_REV_ID_FUSE_MACRO__MASK         0x00001E00

static uint32_t vi_get_rev_id(struct amdgpu_device *adev)
{
	if (adev->flags & AMD_IS_APU)
		return (RREG32_SMC(ATI_REV_ID_FUSE_MACRO__ADDRESS) & ATI_REV_ID_FUSE_MACRO__MASK)
			>> ATI_REV_ID_FUSE_MACRO__SHIFT;
	else
		return (RREG32(mmPCIE_EFUSE4) & PCIE_EFUSE4__STRAP_BIF_ATI_REV_ID_MASK)
			>> PCIE_EFUSE4__STRAP_BIF_ATI_REV_ID__SHIFT;
}

static const struct amdgpu_asic_funcs vi_asic_funcs =
{
	.read_disabled_bios = &vi_read_disabled_bios,
	.read_bios_from_rom = &vi_read_bios_from_rom,
	.detect_hw_virtualization = vi_detect_hw_virtualization,
	.read_register = &vi_read_register,
	.reset = &vi_asic_reset,
	.set_vga_state = &vi_vga_set_state,
	.get_xclk = &vi_get_xclk,
	.set_uvd_clocks = &vi_set_uvd_clocks,
	.set_vce_clocks = &vi_set_vce_clocks,
};

static int vi_common_early_init(void *handle)
{
	bool smc_enabled = false;
	struct amdgpu_device *adev = (struct amdgpu_device *)handle;

	if (adev->flags & AMD_IS_APU) {
		adev->smc_rreg = &cz_smc_rreg;
		adev->smc_wreg = &cz_smc_wreg;
	} else {
		adev->smc_rreg = &vi_smc_rreg;
		adev->smc_wreg = &vi_smc_wreg;
	}
	adev->pcie_rreg = &vi_pcie_rreg;
	adev->pcie_wreg = &vi_pcie_wreg;
	adev->uvd_ctx_rreg = &vi_uvd_ctx_rreg;
	adev->uvd_ctx_wreg = &vi_uvd_ctx_wreg;
	adev->didt_rreg = &vi_didt_rreg;
	adev->didt_wreg = &vi_didt_wreg;
	adev->gc_cac_rreg = &vi_gc_cac_rreg;
	adev->gc_cac_wreg = &vi_gc_cac_wreg;

	adev->asic_funcs = &vi_asic_funcs;

	if (amdgpu_get_ip_block(adev, AMD_IP_BLOCK_TYPE_SMC) &&
		(amdgpu_ip_block_mask & (1 << AMD_IP_BLOCK_TYPE_SMC)))
		smc_enabled = true;

	adev->rev_id = vi_get_rev_id(adev);
	adev->external_rev_id = 0xFF;
	switch (adev->asic_type) {
	case CHIP_TOPAZ:
		adev->cg_flags = 0;
		adev->pg_flags = 0;
		adev->external_rev_id = 0x1;
		break;
	case CHIP_FIJI:
		adev->cg_flags = AMD_CG_SUPPORT_GFX_MGCG |
			AMD_CG_SUPPORT_GFX_MGLS |
			AMD_CG_SUPPORT_GFX_RLC_LS |
			AMD_CG_SUPPORT_GFX_CP_LS |
			AMD_CG_SUPPORT_GFX_CGTS |
			AMD_CG_SUPPORT_GFX_CGTS_LS |
			AMD_CG_SUPPORT_GFX_CGCG |
			AMD_CG_SUPPORT_GFX_CGLS |
			AMD_CG_SUPPORT_SDMA_MGCG |
			AMD_CG_SUPPORT_SDMA_LS |
			AMD_CG_SUPPORT_BIF_LS |
			AMD_CG_SUPPORT_HDP_MGCG |
			AMD_CG_SUPPORT_HDP_LS |
			AMD_CG_SUPPORT_ROM_MGCG |
			AMD_CG_SUPPORT_MC_MGCG |
			AMD_CG_SUPPORT_MC_LS;
		adev->pg_flags = 0;
		adev->external_rev_id = adev->rev_id + 0x3c;
		break;
	case CHIP_TONGA:
		adev->cg_flags = AMD_CG_SUPPORT_UVD_MGCG;
		adev->pg_flags = 0;
		adev->external_rev_id = adev->rev_id + 0x14;
		break;
	case CHIP_POLARIS11:
		adev->cg_flags = 0;
		adev->pg_flags = 0;
		adev->external_rev_id = adev->rev_id + 0x5A;
		break;
	case CHIP_POLARIS10:
		adev->cg_flags = 0;
		adev->pg_flags = 0;
		adev->external_rev_id = adev->rev_id + 0x50;
		break;
	case CHIP_CARRIZO:
		adev->cg_flags = AMD_CG_SUPPORT_UVD_MGCG |
			AMD_CG_SUPPORT_GFX_MGCG |
			AMD_CG_SUPPORT_GFX_MGLS |
			AMD_CG_SUPPORT_GFX_RLC_LS |
			AMD_CG_SUPPORT_GFX_CP_LS |
			AMD_CG_SUPPORT_GFX_CGTS |
			AMD_CG_SUPPORT_GFX_MGLS |
			AMD_CG_SUPPORT_GFX_CGTS_LS |
			AMD_CG_SUPPORT_GFX_CGCG |
			AMD_CG_SUPPORT_GFX_CGLS |
			AMD_CG_SUPPORT_BIF_LS |
			AMD_CG_SUPPORT_HDP_MGCG |
			AMD_CG_SUPPORT_HDP_LS |
			AMD_CG_SUPPORT_SDMA_MGCG |
			AMD_CG_SUPPORT_SDMA_LS |
			AMD_CG_SUPPORT_VCE_MGCG;
		/* rev0 hardware requires workarounds to support PG */
		adev->pg_flags = 0;
		if (adev->rev_id != 0x00) {
			adev->pg_flags |= AMD_PG_SUPPORT_GFX_PG |
				AMD_PG_SUPPORT_GFX_SMG |
				AMD_PG_SUPPORT_GFX_PIPELINE |
				AMD_PG_SUPPORT_UVD |
				AMD_PG_SUPPORT_VCE;
		}
		adev->external_rev_id = adev->rev_id + 0x1;
		break;
	case CHIP_STONEY:
		adev->cg_flags = AMD_CG_SUPPORT_UVD_MGCG |
			AMD_CG_SUPPORT_GFX_MGCG |
			AMD_CG_SUPPORT_GFX_MGLS |
			AMD_CG_SUPPORT_GFX_RLC_LS |
			AMD_CG_SUPPORT_GFX_CP_LS |
			AMD_CG_SUPPORT_GFX_CGTS |
			AMD_CG_SUPPORT_GFX_MGLS |
			AMD_CG_SUPPORT_GFX_CGTS_LS |
			AMD_CG_SUPPORT_GFX_CGCG |
			AMD_CG_SUPPORT_GFX_CGLS |
			AMD_CG_SUPPORT_BIF_LS |
			AMD_CG_SUPPORT_HDP_MGCG |
			AMD_CG_SUPPORT_HDP_LS |
			AMD_CG_SUPPORT_SDMA_MGCG |
			AMD_CG_SUPPORT_SDMA_LS |
			AMD_CG_SUPPORT_VCE_MGCG;
<<<<<<< HEAD
		adev->pg_flags |= AMD_PG_SUPPORT_GFX_PG |
=======
		adev->pg_flags = AMD_PG_SUPPORT_GFX_PG |
>>>>>>> 0edffe65
			AMD_PG_SUPPORT_GFX_SMG |
			AMD_PG_SUPPORT_GFX_PIPELINE |
			AMD_PG_SUPPORT_UVD |
			AMD_PG_SUPPORT_VCE;
		adev->external_rev_id = adev->rev_id + 0x61;
		break;
	default:
		/* FIXME: not supported yet */
		return -EINVAL;
	}

	/* in early init stage, vbios code won't work */
	if (adev->asic_funcs->detect_hw_virtualization)
		amdgpu_asic_detect_hw_virtualization(adev);

	if (amdgpu_smc_load_fw && smc_enabled)
		adev->firmware.smu_load = true;

	amdgpu_get_pcie_info(adev);

	return 0;
}

static int vi_common_sw_init(void *handle)
{
	return 0;
}

static int vi_common_sw_fini(void *handle)
{
	return 0;
}

static int vi_common_hw_init(void *handle)
{
	struct amdgpu_device *adev = (struct amdgpu_device *)handle;

	/* move the golden regs per IP block */
	vi_init_golden_registers(adev);
	/* enable pcie gen2/3 link */
	vi_pcie_gen3_enable(adev);
	/* enable aspm */
	vi_program_aspm(adev);
	/* enable the doorbell aperture */
	vi_enable_doorbell_aperture(adev, true);

	return 0;
}

static int vi_common_hw_fini(void *handle)
{
	struct amdgpu_device *adev = (struct amdgpu_device *)handle;

	/* enable the doorbell aperture */
	vi_enable_doorbell_aperture(adev, false);

	return 0;
}

static int vi_common_suspend(void *handle)
{
	struct amdgpu_device *adev = (struct amdgpu_device *)handle;

	return vi_common_hw_fini(adev);
}

static int vi_common_resume(void *handle)
{
	struct amdgpu_device *adev = (struct amdgpu_device *)handle;

	return vi_common_hw_init(adev);
}

static bool vi_common_is_idle(void *handle)
{
	return true;
}

static int vi_common_wait_for_idle(void *handle)
{
	return 0;
}

static int vi_common_soft_reset(void *handle)
{
	return 0;
}

static void vi_update_bif_medium_grain_light_sleep(struct amdgpu_device *adev,
						   bool enable)
{
	uint32_t temp, data;

	temp = data = RREG32_PCIE(ixPCIE_CNTL2);

	if (enable && (adev->cg_flags & AMD_CG_SUPPORT_BIF_LS))
		data |= PCIE_CNTL2__SLV_MEM_LS_EN_MASK |
				PCIE_CNTL2__MST_MEM_LS_EN_MASK |
				PCIE_CNTL2__REPLAY_MEM_LS_EN_MASK;
	else
		data &= ~(PCIE_CNTL2__SLV_MEM_LS_EN_MASK |
				PCIE_CNTL2__MST_MEM_LS_EN_MASK |
				PCIE_CNTL2__REPLAY_MEM_LS_EN_MASK);

	if (temp != data)
		WREG32_PCIE(ixPCIE_CNTL2, data);
}

static void vi_update_hdp_medium_grain_clock_gating(struct amdgpu_device *adev,
						    bool enable)
{
	uint32_t temp, data;

	temp = data = RREG32(mmHDP_HOST_PATH_CNTL);

	if (enable && (adev->cg_flags & AMD_CG_SUPPORT_HDP_MGCG))
		data &= ~HDP_HOST_PATH_CNTL__CLOCK_GATING_DIS_MASK;
	else
		data |= HDP_HOST_PATH_CNTL__CLOCK_GATING_DIS_MASK;

	if (temp != data)
		WREG32(mmHDP_HOST_PATH_CNTL, data);
}

static void vi_update_hdp_light_sleep(struct amdgpu_device *adev,
				      bool enable)
{
	uint32_t temp, data;

	temp = data = RREG32(mmHDP_MEM_POWER_LS);

	if (enable && (adev->cg_flags & AMD_CG_SUPPORT_HDP_LS))
		data |= HDP_MEM_POWER_LS__LS_ENABLE_MASK;
	else
		data &= ~HDP_MEM_POWER_LS__LS_ENABLE_MASK;

	if (temp != data)
		WREG32(mmHDP_MEM_POWER_LS, data);
}

static void vi_update_rom_medium_grain_clock_gating(struct amdgpu_device *adev,
						    bool enable)
{
	uint32_t temp, data;

	temp = data = RREG32_SMC(ixCGTT_ROM_CLK_CTRL0);

	if (enable && (adev->cg_flags & AMD_CG_SUPPORT_ROM_MGCG))
		data &= ~(CGTT_ROM_CLK_CTRL0__SOFT_OVERRIDE0_MASK |
				CGTT_ROM_CLK_CTRL0__SOFT_OVERRIDE1_MASK);
	else
		data |= CGTT_ROM_CLK_CTRL0__SOFT_OVERRIDE0_MASK |
				CGTT_ROM_CLK_CTRL0__SOFT_OVERRIDE1_MASK;

	if (temp != data)
		WREG32_SMC(ixCGTT_ROM_CLK_CTRL0, data);
}

static int vi_common_set_clockgating_state_by_smu(void *handle,
					   enum amd_clockgating_state state)
{
	uint32_t msg_id, pp_state;
	struct amdgpu_device *adev = (struct amdgpu_device *)handle;
	void *pp_handle = adev->powerplay.pp_handle;

	if (state == AMD_CG_STATE_UNGATE)
		pp_state = 0;
	else
		pp_state = PP_STATE_CG | PP_STATE_LS;

	msg_id = PP_CG_MSG_ID(PP_GROUP_SYS,
		       PP_BLOCK_SYS_MC,
		       PP_STATE_SUPPORT_CG | PP_STATE_SUPPORT_LS,
		       pp_state);
	amd_set_clockgating_by_smu(pp_handle, msg_id);

	msg_id = PP_CG_MSG_ID(PP_GROUP_SYS,
		       PP_BLOCK_SYS_SDMA,
		       PP_STATE_SUPPORT_CG | PP_STATE_SUPPORT_LS,
		       pp_state);
	amd_set_clockgating_by_smu(pp_handle, msg_id);

	msg_id = PP_CG_MSG_ID(PP_GROUP_SYS,
		       PP_BLOCK_SYS_HDP,
		       PP_STATE_SUPPORT_CG | PP_STATE_SUPPORT_LS,
		       pp_state);
	amd_set_clockgating_by_smu(pp_handle, msg_id);

	msg_id = PP_CG_MSG_ID(PP_GROUP_SYS,
		       PP_BLOCK_SYS_BIF,
		       PP_STATE_SUPPORT_LS,
		       pp_state);
	amd_set_clockgating_by_smu(pp_handle, msg_id);

	msg_id = PP_CG_MSG_ID(PP_GROUP_SYS,
		       PP_BLOCK_SYS_BIF,
		       PP_STATE_SUPPORT_CG,
		       pp_state);
	amd_set_clockgating_by_smu(pp_handle, msg_id);

	msg_id = PP_CG_MSG_ID(PP_GROUP_SYS,
		       PP_BLOCK_SYS_DRM,
		       PP_STATE_SUPPORT_LS,
		       pp_state);
	amd_set_clockgating_by_smu(pp_handle, msg_id);

	msg_id = PP_CG_MSG_ID(PP_GROUP_SYS,
		       PP_BLOCK_SYS_ROM,
		       PP_STATE_SUPPORT_CG,
		       pp_state);
	amd_set_clockgating_by_smu(pp_handle, msg_id);

	return 0;
}

static int vi_common_set_clockgating_state(void *handle,
					   enum amd_clockgating_state state)
{
	struct amdgpu_device *adev = (struct amdgpu_device *)handle;

	switch (adev->asic_type) {
	case CHIP_FIJI:
		vi_update_bif_medium_grain_light_sleep(adev,
				state == AMD_CG_STATE_GATE ? true : false);
		vi_update_hdp_medium_grain_clock_gating(adev,
				state == AMD_CG_STATE_GATE ? true : false);
		vi_update_hdp_light_sleep(adev,
				state == AMD_CG_STATE_GATE ? true : false);
		vi_update_rom_medium_grain_clock_gating(adev,
				state == AMD_CG_STATE_GATE ? true : false);
		break;
	case CHIP_CARRIZO:
	case CHIP_STONEY:
		vi_update_bif_medium_grain_light_sleep(adev,
				state == AMD_CG_STATE_GATE ? true : false);
		vi_update_hdp_medium_grain_clock_gating(adev,
				state == AMD_CG_STATE_GATE ? true : false);
		vi_update_hdp_light_sleep(adev,
				state == AMD_CG_STATE_GATE ? true : false);
		break;
	case CHIP_TONGA:
	case CHIP_POLARIS10:
	case CHIP_POLARIS11:
		vi_common_set_clockgating_state_by_smu(adev, state);
	default:
		break;
	}
	return 0;
}

static int vi_common_set_powergating_state(void *handle,
					    enum amd_powergating_state state)
{
	return 0;
}

const struct amd_ip_funcs vi_common_ip_funcs = {
	.name = "vi_common",
	.early_init = vi_common_early_init,
	.late_init = NULL,
	.sw_init = vi_common_sw_init,
	.sw_fini = vi_common_sw_fini,
	.hw_init = vi_common_hw_init,
	.hw_fini = vi_common_hw_fini,
	.suspend = vi_common_suspend,
	.resume = vi_common_resume,
	.is_idle = vi_common_is_idle,
	.wait_for_idle = vi_common_wait_for_idle,
	.soft_reset = vi_common_soft_reset,
	.set_clockgating_state = vi_common_set_clockgating_state,
	.set_powergating_state = vi_common_set_powergating_state,
};
<|MERGE_RESOLUTION|>--- conflicted
+++ resolved
@@ -1651,11 +1651,7 @@
 			AMD_CG_SUPPORT_SDMA_MGCG |
 			AMD_CG_SUPPORT_SDMA_LS |
 			AMD_CG_SUPPORT_VCE_MGCG;
-<<<<<<< HEAD
-		adev->pg_flags |= AMD_PG_SUPPORT_GFX_PG |
-=======
 		adev->pg_flags = AMD_PG_SUPPORT_GFX_PG |
->>>>>>> 0edffe65
 			AMD_PG_SUPPORT_GFX_SMG |
 			AMD_PG_SUPPORT_GFX_PIPELINE |
 			AMD_PG_SUPPORT_UVD |
