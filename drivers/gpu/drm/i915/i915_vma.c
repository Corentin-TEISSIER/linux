/*
 * Copyright © 2016 Intel Corporation
 *
 * Permission is hereby granted, free of charge, to any person obtaining a
 * copy of this software and associated documentation files (the "Software"),
 * to deal in the Software without restriction, including without limitation
 * the rights to use, copy, modify, merge, publish, distribute, sublicense,
 * and/or sell copies of the Software, and to permit persons to whom the
 * Software is furnished to do so, subject to the following conditions:
 *
 * The above copyright notice and this permission notice (including the next
 * paragraph) shall be included in all copies or substantial portions of the
 * Software.
 *
 * THE SOFTWARE IS PROVIDED "AS IS", WITHOUT WARRANTY OF ANY KIND, EXPRESS OR
 * IMPLIED, INCLUDING BUT NOT LIMITED TO THE WARRANTIES OF MERCHANTABILITY,
 * FITNESS FOR A PARTICULAR PURPOSE AND NONINFRINGEMENT.  IN NO EVENT SHALL
 * THE AUTHORS OR COPYRIGHT HOLDERS BE LIABLE FOR ANY CLAIM, DAMAGES OR OTHER
 * LIABILITY, WHETHER IN AN ACTION OF CONTRACT, TORT OR OTHERWISE, ARISING
 * FROM, OUT OF OR IN CONNECTION WITH THE SOFTWARE OR THE USE OR OTHER DEALINGS
 * IN THE SOFTWARE.
 *
 */

#include <linux/sched/mm.h>
#include <drm/drm_gem.h>

#include "display/intel_frontbuffer.h"
#include "gem/i915_gem_lmem.h"
#include "gem/i915_gem_tiling.h"
#include "gt/intel_engine.h"
#include "gt/intel_engine_heartbeat.h"
#include "gt/intel_gt.h"
#include "gt/intel_gt_requests.h"

#include "i915_drv.h"
#include "i915_gem_evict.h"
#include "i915_sw_fence_work.h"
#include "i915_trace.h"
#include "i915_vma.h"
#include "i915_vma_resource.h"

static inline void assert_vma_held_evict(const struct i915_vma *vma)
{
	/*
	 * We may be forced to unbind when the vm is dead, to clean it up.
	 * This is the only exception to the requirement of the object lock
	 * being held.
	 */
	if (kref_read(&vma->vm->ref))
		assert_object_held_shared(vma->obj);
}

static struct kmem_cache *slab_vmas;

static struct i915_vma *i915_vma_alloc(void)
{
	return kmem_cache_zalloc(slab_vmas, GFP_KERNEL);
}

static void i915_vma_free(struct i915_vma *vma)
{
	return kmem_cache_free(slab_vmas, vma);
}

#if IS_ENABLED(CONFIG_DRM_I915_ERRLOG_GEM) && IS_ENABLED(CONFIG_DRM_DEBUG_MM)

#include <linux/stackdepot.h>

static void vma_print_allocator(struct i915_vma *vma, const char *reason)
{
	char buf[512];

	if (!vma->node.stack) {
		DRM_DEBUG_DRIVER("vma.node [%08llx + %08llx] %s: unknown owner\n",
				 vma->node.start, vma->node.size, reason);
		return;
	}

	stack_depot_snprint(vma->node.stack, buf, sizeof(buf), 0);
	DRM_DEBUG_DRIVER("vma.node [%08llx + %08llx] %s: inserted at %s\n",
			 vma->node.start, vma->node.size, reason, buf);
}

#else

static void vma_print_allocator(struct i915_vma *vma, const char *reason)
{
}

#endif

static inline struct i915_vma *active_to_vma(struct i915_active *ref)
{
	return container_of(ref, typeof(struct i915_vma), active);
}

static int __i915_vma_active(struct i915_active *ref)
{
	return i915_vma_tryget(active_to_vma(ref)) ? 0 : -ENOENT;
}

static void __i915_vma_retire(struct i915_active *ref)
{
	i915_vma_put(active_to_vma(ref));
}

static struct i915_vma *
vma_create(struct drm_i915_gem_object *obj,
	   struct i915_address_space *vm,
	   const struct i915_ggtt_view *view)
{
	struct i915_vma *pos = ERR_PTR(-E2BIG);
	struct i915_vma *vma;
	struct rb_node *rb, **p;
	int err;

	/* The aliasing_ppgtt should never be used directly! */
	GEM_BUG_ON(vm == &vm->gt->ggtt->alias->vm);

	vma = i915_vma_alloc();
	if (vma == NULL)
		return ERR_PTR(-ENOMEM);

	vma->ops = &vm->vma_ops;
	vma->obj = obj;
	vma->size = obj->base.size;
	vma->display_alignment = I915_GTT_MIN_ALIGNMENT;

	i915_active_init(&vma->active, __i915_vma_active, __i915_vma_retire, 0);

	/* Declare ourselves safe for use inside shrinkers */
	if (IS_ENABLED(CONFIG_LOCKDEP)) {
		fs_reclaim_acquire(GFP_KERNEL);
		might_lock(&vma->active.mutex);
		fs_reclaim_release(GFP_KERNEL);
	}

	INIT_LIST_HEAD(&vma->closed_link);
	INIT_LIST_HEAD(&vma->obj_link);
	RB_CLEAR_NODE(&vma->obj_node);

	if (view && view->type != I915_GGTT_VIEW_NORMAL) {
		vma->ggtt_view = *view;
		if (view->type == I915_GGTT_VIEW_PARTIAL) {
			GEM_BUG_ON(range_overflows_t(u64,
						     view->partial.offset,
						     view->partial.size,
						     obj->base.size >> PAGE_SHIFT));
			vma->size = view->partial.size;
			vma->size <<= PAGE_SHIFT;
			GEM_BUG_ON(vma->size > obj->base.size);
		} else if (view->type == I915_GGTT_VIEW_ROTATED) {
			vma->size = intel_rotation_info_size(&view->rotated);
			vma->size <<= PAGE_SHIFT;
		} else if (view->type == I915_GGTT_VIEW_REMAPPED) {
			vma->size = intel_remapped_info_size(&view->remapped);
			vma->size <<= PAGE_SHIFT;
		}
	}

	if (unlikely(vma->size > vm->total))
		goto err_vma;

	GEM_BUG_ON(!IS_ALIGNED(vma->size, I915_GTT_PAGE_SIZE));

	err = mutex_lock_interruptible(&vm->mutex);
	if (err) {
		pos = ERR_PTR(err);
		goto err_vma;
	}

	vma->vm = vm;
	list_add_tail(&vma->vm_link, &vm->unbound_list);

	spin_lock(&obj->vma.lock);
	if (i915_is_ggtt(vm)) {
		if (unlikely(overflows_type(vma->size, u32)))
			goto err_unlock;

		vma->fence_size = i915_gem_fence_size(vm->i915, vma->size,
						      i915_gem_object_get_tiling(obj),
						      i915_gem_object_get_stride(obj));
		if (unlikely(vma->fence_size < vma->size || /* overflow */
			     vma->fence_size > vm->total))
			goto err_unlock;

		GEM_BUG_ON(!IS_ALIGNED(vma->fence_size, I915_GTT_MIN_ALIGNMENT));

		vma->fence_alignment = i915_gem_fence_alignment(vm->i915, vma->size,
								i915_gem_object_get_tiling(obj),
								i915_gem_object_get_stride(obj));
		GEM_BUG_ON(!is_power_of_2(vma->fence_alignment));

		__set_bit(I915_VMA_GGTT_BIT, __i915_vma_flags(vma));
	}

	rb = NULL;
	p = &obj->vma.tree.rb_node;
	while (*p) {
		long cmp;

		rb = *p;
		pos = rb_entry(rb, struct i915_vma, obj_node);

		/*
		 * If the view already exists in the tree, another thread
		 * already created a matching vma, so return the older instance
		 * and dispose of ours.
		 */
		cmp = i915_vma_compare(pos, vm, view);
		if (cmp < 0)
			p = &rb->rb_right;
		else if (cmp > 0)
			p = &rb->rb_left;
		else
			goto err_unlock;
	}
	rb_link_node(&vma->obj_node, rb, p);
	rb_insert_color(&vma->obj_node, &obj->vma.tree);

	if (i915_vma_is_ggtt(vma))
		/*
		 * We put the GGTT vma at the start of the vma-list, followed
		 * by the ppGGTT vma. This allows us to break early when
		 * iterating over only the GGTT vma for an object, see
		 * for_each_ggtt_vma()
		 */
		list_add(&vma->obj_link, &obj->vma.list);
	else
		list_add_tail(&vma->obj_link, &obj->vma.list);

	spin_unlock(&obj->vma.lock);
	mutex_unlock(&vm->mutex);

	return vma;

err_unlock:
	spin_unlock(&obj->vma.lock);
	list_del_init(&vma->vm_link);
	mutex_unlock(&vm->mutex);
err_vma:
	i915_vma_free(vma);
	return pos;
}

static struct i915_vma *
i915_vma_lookup(struct drm_i915_gem_object *obj,
	   struct i915_address_space *vm,
	   const struct i915_ggtt_view *view)
{
	struct rb_node *rb;

	rb = obj->vma.tree.rb_node;
	while (rb) {
		struct i915_vma *vma = rb_entry(rb, struct i915_vma, obj_node);
		long cmp;

		cmp = i915_vma_compare(vma, vm, view);
		if (cmp == 0)
			return vma;

		if (cmp < 0)
			rb = rb->rb_right;
		else
			rb = rb->rb_left;
	}

	return NULL;
}

/**
 * i915_vma_instance - return the singleton instance of the VMA
 * @obj: parent &struct drm_i915_gem_object to be mapped
 * @vm: address space in which the mapping is located
 * @view: additional mapping requirements
 *
 * i915_vma_instance() looks up an existing VMA of the @obj in the @vm with
 * the same @view characteristics. If a match is not found, one is created.
 * Once created, the VMA is kept until either the object is freed, or the
 * address space is closed.
 *
 * Returns the vma, or an error pointer.
 */
struct i915_vma *
i915_vma_instance(struct drm_i915_gem_object *obj,
		  struct i915_address_space *vm,
		  const struct i915_ggtt_view *view)
{
	struct i915_vma *vma;

	GEM_BUG_ON(view && !i915_is_ggtt_or_dpt(vm));
	GEM_BUG_ON(!kref_read(&vm->ref));

	spin_lock(&obj->vma.lock);
	vma = i915_vma_lookup(obj, vm, view);
	spin_unlock(&obj->vma.lock);

	/* vma_create() will resolve the race if another creates the vma */
	if (unlikely(!vma))
		vma = vma_create(obj, vm, view);

	GEM_BUG_ON(!IS_ERR(vma) && i915_vma_compare(vma, vm, view));
	return vma;
}

struct i915_vma_work {
	struct dma_fence_work base;
	struct i915_address_space *vm;
	struct i915_vm_pt_stash stash;
	struct i915_vma_resource *vma_res;
	struct drm_i915_gem_object *pinned;
	struct i915_sw_dma_fence_cb cb;
	enum i915_cache_level cache_level;
	unsigned int flags;
};

static void __vma_bind(struct dma_fence_work *work)
{
	struct i915_vma_work *vw = container_of(work, typeof(*vw), base);
	struct i915_vma_resource *vma_res = vw->vma_res;

	vma_res->ops->bind_vma(vma_res->vm, &vw->stash,
			       vma_res, vw->cache_level, vw->flags);

}

static void __vma_release(struct dma_fence_work *work)
{
	struct i915_vma_work *vw = container_of(work, typeof(*vw), base);

	if (vw->pinned)
		i915_gem_object_put(vw->pinned);

	i915_vm_free_pt_stash(vw->vm, &vw->stash);
	if (vw->vma_res)
		i915_vma_resource_put(vw->vma_res);
}

static const struct dma_fence_work_ops bind_ops = {
	.name = "bind",
	.work = __vma_bind,
	.release = __vma_release,
};

struct i915_vma_work *i915_vma_work(void)
{
	struct i915_vma_work *vw;

	vw = kzalloc(sizeof(*vw), GFP_KERNEL);
	if (!vw)
		return NULL;

	dma_fence_work_init(&vw->base, &bind_ops);
	vw->base.dma.error = -EAGAIN; /* disable the worker by default */

	return vw;
}

int i915_vma_wait_for_bind(struct i915_vma *vma)
{
	int err = 0;

	if (rcu_access_pointer(vma->active.excl.fence)) {
		struct dma_fence *fence;

		rcu_read_lock();
		fence = dma_fence_get_rcu_safe(&vma->active.excl.fence);
		rcu_read_unlock();
		if (fence) {
			err = dma_fence_wait(fence, true);
			dma_fence_put(fence);
		}
	}

	return err;
}

#if IS_ENABLED(CONFIG_DRM_I915_DEBUG_GEM)
static int i915_vma_verify_bind_complete(struct i915_vma *vma)
{
	struct dma_fence *fence = i915_active_fence_get(&vma->active.excl);
	int err;

	if (!fence)
		return 0;

	if (dma_fence_is_signaled(fence))
		err = fence->error;
	else
		err = -EBUSY;

	dma_fence_put(fence);

	return err;
}
#else
#define i915_vma_verify_bind_complete(_vma) 0
#endif

I915_SELFTEST_EXPORT void
i915_vma_resource_init_from_vma(struct i915_vma_resource *vma_res,
				struct i915_vma *vma)
{
	struct drm_i915_gem_object *obj = vma->obj;

	i915_vma_resource_init(vma_res, vma->vm, vma->pages, &vma->page_sizes,
			       obj->mm.rsgt, i915_gem_object_is_readonly(obj),
			       i915_gem_object_is_lmem(obj), obj->mm.region,
			       vma->ops, vma->private, vma->node.start,
			       vma->node.size, vma->size);
}

/**
 * i915_vma_bind - Sets up PTEs for an VMA in it's corresponding address space.
 * @vma: VMA to map
 * @cache_level: mapping cache level
 * @flags: flags like global or local mapping
 * @work: preallocated worker for allocating and binding the PTE
 * @vma_res: pointer to a preallocated vma resource. The resource is either
 * consumed or freed.
 *
 * DMA addresses are taken from the scatter-gather table of this object (or of
 * this VMA in case of non-default GGTT views) and PTE entries set up.
 * Note that DMA addresses are also the only part of the SG table we care about.
 */
int i915_vma_bind(struct i915_vma *vma,
		  enum i915_cache_level cache_level,
		  u32 flags,
		  struct i915_vma_work *work,
		  struct i915_vma_resource *vma_res)
{
	u32 bind_flags;
	u32 vma_flags;
	int ret;

	lockdep_assert_held(&vma->vm->mutex);
	GEM_BUG_ON(!drm_mm_node_allocated(&vma->node));
	GEM_BUG_ON(vma->size > vma->node.size);

	if (GEM_DEBUG_WARN_ON(range_overflows(vma->node.start,
					      vma->node.size,
					      vma->vm->total))) {
		i915_vma_resource_free(vma_res);
		return -ENODEV;
	}

	if (GEM_DEBUG_WARN_ON(!flags)) {
		i915_vma_resource_free(vma_res);
		return -EINVAL;
	}

	bind_flags = flags;
	bind_flags &= I915_VMA_GLOBAL_BIND | I915_VMA_LOCAL_BIND;

	vma_flags = atomic_read(&vma->flags);
	vma_flags &= I915_VMA_GLOBAL_BIND | I915_VMA_LOCAL_BIND;

	bind_flags &= ~vma_flags;
	if (bind_flags == 0) {
		i915_vma_resource_free(vma_res);
		return 0;
	}

	GEM_BUG_ON(!atomic_read(&vma->pages_count));

	/* Wait for or await async unbinds touching our range */
	if (work && bind_flags & vma->vm->bind_async_flags)
		ret = i915_vma_resource_bind_dep_await(vma->vm,
						       &work->base.chain,
						       vma->node.start,
						       vma->node.size,
						       true,
						       GFP_NOWAIT |
						       __GFP_RETRY_MAYFAIL |
						       __GFP_NOWARN);
	else
		ret = i915_vma_resource_bind_dep_sync(vma->vm, vma->node.start,
						      vma->node.size, true);
	if (ret) {
		i915_vma_resource_free(vma_res);
		return ret;
	}

	if (vma->resource || !vma_res) {
		/* Rebinding with an additional I915_VMA_*_BIND */
		GEM_WARN_ON(!vma_flags);
		i915_vma_resource_free(vma_res);
	} else {
		i915_vma_resource_init_from_vma(vma_res, vma);
		vma->resource = vma_res;
	}
	trace_i915_vma_bind(vma, bind_flags);
	if (work && bind_flags & vma->vm->bind_async_flags) {
		struct dma_fence *prev;

		work->vma_res = i915_vma_resource_get(vma->resource);
		work->cache_level = cache_level;
		work->flags = bind_flags;

		/*
		 * Note we only want to chain up to the migration fence on
		 * the pages (not the object itself). As we don't track that,
		 * yet, we have to use the exclusive fence instead.
		 *
		 * Also note that we do not want to track the async vma as
		 * part of the obj->resv->excl_fence as it only affects
		 * execution and not content or object's backing store lifetime.
		 */
		prev = i915_active_set_exclusive(&vma->active, &work->base.dma);
		if (prev) {
			__i915_sw_fence_await_dma_fence(&work->base.chain,
							prev,
							&work->cb);
			dma_fence_put(prev);
		}

		work->base.dma.error = 0; /* enable the queue_work() */

		/*
		 * If we don't have the refcounted pages list, keep a reference
		 * on the object to avoid waiting for the async bind to
		 * complete in the object destruction path.
		 */
		if (!work->vma_res->bi.pages_rsgt)
			work->pinned = i915_gem_object_get(vma->obj);
	} else {
		ret = i915_gem_object_wait_moving_fence(vma->obj, true);
		if (ret) {
			i915_vma_resource_free(vma->resource);
			vma->resource = NULL;

			return ret;
		}
		vma->ops->bind_vma(vma->vm, NULL, vma->resource, cache_level,
				   bind_flags);
	}

	set_bit(I915_BO_WAS_BOUND_BIT, &vma->obj->flags);

	atomic_or(bind_flags, &vma->flags);
	return 0;
}

void __iomem *i915_vma_pin_iomap(struct i915_vma *vma)
{
	void __iomem *ptr;
	int err;

	if (WARN_ON_ONCE(vma->obj->flags & I915_BO_ALLOC_GPU_ONLY))
		return IOMEM_ERR_PTR(-EINVAL);

	if (!i915_gem_object_is_lmem(vma->obj)) {
		if (GEM_WARN_ON(!i915_vma_is_map_and_fenceable(vma))) {
			err = -ENODEV;
			goto err;
		}
	}

	GEM_BUG_ON(!i915_vma_is_ggtt(vma));
	GEM_BUG_ON(!i915_vma_is_bound(vma, I915_VMA_GLOBAL_BIND));
	GEM_BUG_ON(i915_vma_verify_bind_complete(vma));

	ptr = READ_ONCE(vma->iomap);
	if (ptr == NULL) {
		/*
		 * TODO: consider just using i915_gem_object_pin_map() for lmem
		 * instead, which already supports mapping non-contiguous chunks
		 * of pages, that way we can also drop the
		 * I915_BO_ALLOC_CONTIGUOUS when allocating the object.
		 */
		if (i915_gem_object_is_lmem(vma->obj))
			ptr = i915_gem_object_lmem_io_map(vma->obj, 0,
							  vma->obj->base.size);
		else
			ptr = io_mapping_map_wc(&i915_vm_to_ggtt(vma->vm)->iomap,
						vma->node.start,
						vma->node.size);
		if (ptr == NULL) {
			err = -ENOMEM;
			goto err;
		}

		if (unlikely(cmpxchg(&vma->iomap, NULL, ptr))) {
			io_mapping_unmap(ptr);
			ptr = vma->iomap;
		}
	}

	__i915_vma_pin(vma);

	err = i915_vma_pin_fence(vma);
	if (err)
		goto err_unpin;

	i915_vma_set_ggtt_write(vma);

	/* NB Access through the GTT requires the device to be awake. */
	return ptr;

err_unpin:
	__i915_vma_unpin(vma);
err:
	return IOMEM_ERR_PTR(err);
}

void i915_vma_flush_writes(struct i915_vma *vma)
{
	if (i915_vma_unset_ggtt_write(vma))
		intel_gt_flush_ggtt_writes(vma->vm->gt);
}

void i915_vma_unpin_iomap(struct i915_vma *vma)
{
	GEM_BUG_ON(vma->iomap == NULL);

	i915_vma_flush_writes(vma);

	i915_vma_unpin_fence(vma);
	i915_vma_unpin(vma);
}

void i915_vma_unpin_and_release(struct i915_vma **p_vma, unsigned int flags)
{
	struct i915_vma *vma;
	struct drm_i915_gem_object *obj;

	vma = fetch_and_zero(p_vma);
	if (!vma)
		return;

	obj = vma->obj;
	GEM_BUG_ON(!obj);

	i915_vma_unpin(vma);

	if (flags & I915_VMA_RELEASE_MAP)
		i915_gem_object_unpin_map(obj);

	i915_gem_object_put(obj);
}

bool i915_vma_misplaced(const struct i915_vma *vma,
			u64 size, u64 alignment, u64 flags)
{
	if (!drm_mm_node_allocated(&vma->node))
		return false;

	if (test_bit(I915_VMA_ERROR_BIT, __i915_vma_flags(vma)))
		return true;

	if (vma->node.size < size)
		return true;

	GEM_BUG_ON(alignment && !is_power_of_2(alignment));
	if (alignment && !IS_ALIGNED(vma->node.start, alignment))
		return true;

	if (flags & PIN_MAPPABLE && !i915_vma_is_map_and_fenceable(vma))
		return true;

	if (flags & PIN_OFFSET_BIAS &&
	    vma->node.start < (flags & PIN_OFFSET_MASK))
		return true;

	if (flags & PIN_OFFSET_FIXED &&
	    vma->node.start != (flags & PIN_OFFSET_MASK))
		return true;

	return false;
}

void __i915_vma_set_map_and_fenceable(struct i915_vma *vma)
{
	bool mappable, fenceable;

	GEM_BUG_ON(!i915_vma_is_ggtt(vma));
	GEM_BUG_ON(!vma->fence_size);

	fenceable = (vma->node.size >= vma->fence_size &&
		     IS_ALIGNED(vma->node.start, vma->fence_alignment));

	mappable = vma->node.start + vma->fence_size <= i915_vm_to_ggtt(vma->vm)->mappable_end;

	if (mappable && fenceable)
		set_bit(I915_VMA_CAN_FENCE_BIT, __i915_vma_flags(vma));
	else
		clear_bit(I915_VMA_CAN_FENCE_BIT, __i915_vma_flags(vma));
}

bool i915_gem_valid_gtt_space(struct i915_vma *vma, unsigned long color)
{
	struct drm_mm_node *node = &vma->node;
	struct drm_mm_node *other;

	/*
	 * On some machines we have to be careful when putting differing types
	 * of snoopable memory together to avoid the prefetcher crossing memory
	 * domains and dying. During vm initialisation, we decide whether or not
	 * these constraints apply and set the drm_mm.color_adjust
	 * appropriately.
	 */
	if (!i915_vm_has_cache_coloring(vma->vm))
		return true;

	/* Only valid to be called on an already inserted vma */
	GEM_BUG_ON(!drm_mm_node_allocated(node));
	GEM_BUG_ON(list_empty(&node->node_list));

	other = list_prev_entry(node, node_list);
	if (i915_node_color_differs(other, color) &&
	    !drm_mm_hole_follows(other))
		return false;

	other = list_next_entry(node, node_list);
	if (i915_node_color_differs(other, color) &&
	    !drm_mm_hole_follows(node))
		return false;

	return true;
}

/**
 * i915_vma_insert - finds a slot for the vma in its address space
 * @vma: the vma
 * @size: requested size in bytes (can be larger than the VMA)
 * @alignment: required alignment
 * @flags: mask of PIN_* flags to use
 *
 * First we try to allocate some free space that meets the requirements for
 * the VMA. Failiing that, if the flags permit, it will evict an old VMA,
 * preferrably the oldest idle entry to make room for the new VMA.
 *
 * Returns:
 * 0 on success, negative error code otherwise.
 */
static int
i915_vma_insert(struct i915_vma *vma, struct i915_gem_ww_ctx *ww,
		u64 size, u64 alignment, u64 flags)
{
	unsigned long color;
	u64 start, end;
	int ret;

	GEM_BUG_ON(i915_vma_is_bound(vma, I915_VMA_GLOBAL_BIND | I915_VMA_LOCAL_BIND));
	GEM_BUG_ON(drm_mm_node_allocated(&vma->node));

	size = max(size, vma->size);
	alignment = max(alignment, vma->display_alignment);
	if (flags & PIN_MAPPABLE) {
		size = max_t(typeof(size), size, vma->fence_size);
		alignment = max_t(typeof(alignment),
				  alignment, vma->fence_alignment);
	}

	GEM_BUG_ON(!IS_ALIGNED(size, I915_GTT_PAGE_SIZE));
	GEM_BUG_ON(!IS_ALIGNED(alignment, I915_GTT_MIN_ALIGNMENT));
	GEM_BUG_ON(!is_power_of_2(alignment));

	start = flags & PIN_OFFSET_BIAS ? flags & PIN_OFFSET_MASK : 0;
	GEM_BUG_ON(!IS_ALIGNED(start, I915_GTT_PAGE_SIZE));

	end = vma->vm->total;
	if (flags & PIN_MAPPABLE)
		end = min_t(u64, end, i915_vm_to_ggtt(vma->vm)->mappable_end);
	if (flags & PIN_ZONE_4G)
		end = min_t(u64, end, (1ULL << 32) - I915_GTT_PAGE_SIZE);
	GEM_BUG_ON(!IS_ALIGNED(end, I915_GTT_PAGE_SIZE));

	alignment = max(alignment, i915_vm_obj_min_alignment(vma->vm, vma->obj));
	/*
	 * for compact-pt we round up the reservation to prevent
	 * any smaller pages being used within the same PDE
	 */
	if (NEEDS_COMPACT_PT(vma->vm->i915))
		size = round_up(size, alignment);

	/* If binding the object/GGTT view requires more space than the entire
	 * aperture has, reject it early before evicting everything in a vain
	 * attempt to find space.
	 */
	if (size > end) {
		DRM_DEBUG("Attempting to bind an object larger than the aperture: request=%llu > %s aperture=%llu\n",
			  size, flags & PIN_MAPPABLE ? "mappable" : "total",
			  end);
		return -ENOSPC;
	}

	color = 0;

	if (i915_vm_has_cache_coloring(vma->vm))
		color = vma->obj->cache_level;

	if (flags & PIN_OFFSET_FIXED) {
		u64 offset = flags & PIN_OFFSET_MASK;
		if (!IS_ALIGNED(offset, alignment) ||
		    range_overflows(offset, size, end))
			return -EINVAL;

		ret = i915_gem_gtt_reserve(vma->vm, ww, &vma->node,
					   size, offset, color,
					   flags);
		if (ret)
			return ret;
	} else {
		/*
		 * We only support huge gtt pages through the 48b PPGTT,
		 * however we also don't want to force any alignment for
		 * objects which need to be tightly packed into the low 32bits.
		 *
		 * Note that we assume that GGTT are limited to 4GiB for the
		 * forseeable future. See also i915_ggtt_offset().
		 */
		if (upper_32_bits(end - 1) &&
		    vma->page_sizes.sg > I915_GTT_PAGE_SIZE) {
			/*
			 * We can't mix 64K and 4K PTEs in the same page-table
			 * (2M block), and so to avoid the ugliness and
			 * complexity of coloring we opt for just aligning 64K
			 * objects to 2M.
			 */
			u64 page_alignment =
				rounddown_pow_of_two(vma->page_sizes.sg |
						     I915_GTT_PAGE_SIZE_2M);

			/*
			 * Check we don't expand for the limited Global GTT
			 * (mappable aperture is even more precious!). This
			 * also checks that we exclude the aliasing-ppgtt.
			 */
			GEM_BUG_ON(i915_vma_is_ggtt(vma));

			alignment = max(alignment, page_alignment);

			if (vma->page_sizes.sg & I915_GTT_PAGE_SIZE_64K)
				size = round_up(size, I915_GTT_PAGE_SIZE_2M);
		}

		ret = i915_gem_gtt_insert(vma->vm, ww, &vma->node,
					  size, alignment, color,
					  start, end, flags);
		if (ret)
			return ret;

		GEM_BUG_ON(vma->node.start < start);
		GEM_BUG_ON(vma->node.start + vma->node.size > end);
	}
	GEM_BUG_ON(!drm_mm_node_allocated(&vma->node));
	GEM_BUG_ON(!i915_gem_valid_gtt_space(vma, color));

	list_move_tail(&vma->vm_link, &vma->vm->bound_list);

	return 0;
}

static void
i915_vma_detach(struct i915_vma *vma)
{
	GEM_BUG_ON(!drm_mm_node_allocated(&vma->node));
	GEM_BUG_ON(i915_vma_is_bound(vma, I915_VMA_GLOBAL_BIND | I915_VMA_LOCAL_BIND));

	/*
	 * And finally now the object is completely decoupled from this
	 * vma, we can drop its hold on the backing storage and allow
	 * it to be reaped by the shrinker.
	 */
	list_move_tail(&vma->vm_link, &vma->vm->unbound_list);
}

static bool try_qad_pin(struct i915_vma *vma, unsigned int flags)
{
	unsigned int bound;

	bound = atomic_read(&vma->flags);

	if (flags & PIN_VALIDATE) {
		flags &= I915_VMA_BIND_MASK;

		return (flags & bound) == flags;
	}

	/* with the lock mandatory for unbind, we don't race here */
	flags &= I915_VMA_BIND_MASK;
	do {
		if (unlikely(flags & ~bound))
			return false;

		if (unlikely(bound & (I915_VMA_OVERFLOW | I915_VMA_ERROR)))
			return false;

		GEM_BUG_ON(((bound + 1) & I915_VMA_PIN_MASK) == 0);
	} while (!atomic_try_cmpxchg(&vma->flags, &bound, bound + 1));

	return true;
}

static struct scatterlist *
rotate_pages(struct drm_i915_gem_object *obj, unsigned int offset,
	     unsigned int width, unsigned int height,
	     unsigned int src_stride, unsigned int dst_stride,
	     struct sg_table *st, struct scatterlist *sg)
{
	unsigned int column, row;
	unsigned int src_idx;

	for (column = 0; column < width; column++) {
		unsigned int left;

		src_idx = src_stride * (height - 1) + column + offset;
		for (row = 0; row < height; row++) {
			st->nents++;
			/*
			 * We don't need the pages, but need to initialize
			 * the entries so the sg list can be happily traversed.
			 * The only thing we need are DMA addresses.
			 */
			sg_set_page(sg, NULL, I915_GTT_PAGE_SIZE, 0);
			sg_dma_address(sg) =
				i915_gem_object_get_dma_address(obj, src_idx);
			sg_dma_len(sg) = I915_GTT_PAGE_SIZE;
			sg = sg_next(sg);
			src_idx -= src_stride;
		}

		left = (dst_stride - height) * I915_GTT_PAGE_SIZE;

		if (!left)
			continue;

		st->nents++;

		/*
		 * The DE ignores the PTEs for the padding tiles, the sg entry
		 * here is just a conenience to indicate how many padding PTEs
		 * to insert at this spot.
		 */
		sg_set_page(sg, NULL, left, 0);
		sg_dma_address(sg) = 0;
		sg_dma_len(sg) = left;
		sg = sg_next(sg);
	}

	return sg;
}

static noinline struct sg_table *
intel_rotate_pages(struct intel_rotation_info *rot_info,
		   struct drm_i915_gem_object *obj)
{
	unsigned int size = intel_rotation_info_size(rot_info);
	struct drm_i915_private *i915 = to_i915(obj->base.dev);
	struct sg_table *st;
	struct scatterlist *sg;
	int ret = -ENOMEM;
	int i;

	/* Allocate target SG list. */
	st = kmalloc(sizeof(*st), GFP_KERNEL);
	if (!st)
		goto err_st_alloc;

	ret = sg_alloc_table(st, size, GFP_KERNEL);
	if (ret)
		goto err_sg_alloc;

	st->nents = 0;
	sg = st->sgl;

	for (i = 0 ; i < ARRAY_SIZE(rot_info->plane); i++)
		sg = rotate_pages(obj, rot_info->plane[i].offset,
				  rot_info->plane[i].width, rot_info->plane[i].height,
				  rot_info->plane[i].src_stride,
				  rot_info->plane[i].dst_stride,
				  st, sg);

	return st;

err_sg_alloc:
	kfree(st);
err_st_alloc:

	drm_dbg(&i915->drm, "Failed to create rotated mapping for object size %zu! (%ux%u tiles, %u pages)\n",
		obj->base.size, rot_info->plane[0].width,
		rot_info->plane[0].height, size);

	return ERR_PTR(ret);
}

static struct scatterlist *
add_padding_pages(unsigned int count,
		  struct sg_table *st, struct scatterlist *sg)
{
	st->nents++;

	/*
	 * The DE ignores the PTEs for the padding tiles, the sg entry
	 * here is just a convenience to indicate how many padding PTEs
	 * to insert at this spot.
	 */
	sg_set_page(sg, NULL, count * I915_GTT_PAGE_SIZE, 0);
	sg_dma_address(sg) = 0;
	sg_dma_len(sg) = count * I915_GTT_PAGE_SIZE;
	sg = sg_next(sg);

	return sg;
}

static struct scatterlist *
remap_tiled_color_plane_pages(struct drm_i915_gem_object *obj,
			      unsigned int offset, unsigned int alignment_pad,
			      unsigned int width, unsigned int height,
			      unsigned int src_stride, unsigned int dst_stride,
			      struct sg_table *st, struct scatterlist *sg,
			      unsigned int *gtt_offset)
{
	unsigned int row;

	if (!width || !height)
		return sg;

	if (alignment_pad)
		sg = add_padding_pages(alignment_pad, st, sg);

	for (row = 0; row < height; row++) {
		unsigned int left = width * I915_GTT_PAGE_SIZE;

		while (left) {
			dma_addr_t addr;
			unsigned int length;

			/*
			 * We don't need the pages, but need to initialize
			 * the entries so the sg list can be happily traversed.
			 * The only thing we need are DMA addresses.
			 */

			addr = i915_gem_object_get_dma_address_len(obj, offset, &length);

			length = min(left, length);

			st->nents++;

			sg_set_page(sg, NULL, length, 0);
			sg_dma_address(sg) = addr;
			sg_dma_len(sg) = length;
			sg = sg_next(sg);

			offset += length / I915_GTT_PAGE_SIZE;
			left -= length;
		}

		offset += src_stride - width;

		left = (dst_stride - width) * I915_GTT_PAGE_SIZE;

		if (!left)
			continue;

		sg = add_padding_pages(left >> PAGE_SHIFT, st, sg);
	}

	*gtt_offset += alignment_pad + dst_stride * height;

	return sg;
}

static struct scatterlist *
remap_contiguous_pages(struct drm_i915_gem_object *obj,
		       unsigned int obj_offset,
		       unsigned int count,
		       struct sg_table *st, struct scatterlist *sg)
{
	struct scatterlist *iter;
	unsigned int offset;

	iter = i915_gem_object_get_sg_dma(obj, obj_offset, &offset);
	GEM_BUG_ON(!iter);

	do {
		unsigned int len;

		len = min(sg_dma_len(iter) - (offset << PAGE_SHIFT),
			  count << PAGE_SHIFT);
		sg_set_page(sg, NULL, len, 0);
		sg_dma_address(sg) =
			sg_dma_address(iter) + (offset << PAGE_SHIFT);
		sg_dma_len(sg) = len;

		st->nents++;
		count -= len >> PAGE_SHIFT;
		if (count == 0)
			return sg;

		sg = __sg_next(sg);
		iter = __sg_next(iter);
		offset = 0;
	} while (1);
}

static struct scatterlist *
remap_linear_color_plane_pages(struct drm_i915_gem_object *obj,
			       unsigned int obj_offset, unsigned int alignment_pad,
			       unsigned int size,
			       struct sg_table *st, struct scatterlist *sg,
			       unsigned int *gtt_offset)
{
	if (!size)
		return sg;

	if (alignment_pad)
		sg = add_padding_pages(alignment_pad, st, sg);

	sg = remap_contiguous_pages(obj, obj_offset, size, st, sg);
	sg = sg_next(sg);

	*gtt_offset += alignment_pad + size;

	return sg;
}

static struct scatterlist *
remap_color_plane_pages(const struct intel_remapped_info *rem_info,
			struct drm_i915_gem_object *obj,
			int color_plane,
			struct sg_table *st, struct scatterlist *sg,
			unsigned int *gtt_offset)
{
	unsigned int alignment_pad = 0;

	if (rem_info->plane_alignment)
		alignment_pad = ALIGN(*gtt_offset, rem_info->plane_alignment) - *gtt_offset;

	if (rem_info->plane[color_plane].linear)
		sg = remap_linear_color_plane_pages(obj,
						    rem_info->plane[color_plane].offset,
						    alignment_pad,
						    rem_info->plane[color_plane].size,
						    st, sg,
						    gtt_offset);

	else
		sg = remap_tiled_color_plane_pages(obj,
						   rem_info->plane[color_plane].offset,
						   alignment_pad,
						   rem_info->plane[color_plane].width,
						   rem_info->plane[color_plane].height,
						   rem_info->plane[color_plane].src_stride,
						   rem_info->plane[color_plane].dst_stride,
						   st, sg,
						   gtt_offset);

	return sg;
}

static noinline struct sg_table *
intel_remap_pages(struct intel_remapped_info *rem_info,
		  struct drm_i915_gem_object *obj)
{
	unsigned int size = intel_remapped_info_size(rem_info);
	struct drm_i915_private *i915 = to_i915(obj->base.dev);
	struct sg_table *st;
	struct scatterlist *sg;
	unsigned int gtt_offset = 0;
	int ret = -ENOMEM;
	int i;

	/* Allocate target SG list. */
	st = kmalloc(sizeof(*st), GFP_KERNEL);
	if (!st)
		goto err_st_alloc;

	ret = sg_alloc_table(st, size, GFP_KERNEL);
	if (ret)
		goto err_sg_alloc;

	st->nents = 0;
	sg = st->sgl;

	for (i = 0 ; i < ARRAY_SIZE(rem_info->plane); i++)
		sg = remap_color_plane_pages(rem_info, obj, i, st, sg, &gtt_offset);

	i915_sg_trim(st);

	return st;

err_sg_alloc:
	kfree(st);
err_st_alloc:

	drm_dbg(&i915->drm, "Failed to create remapped mapping for object size %zu! (%ux%u tiles, %u pages)\n",
		obj->base.size, rem_info->plane[0].width,
		rem_info->plane[0].height, size);

	return ERR_PTR(ret);
}

static noinline struct sg_table *
intel_partial_pages(const struct i915_ggtt_view *view,
		    struct drm_i915_gem_object *obj)
{
	struct sg_table *st;
	struct scatterlist *sg;
	unsigned int count = view->partial.size;
	int ret = -ENOMEM;

	st = kmalloc(sizeof(*st), GFP_KERNEL);
	if (!st)
		goto err_st_alloc;

	ret = sg_alloc_table(st, count, GFP_KERNEL);
	if (ret)
		goto err_sg_alloc;

	st->nents = 0;

	sg = remap_contiguous_pages(obj, view->partial.offset, count, st, st->sgl);

	sg_mark_end(sg);
	i915_sg_trim(st); /* Drop any unused tail entries. */

	return st;

err_sg_alloc:
	kfree(st);
err_st_alloc:
	return ERR_PTR(ret);
}

static int
__i915_vma_get_pages(struct i915_vma *vma)
{
	struct sg_table *pages;

	/*
	 * The vma->pages are only valid within the lifespan of the borrowed
	 * obj->mm.pages. When the obj->mm.pages sg_table is regenerated, so
	 * must be the vma->pages. A simple rule is that vma->pages must only
	 * be accessed when the obj->mm.pages are pinned.
	 */
	GEM_BUG_ON(!i915_gem_object_has_pinned_pages(vma->obj));

	switch (vma->ggtt_view.type) {
	default:
		GEM_BUG_ON(vma->ggtt_view.type);
		fallthrough;
	case I915_GGTT_VIEW_NORMAL:
		pages = vma->obj->mm.pages;
		break;

	case I915_GGTT_VIEW_ROTATED:
		pages =
			intel_rotate_pages(&vma->ggtt_view.rotated, vma->obj);
		break;

	case I915_GGTT_VIEW_REMAPPED:
		pages =
			intel_remap_pages(&vma->ggtt_view.remapped, vma->obj);
		break;

	case I915_GGTT_VIEW_PARTIAL:
		pages = intel_partial_pages(&vma->ggtt_view, vma->obj);
		break;
	}

	if (IS_ERR(pages)) {
		drm_err(&vma->vm->i915->drm,
			"Failed to get pages for VMA view type %u (%ld)!\n",
			vma->ggtt_view.type, PTR_ERR(pages));
		return PTR_ERR(pages);
	}

	vma->pages = pages;

	return 0;
}

I915_SELFTEST_EXPORT int i915_vma_get_pages(struct i915_vma *vma)
{
	int err;

	if (atomic_add_unless(&vma->pages_count, 1, 0))
		return 0;

	err = i915_gem_object_pin_pages(vma->obj);
	if (err)
		return err;

	err = __i915_vma_get_pages(vma);
	if (err)
		goto err_unpin;

	vma->page_sizes = vma->obj->mm.page_sizes;
	atomic_inc(&vma->pages_count);

	return 0;

err_unpin:
	__i915_gem_object_unpin_pages(vma->obj);

	return err;
}

static void __vma_put_pages(struct i915_vma *vma, unsigned int count)
{
	/* We allocate under vma_get_pages, so beware the shrinker */
	GEM_BUG_ON(atomic_read(&vma->pages_count) < count);

	if (atomic_sub_return(count, &vma->pages_count) == 0) {
		if (vma->pages != vma->obj->mm.pages) {
			sg_free_table(vma->pages);
			kfree(vma->pages);
		}
		vma->pages = NULL;

		i915_gem_object_unpin_pages(vma->obj);
	}
}

I915_SELFTEST_EXPORT void i915_vma_put_pages(struct i915_vma *vma)
{
	if (atomic_add_unless(&vma->pages_count, -1, 1))
		return;

	__vma_put_pages(vma, 1);
}

static void vma_unbind_pages(struct i915_vma *vma)
{
	unsigned int count;

	lockdep_assert_held(&vma->vm->mutex);

	/* The upper portion of pages_count is the number of bindings */
	count = atomic_read(&vma->pages_count);
	count >>= I915_VMA_PAGES_BIAS;
	GEM_BUG_ON(!count);

	__vma_put_pages(vma, count | count << I915_VMA_PAGES_BIAS);
}

int i915_vma_pin_ww(struct i915_vma *vma, struct i915_gem_ww_ctx *ww,
		    u64 size, u64 alignment, u64 flags)
{
	struct i915_vma_work *work = NULL;
	struct dma_fence *moving = NULL;
	struct i915_vma_resource *vma_res = NULL;
	intel_wakeref_t wakeref = 0;
	unsigned int bound;
	int err;

	assert_vma_held(vma);
	GEM_BUG_ON(!ww);

	BUILD_BUG_ON(PIN_GLOBAL != I915_VMA_GLOBAL_BIND);
	BUILD_BUG_ON(PIN_USER != I915_VMA_LOCAL_BIND);

	GEM_BUG_ON(!(flags & (PIN_USER | PIN_GLOBAL)));

	/* First try and grab the pin without rebinding the vma */
	if (try_qad_pin(vma, flags))
		return 0;

	err = i915_vma_get_pages(vma);
	if (err)
		return err;

	if (flags & PIN_GLOBAL)
		wakeref = intel_runtime_pm_get(&vma->vm->i915->runtime_pm);

	if (flags & vma->vm->bind_async_flags) {
		/* lock VM */
		err = i915_vm_lock_objects(vma->vm, ww);
		if (err)
			goto err_rpm;

		work = i915_vma_work();
		if (!work) {
			err = -ENOMEM;
			goto err_rpm;
		}

		work->vm = vma->vm;

		err = i915_gem_object_get_moving_fence(vma->obj, &moving);
		if (err)
			goto err_rpm;

		dma_fence_work_chain(&work->base, moving);

		/* Allocate enough page directories to used PTE */
		if (vma->vm->allocate_va_range) {
			err = i915_vm_alloc_pt_stash(vma->vm,
						     &work->stash,
						     vma->size);
			if (err)
				goto err_fence;

			err = i915_vm_map_pt_stash(vma->vm, &work->stash);
			if (err)
				goto err_fence;
		}
	}

	vma_res = i915_vma_resource_alloc();
	if (IS_ERR(vma_res)) {
		err = PTR_ERR(vma_res);
		goto err_fence;
	}

	/*
	 * Differentiate between user/kernel vma inside the aliasing-ppgtt.
	 *
	 * We conflate the Global GTT with the user's vma when using the
	 * aliasing-ppgtt, but it is still vitally important to try and
	 * keep the use cases distinct. For example, userptr objects are
	 * not allowed inside the Global GTT as that will cause lock
	 * inversions when we have to evict them the mmu_notifier callbacks -
	 * but they are allowed to be part of the user ppGTT which can never
	 * be mapped. As such we try to give the distinct users of the same
	 * mutex, distinct lockclasses [equivalent to how we keep i915_ggtt
	 * and i915_ppgtt separate].
	 *
	 * NB this may cause us to mask real lock inversions -- while the
	 * code is safe today, lockdep may not be able to spot future
	 * transgressions.
	 */
	err = mutex_lock_interruptible_nested(&vma->vm->mutex,
					      !(flags & PIN_GLOBAL));
	if (err)
		goto err_vma_res;

	/* No more allocations allowed now we hold vm->mutex */

	if (unlikely(i915_vma_is_closed(vma))) {
		err = -ENOENT;
		goto err_unlock;
	}

	bound = atomic_read(&vma->flags);
	if (unlikely(bound & I915_VMA_ERROR)) {
		err = -ENOMEM;
		goto err_unlock;
	}

	if (unlikely(!((bound + 1) & I915_VMA_PIN_MASK))) {
		err = -EAGAIN; /* pins are meant to be fairly temporary */
		goto err_unlock;
	}

	if (unlikely(!(flags & ~bound & I915_VMA_BIND_MASK))) {
		if (!(flags & PIN_VALIDATE))
			__i915_vma_pin(vma);
		goto err_unlock;
	}

	err = i915_active_acquire(&vma->active);
	if (err)
		goto err_unlock;

	if (!(bound & I915_VMA_BIND_MASK)) {
		err = i915_vma_insert(vma, ww, size, alignment, flags);
		if (err)
			goto err_active;

		if (i915_is_ggtt(vma->vm))
			__i915_vma_set_map_and_fenceable(vma);
	}

	GEM_BUG_ON(!vma->pages);
	err = i915_vma_bind(vma,
			    vma->obj->cache_level,
			    flags, work, vma_res);
	vma_res = NULL;
	if (err)
		goto err_remove;

	/* There should only be at most 2 active bindings (user, global) */
	GEM_BUG_ON(bound + I915_VMA_PAGES_ACTIVE < bound);
	atomic_add(I915_VMA_PAGES_ACTIVE, &vma->pages_count);
	list_move_tail(&vma->vm_link, &vma->vm->bound_list);

	if (!(flags & PIN_VALIDATE)) {
		__i915_vma_pin(vma);
		GEM_BUG_ON(!i915_vma_is_pinned(vma));
	}
	GEM_BUG_ON(!i915_vma_is_bound(vma, flags));
	GEM_BUG_ON(i915_vma_misplaced(vma, size, alignment, flags));

err_remove:
	if (!i915_vma_is_bound(vma, I915_VMA_BIND_MASK)) {
		i915_vma_detach(vma);
		drm_mm_remove_node(&vma->node);
	}
err_active:
	i915_active_release(&vma->active);
err_unlock:
	mutex_unlock(&vma->vm->mutex);
err_vma_res:
	i915_vma_resource_free(vma_res);
err_fence:
	if (work)
		dma_fence_work_commit_imm(&work->base);
err_rpm:
	if (wakeref)
		intel_runtime_pm_put(&vma->vm->i915->runtime_pm, wakeref);

	if (moving)
		dma_fence_put(moving);

	i915_vma_put_pages(vma);
	return err;
}

static void flush_idle_contexts(struct intel_gt *gt)
{
	struct intel_engine_cs *engine;
	enum intel_engine_id id;

	for_each_engine(engine, gt, id)
		intel_engine_flush_barriers(engine);

	intel_gt_wait_for_idle(gt, MAX_SCHEDULE_TIMEOUT);
}

static int __i915_ggtt_pin(struct i915_vma *vma, struct i915_gem_ww_ctx *ww,
			   u32 align, unsigned int flags)
{
	struct i915_address_space *vm = vma->vm;
	int err;

	do {
		err = i915_vma_pin_ww(vma, ww, 0, align, flags | PIN_GLOBAL);

		if (err != -ENOSPC) {
			if (!err) {
				err = i915_vma_wait_for_bind(vma);
				if (err)
					i915_vma_unpin(vma);
			}
			return err;
		}

		/* Unlike i915_vma_pin, we don't take no for an answer! */
		flush_idle_contexts(vm->gt);
		if (mutex_lock_interruptible(&vm->mutex) == 0) {
			/*
			 * We pass NULL ww here, as we don't want to unbind
			 * locked objects when called from execbuf when pinning
			 * is removed. This would probably regress badly.
			 */
			i915_gem_evict_vm(vm, NULL);
			mutex_unlock(&vm->mutex);
		}
	} while (1);
}

int i915_ggtt_pin(struct i915_vma *vma, struct i915_gem_ww_ctx *ww,
		  u32 align, unsigned int flags)
{
	struct i915_gem_ww_ctx _ww;
	int err;

	GEM_BUG_ON(!i915_vma_is_ggtt(vma));

	if (ww)
		return __i915_ggtt_pin(vma, ww, align, flags);

	lockdep_assert_not_held(&vma->obj->base.resv->lock.base);

	for_i915_gem_ww(&_ww, err, true) {
		err = i915_gem_object_lock(vma->obj, &_ww);
		if (!err)
			err = __i915_ggtt_pin(vma, &_ww, align, flags);
	}

	return err;
}

static void __vma_close(struct i915_vma *vma, struct intel_gt *gt)
{
	/*
	 * We defer actually closing, unbinding and destroying the VMA until
	 * the next idle point, or if the object is freed in the meantime. By
	 * postponing the unbind, we allow for it to be resurrected by the
	 * client, avoiding the work required to rebind the VMA. This is
	 * advantageous for DRI, where the client/server pass objects
	 * between themselves, temporarily opening a local VMA to the
	 * object, and then closing it again. The same object is then reused
	 * on the next frame (or two, depending on the depth of the swap queue)
	 * causing us to rebind the VMA once more. This ends up being a lot
	 * of wasted work for the steady state.
	 */
	GEM_BUG_ON(i915_vma_is_closed(vma));
	list_add(&vma->closed_link, &gt->closed_vma);
}

void i915_vma_close(struct i915_vma *vma)
{
	struct intel_gt *gt = vma->vm->gt;
	unsigned long flags;

	if (i915_vma_is_ggtt(vma))
		return;

	GEM_BUG_ON(!atomic_read(&vma->open_count));
	if (atomic_dec_and_lock_irqsave(&vma->open_count,
					&gt->closed_lock,
					flags)) {
		__vma_close(vma, gt);
		spin_unlock_irqrestore(&gt->closed_lock, flags);
	}
}

static void __i915_vma_remove_closed(struct i915_vma *vma)
{
	list_del_init(&vma->closed_link);
}

void i915_vma_reopen(struct i915_vma *vma)
{
	struct intel_gt *gt = vma->vm->gt;

	spin_lock_irq(&gt->closed_lock);
	if (i915_vma_is_closed(vma))
		__i915_vma_remove_closed(vma);
	spin_unlock_irq(&gt->closed_lock);
<<<<<<< HEAD
}

void i915_vma_release(struct kref *ref)
{
	struct i915_vma *vma = container_of(ref, typeof(*vma), ref);

	i915_vm_put(vma->vm);
	i915_active_fini(&vma->active);
	GEM_WARN_ON(vma->resource);
	i915_vma_free(vma);
=======
>>>>>>> c4955d9c
}

static void force_unbind(struct i915_vma *vma)
{
	if (!drm_mm_node_allocated(&vma->node))
		return;

	atomic_and(~I915_VMA_PIN_MASK, &vma->flags);
	WARN_ON(__i915_vma_unbind(vma));
	GEM_BUG_ON(drm_mm_node_allocated(&vma->node));
}

static void release_references(struct i915_vma *vma, bool vm_ddestroy)
{
	struct drm_i915_gem_object *obj = vma->obj;
	struct intel_gt *gt = vma->vm->gt;

	GEM_BUG_ON(i915_vma_is_active(vma));

	spin_lock(&obj->vma.lock);
	list_del(&vma->obj_link);
	if (!RB_EMPTY_NODE(&vma->obj_node))
		rb_erase(&vma->obj_node, &obj->vma.tree);

	spin_unlock(&obj->vma.lock);

	spin_lock_irq(&gt->closed_lock);
	__i915_vma_remove_closed(vma);
	spin_unlock_irq(&gt->closed_lock);

	if (vm_ddestroy)
		i915_vm_resv_put(vma->vm);

	i915_active_fini(&vma->active);
	GEM_WARN_ON(vma->resource);
	i915_vma_free(vma);
}

/**
 * i915_vma_destroy_locked - Remove all weak reference to the vma and put
 * the initial reference.
 *
 * This function should be called when it's decided the vma isn't needed
 * anymore. The caller must assure that it doesn't race with another lookup
 * plus destroy, typically by taking an appropriate reference.
 *
 * Current callsites are
 * - __i915_gem_object_pages_fini()
 * - __i915_vm_close() - Blocks the above function by taking a reference on
 * the object.
 * - __i915_vma_parked() - Blocks the above functions by taking a reference
 * on the vm and a reference on the object. Also takes the object lock so
 * destruction from __i915_vma_parked() can be blocked by holding the
 * object lock. Since the object lock is only allowed from within i915 with
 * an object refcount, holding the object lock also implicitly blocks the
 * vma freeing from __i915_gem_object_pages_fini().
 *
 * Because of locks taken during destruction, a vma is also guaranteed to
 * stay alive while the following locks are held if it was looked up while
 * holding one of the locks:
 * - vm->mutex
 * - obj->vma.lock
 * - gt->closed_lock
 */
void i915_vma_destroy_locked(struct i915_vma *vma)
{
	lockdep_assert_held(&vma->vm->mutex);

	force_unbind(vma);
	list_del_init(&vma->vm_link);
	release_references(vma, false);
}

void i915_vma_destroy(struct i915_vma *vma)
{
	bool vm_ddestroy;

	mutex_lock(&vma->vm->mutex);
	force_unbind(vma);
	list_del_init(&vma->vm_link);
	vm_ddestroy = vma->vm_ddestroy;
	vma->vm_ddestroy = false;
	mutex_unlock(&vma->vm->mutex);
	release_references(vma, vm_ddestroy);
}

void i915_vma_parked(struct intel_gt *gt)
{
	struct i915_vma *vma, *next;
	LIST_HEAD(closed);

	spin_lock_irq(&gt->closed_lock);
	list_for_each_entry_safe(vma, next, &gt->closed_vma, closed_link) {
		struct drm_i915_gem_object *obj = vma->obj;
		struct i915_address_space *vm = vma->vm;

		/* XXX All to avoid keeping a reference on i915_vma itself */

		if (!kref_get_unless_zero(&obj->base.refcount))
			continue;

		if (!i915_vm_tryget(vm)) {
			i915_gem_object_put(obj);
			continue;
		}

		list_move(&vma->closed_link, &closed);
	}
	spin_unlock_irq(&gt->closed_lock);

	/* As the GT is held idle, no vma can be reopened as we destroy them */
	list_for_each_entry_safe(vma, next, &closed, closed_link) {
		struct drm_i915_gem_object *obj = vma->obj;
		struct i915_address_space *vm = vma->vm;

		if (i915_gem_object_trylock(obj, NULL)) {
			INIT_LIST_HEAD(&vma->closed_link);
			i915_vma_destroy(vma);
			i915_gem_object_unlock(obj);
		} else {
			/* back you go.. */
			spin_lock_irq(&gt->closed_lock);
			list_add(&vma->closed_link, &gt->closed_vma);
			spin_unlock_irq(&gt->closed_lock);
		}

		i915_gem_object_put(obj);
		i915_vm_put(vm);
	}
}

static void __i915_vma_iounmap(struct i915_vma *vma)
{
	GEM_BUG_ON(i915_vma_is_pinned(vma));

	if (vma->iomap == NULL)
		return;

	io_mapping_unmap(vma->iomap);
	vma->iomap = NULL;
}

void i915_vma_revoke_mmap(struct i915_vma *vma)
{
	struct drm_vma_offset_node *node;
	u64 vma_offset;

	if (!i915_vma_has_userfault(vma))
		return;

	GEM_BUG_ON(!i915_vma_is_map_and_fenceable(vma));
	GEM_BUG_ON(!vma->obj->userfault_count);

	node = &vma->mmo->vma_node;
	vma_offset = vma->ggtt_view.partial.offset << PAGE_SHIFT;
	unmap_mapping_range(vma->vm->i915->drm.anon_inode->i_mapping,
			    drm_vma_node_offset_addr(node) + vma_offset,
			    vma->size,
			    1);

	i915_vma_unset_userfault(vma);
	if (!--vma->obj->userfault_count)
		list_del(&vma->obj->userfault_link);
}

static int
__i915_request_await_bind(struct i915_request *rq, struct i915_vma *vma)
{
	return __i915_request_await_exclusive(rq, &vma->active);
}

static int __i915_vma_move_to_active(struct i915_vma *vma, struct i915_request *rq)
{
	int err;

	/* Wait for the vma to be bound before we start! */
	err = __i915_request_await_bind(rq, vma);
	if (err)
		return err;

	return i915_active_add_request(&vma->active, rq);
}

int _i915_vma_move_to_active(struct i915_vma *vma,
			     struct i915_request *rq,
			     struct dma_fence *fence,
			     unsigned int flags)
{
	struct drm_i915_gem_object *obj = vma->obj;
	int err;

	assert_object_held(obj);

	GEM_BUG_ON(!vma->pages);

	err = __i915_vma_move_to_active(vma, rq);
	if (unlikely(err))
		return err;

	if (flags & EXEC_OBJECT_WRITE) {
		struct intel_frontbuffer *front;

		front = __intel_frontbuffer_get(obj);
		if (unlikely(front)) {
			if (intel_frontbuffer_invalidate(front, ORIGIN_CS))
				i915_active_add_request(&front->write, rq);
			intel_frontbuffer_put(front);
		}

		if (!(flags & __EXEC_OBJECT_NO_RESERVE)) {
			err = dma_resv_reserve_fences(vma->obj->base.resv, 1);
			if (unlikely(err))
				return err;
		}

		if (fence) {
			dma_resv_add_fence(vma->obj->base.resv, fence,
					   DMA_RESV_USAGE_WRITE);
			obj->write_domain = I915_GEM_DOMAIN_RENDER;
			obj->read_domains = 0;
		}
	} else {
		if (!(flags & __EXEC_OBJECT_NO_RESERVE)) {
			err = dma_resv_reserve_fences(vma->obj->base.resv, 1);
			if (unlikely(err))
				return err;
		}

		if (fence) {
			dma_resv_add_fence(vma->obj->base.resv, fence,
					   DMA_RESV_USAGE_READ);
			obj->write_domain = 0;
		}
	}

	if (flags & EXEC_OBJECT_NEEDS_FENCE && vma->fence)
		i915_active_add_request(&vma->fence->active, rq);

	obj->read_domains |= I915_GEM_GPU_DOMAINS;
	obj->mm.dirty = true;

	GEM_BUG_ON(!i915_vma_is_active(vma));
	return 0;
}

struct dma_fence *__i915_vma_evict(struct i915_vma *vma, bool async)
{
	struct i915_vma_resource *vma_res = vma->resource;
	struct dma_fence *unbind_fence;

	GEM_BUG_ON(i915_vma_is_pinned(vma));
	assert_vma_held_evict(vma);

	if (i915_vma_is_map_and_fenceable(vma)) {
		/* Force a pagefault for domain tracking on next user access */
		i915_vma_revoke_mmap(vma);

		/*
		 * Check that we have flushed all writes through the GGTT
		 * before the unbind, other due to non-strict nature of those
		 * indirect writes they may end up referencing the GGTT PTE
		 * after the unbind.
		 *
		 * Note that we may be concurrently poking at the GGTT_WRITE
		 * bit from set-domain, as we mark all GGTT vma associated
		 * with an object. We know this is for another vma, as we
		 * are currently unbinding this one -- so if this vma will be
		 * reused, it will be refaulted and have its dirty bit set
		 * before the next write.
		 */
		i915_vma_flush_writes(vma);

		/* release the fence reg _after_ flushing */
		i915_vma_revoke_fence(vma);

		__i915_vma_iounmap(vma);
		clear_bit(I915_VMA_CAN_FENCE_BIT, __i915_vma_flags(vma));
	}
	GEM_BUG_ON(vma->fence);
	GEM_BUG_ON(i915_vma_has_userfault(vma));

	/* Object backend must be async capable. */
	GEM_WARN_ON(async && !vma->resource->bi.pages_rsgt);

	/* If vm is not open, unbind is a nop. */
	vma_res->needs_wakeref = i915_vma_is_bound(vma, I915_VMA_GLOBAL_BIND) &&
		kref_read(&vma->vm->ref);
	vma_res->skip_pte_rewrite = !kref_read(&vma->vm->ref) ||
		vma->vm->skip_pte_rewrite;
	trace_i915_vma_unbind(vma);

	unbind_fence = i915_vma_resource_unbind(vma_res);
	vma->resource = NULL;

	atomic_and(~(I915_VMA_BIND_MASK | I915_VMA_ERROR | I915_VMA_GGTT_WRITE),
		   &vma->flags);

	i915_vma_detach(vma);

	if (!async && unbind_fence) {
		dma_fence_wait(unbind_fence, false);
		dma_fence_put(unbind_fence);
		unbind_fence = NULL;
	}

	/*
	 * Binding itself may not have completed until the unbind fence signals,
	 * so don't drop the pages until that happens, unless the resource is
	 * async_capable.
	 */

	vma_unbind_pages(vma);
	return unbind_fence;
}

int __i915_vma_unbind(struct i915_vma *vma)
{
	int ret;

	lockdep_assert_held(&vma->vm->mutex);
	assert_vma_held_evict(vma);

	if (!drm_mm_node_allocated(&vma->node))
		return 0;

	if (i915_vma_is_pinned(vma)) {
		vma_print_allocator(vma, "is pinned");
		return -EAGAIN;
	}

	/*
	 * After confirming that no one else is pinning this vma, wait for
	 * any laggards who may have crept in during the wait (through
	 * a residual pin skipping the vm->mutex) to complete.
	 */
	ret = i915_vma_sync(vma);
	if (ret)
		return ret;

	GEM_BUG_ON(i915_vma_is_active(vma));
	__i915_vma_evict(vma, false);

	drm_mm_remove_node(&vma->node); /* pairs with i915_vma_release() */
	return 0;
}

static struct dma_fence *__i915_vma_unbind_async(struct i915_vma *vma)
{
	struct dma_fence *fence;

	lockdep_assert_held(&vma->vm->mutex);

	if (!drm_mm_node_allocated(&vma->node))
		return NULL;

	if (i915_vma_is_pinned(vma) ||
	    &vma->obj->mm.rsgt->table != vma->resource->bi.pages)
		return ERR_PTR(-EAGAIN);

	/*
	 * We probably need to replace this with awaiting the fences of the
	 * object's dma_resv when the vma active goes away. When doing that
	 * we need to be careful to not add the vma_resource unbind fence
	 * immediately to the object's dma_resv, because then unbinding
	 * the next vma from the object, in case there are many, will
	 * actually await the unbinding of the previous vmas, which is
	 * undesirable.
	 */
	if (i915_sw_fence_await_active(&vma->resource->chain, &vma->active,
				       I915_ACTIVE_AWAIT_EXCL |
				       I915_ACTIVE_AWAIT_ACTIVE) < 0) {
		return ERR_PTR(-EBUSY);
	}

	fence = __i915_vma_evict(vma, true);

	drm_mm_remove_node(&vma->node); /* pairs with i915_vma_release() */

	return fence;
}

int i915_vma_unbind(struct i915_vma *vma)
{
	struct i915_address_space *vm = vma->vm;
	intel_wakeref_t wakeref = 0;
	int err;

	assert_object_held_shared(vma->obj);

	/* Optimistic wait before taking the mutex */
	err = i915_vma_sync(vma);
	if (err)
		return err;

	if (!drm_mm_node_allocated(&vma->node))
		return 0;

	if (i915_vma_is_pinned(vma)) {
		vma_print_allocator(vma, "is pinned");
		return -EAGAIN;
	}

	if (i915_vma_is_bound(vma, I915_VMA_GLOBAL_BIND))
		/* XXX not always required: nop_clear_range */
		wakeref = intel_runtime_pm_get(&vm->i915->runtime_pm);

	err = mutex_lock_interruptible_nested(&vma->vm->mutex, !wakeref);
	if (err)
		goto out_rpm;

	err = __i915_vma_unbind(vma);
	mutex_unlock(&vm->mutex);

out_rpm:
	if (wakeref)
		intel_runtime_pm_put(&vm->i915->runtime_pm, wakeref);
	return err;
}

int i915_vma_unbind_async(struct i915_vma *vma, bool trylock_vm)
{
	struct drm_i915_gem_object *obj = vma->obj;
	struct i915_address_space *vm = vma->vm;
	intel_wakeref_t wakeref = 0;
	struct dma_fence *fence;
	int err;

	/*
	 * We need the dma-resv lock since we add the
	 * unbind fence to the dma-resv object.
	 */
	assert_object_held(obj);

	if (!drm_mm_node_allocated(&vma->node))
		return 0;

	if (i915_vma_is_pinned(vma)) {
		vma_print_allocator(vma, "is pinned");
		return -EAGAIN;
	}

	if (!obj->mm.rsgt)
		return -EBUSY;

	err = dma_resv_reserve_fences(obj->base.resv, 1);
	if (err)
		return -EBUSY;

	/*
	 * It would be great if we could grab this wakeref from the
	 * async unbind work if needed, but we can't because it uses
	 * kmalloc and it's in the dma-fence signalling critical path.
	 */
	if (i915_vma_is_bound(vma, I915_VMA_GLOBAL_BIND))
		wakeref = intel_runtime_pm_get(&vm->i915->runtime_pm);

	if (trylock_vm && !mutex_trylock(&vm->mutex)) {
		err = -EBUSY;
		goto out_rpm;
	} else if (!trylock_vm) {
		err = mutex_lock_interruptible_nested(&vm->mutex, !wakeref);
		if (err)
			goto out_rpm;
	}

	fence = __i915_vma_unbind_async(vma);
	mutex_unlock(&vm->mutex);
	if (IS_ERR_OR_NULL(fence)) {
		err = PTR_ERR_OR_ZERO(fence);
		goto out_rpm;
	}

	dma_resv_add_fence(obj->base.resv, fence, DMA_RESV_USAGE_READ);
	dma_fence_put(fence);

out_rpm:
	if (wakeref)
		intel_runtime_pm_put(&vm->i915->runtime_pm, wakeref);
	return err;
}

int i915_vma_unbind_unlocked(struct i915_vma *vma)
{
	int err;

	i915_gem_object_lock(vma->obj, NULL);
	err = i915_vma_unbind(vma);
	i915_gem_object_unlock(vma->obj);

	return err;
}

struct i915_vma *i915_vma_make_unshrinkable(struct i915_vma *vma)
{
	i915_gem_object_make_unshrinkable(vma->obj);
	return vma;
}

void i915_vma_make_shrinkable(struct i915_vma *vma)
{
	i915_gem_object_make_shrinkable(vma->obj);
}

void i915_vma_make_purgeable(struct i915_vma *vma)
{
	i915_gem_object_make_purgeable(vma->obj);
}

#if IS_ENABLED(CONFIG_DRM_I915_SELFTEST)
#include "selftests/i915_vma.c"
#endif

void i915_vma_module_exit(void)
{
	kmem_cache_destroy(slab_vmas);
}

int __init i915_vma_module_init(void)
{
	slab_vmas = KMEM_CACHE(i915_vma, SLAB_HWCACHE_ALIGN);
	if (!slab_vmas)
		return -ENOMEM;

	return 0;
}<|MERGE_RESOLUTION|>--- conflicted
+++ resolved
@@ -1624,19 +1624,6 @@
 	if (i915_vma_is_closed(vma))
 		__i915_vma_remove_closed(vma);
 	spin_unlock_irq(&gt->closed_lock);
-<<<<<<< HEAD
-}
-
-void i915_vma_release(struct kref *ref)
-{
-	struct i915_vma *vma = container_of(ref, typeof(*vma), ref);
-
-	i915_vm_put(vma->vm);
-	i915_active_fini(&vma->active);
-	GEM_WARN_ON(vma->resource);
-	i915_vma_free(vma);
-=======
->>>>>>> c4955d9c
 }
 
 static void force_unbind(struct i915_vma *vma)
