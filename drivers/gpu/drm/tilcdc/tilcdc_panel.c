--- conflicted
+++ resolved
@@ -190,10 +190,6 @@
 static const struct drm_connector_funcs panel_connector_funcs = {
 	.destroy            = panel_connector_destroy,
 	.dpms               = drm_atomic_helper_connector_dpms,
-<<<<<<< HEAD
-	.detect             = panel_connector_detect,
-=======
->>>>>>> 405182c2
 	.fill_modes         = drm_helper_probe_single_connector_modes,
 	.reset              = drm_atomic_helper_connector_reset,
 	.atomic_duplicate_state = drm_atomic_helper_connector_duplicate_state,
