/* SPDX-License-Identifier: GPL-2.0-only */
/*
 * aQuantia Corporation Network Driver
 * Copyright (C) 2014-2017 aQuantia Corporation. All rights reserved
 */

/* File aq_nic.h: Declaration of common code for NIC. */

#ifndef AQ_NIC_H
#define AQ_NIC_H

#include "aq_common.h"
#include "aq_rss.h"
#include "aq_hw.h"

struct aq_ring_s;
struct aq_hw_ops;
struct aq_fw_s;
struct aq_vec_s;

struct aq_nic_cfg_s {
	const struct aq_hw_caps_s *aq_hw_caps;
	u64 features;
	u32 rxds;		/* rx ring size, descriptors # */
	u32 txds;		/* tx ring size, descriptors # */
	u32 vecs;		/* allocated rx/tx vectors */
	u32 link_irq_vec;
	u32 irq_type;
	u32 itr;
	u16 rx_itr;
	u16 tx_itr;
	u32 rxpageorder;
	u32 num_rss_queues;
	u32 mtu;
	u32 flow_control;
	u32 link_speed_msk;
	u32 wol;
<<<<<<< HEAD
	u8 is_vlan_rx_strip;
	u8 is_vlan_tx_insert;
=======
	bool is_vlan_force_promisc;
>>>>>>> 556e2f60
	u16 is_mc_list_enabled;
	u16 mc_list_count;
	bool is_autoneg;
	bool is_polling;
	bool is_rss;
	bool is_lro;
	u8  tcs;
	struct aq_rss_parameters aq_rss;
	u32 eee_speeds;
};

#define AQ_NIC_FLAG_STARTED     0x00000004U
#define AQ_NIC_FLAG_STOPPING    0x00000008U
#define AQ_NIC_FLAG_RESETTING   0x00000010U
#define AQ_NIC_FLAG_CLOSING     0x00000020U
#define AQ_NIC_LINK_DOWN        0x04000000U
#define AQ_NIC_FLAG_ERR_UNPLUG  0x40000000U
#define AQ_NIC_FLAG_ERR_HW      0x80000000U

#define AQ_NIC_WOL_ENABLED	BIT(0)

#define AQ_NIC_TCVEC2RING(_NIC_, _TC_, _VEC_) \
	((_TC_) * AQ_CFG_TCS_MAX + (_VEC_))

struct aq_hw_rx_fl2 {
	struct aq_rx_filter_vlan aq_vlans[AQ_VLAN_MAX_FILTERS];
};

struct aq_hw_rx_fl3l4 {
	u8   active_ipv4;
	u8   active_ipv6:2;
	u8 is_ipv6;
};

struct aq_hw_rx_fltrs_s {
	struct hlist_head     filter_list;
	u16                   active_filters;
	struct aq_hw_rx_fl2   fl2;
	struct aq_hw_rx_fl3l4 fl3l4;
};

struct aq_nic_s {
	atomic_t flags;
	struct aq_vec_s *aq_vec[AQ_CFG_VECS_MAX];
	struct aq_ring_s *aq_ring_tx[AQ_CFG_VECS_MAX * AQ_CFG_TCS_MAX];
	struct aq_hw_s *aq_hw;
	struct net_device *ndev;
	unsigned int aq_vecs;
	unsigned int packet_filter;
	unsigned int power_state;
	u8 port;
	const struct aq_hw_ops *aq_hw_ops;
	const struct aq_fw_ops *aq_fw_ops;
	struct aq_nic_cfg_s aq_nic_cfg;
	struct timer_list service_timer;
	struct work_struct service_task;
	struct timer_list polling_timer;
	struct aq_hw_link_status_s link_status;
	struct {
		u32 count;
		u8 ar[AQ_HW_MULTICAST_ADDRESS_MAX][ETH_ALEN];
	} mc_list;
	/* Bitmask of currently assigned vlans from linux */
	unsigned long active_vlans[BITS_TO_LONGS(VLAN_N_VID)];

	struct pci_dev *pdev;
	unsigned int msix_entry_mask;
	u32 irqvecs;
	/* mutex to serialize FW interface access operations */
	struct mutex fwreq_mutex;
	struct aq_hw_rx_fltrs_s aq_hw_rx_fltrs;
};

static inline struct device *aq_nic_get_dev(struct aq_nic_s *self)
{
	return self->ndev->dev.parent;
}

void aq_nic_ndev_init(struct aq_nic_s *self);
struct aq_nic_s *aq_nic_alloc_hot(struct net_device *ndev);
void aq_nic_set_tx_ring(struct aq_nic_s *self, unsigned int idx,
			struct aq_ring_s *ring);
struct net_device *aq_nic_get_ndev(struct aq_nic_s *self);
int aq_nic_init(struct aq_nic_s *self);
void aq_nic_cfg_start(struct aq_nic_s *self);
int aq_nic_ndev_register(struct aq_nic_s *self);
void aq_nic_ndev_free(struct aq_nic_s *self);
int aq_nic_start(struct aq_nic_s *self);
int aq_nic_xmit(struct aq_nic_s *self, struct sk_buff *skb);
int aq_nic_get_regs(struct aq_nic_s *self, struct ethtool_regs *regs, void *p);
int aq_nic_get_regs_count(struct aq_nic_s *self);
void aq_nic_get_stats(struct aq_nic_s *self, u64 *data);
int aq_nic_stop(struct aq_nic_s *self);
void aq_nic_deinit(struct aq_nic_s *self);
void aq_nic_free_hot_resources(struct aq_nic_s *self);
void aq_nic_free_vectors(struct aq_nic_s *self);
int aq_nic_set_mtu(struct aq_nic_s *self, int new_mtu);
int aq_nic_set_mac(struct aq_nic_s *self, struct net_device *ndev);
int aq_nic_set_packet_filter(struct aq_nic_s *self, unsigned int flags);
int aq_nic_set_multicast_list(struct aq_nic_s *self, struct net_device *ndev);
unsigned int aq_nic_get_link_speed(struct aq_nic_s *self);
void aq_nic_get_link_ksettings(struct aq_nic_s *self,
			       struct ethtool_link_ksettings *cmd);
int aq_nic_set_link_ksettings(struct aq_nic_s *self,
			      const struct ethtool_link_ksettings *cmd);
struct aq_nic_cfg_s *aq_nic_get_cfg(struct aq_nic_s *self);
u32 aq_nic_get_fw_version(struct aq_nic_s *self);
int aq_nic_change_pm_state(struct aq_nic_s *self, pm_message_t *pm_msg);
int aq_nic_update_interrupt_moderation_settings(struct aq_nic_s *self);
void aq_nic_shutdown(struct aq_nic_s *self);

#endif /* AQ_NIC_H */<|MERGE_RESOLUTION|>--- conflicted
+++ resolved
@@ -35,12 +35,9 @@
 	u32 flow_control;
 	u32 link_speed_msk;
 	u32 wol;
-<<<<<<< HEAD
 	u8 is_vlan_rx_strip;
 	u8 is_vlan_tx_insert;
-=======
 	bool is_vlan_force_promisc;
->>>>>>> 556e2f60
 	u16 is_mc_list_enabled;
 	u16 mc_list_count;
 	bool is_autoneg;
