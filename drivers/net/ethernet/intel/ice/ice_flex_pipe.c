--- conflicted
+++ resolved
@@ -807,11 +807,7 @@
  *
  * This function will request ownership of the change lock.
  */
-<<<<<<< HEAD
-enum ice_status
-=======
 int
->>>>>>> 754e0b0e
 ice_acquire_change_lock(struct ice_hw *hw, enum ice_aq_res_access_type access)
 {
 	return ice_acquire_res(hw, ICE_CHANGE_LOCK_RES_ID, access,
@@ -1531,86 +1527,6 @@
 }
 
 /**
- * ice_sw_fv_handler
- * @sect_type: section type
- * @section: pointer to section
- * @index: index of the field vector entry to be returned
- * @offset: ptr to variable that receives the offset in the field vector table
- *
- * This is a callback function that can be passed to ice_pkg_enum_entry.
- * This function treats the given section as of type ice_sw_fv_section and
- * enumerates offset field. "offset" is an index into the field vector table.
- */
-static void *
-ice_sw_fv_handler(u32 sect_type, void *section, u32 index, u32 *offset)
-{
-	struct ice_sw_fv_section *fv_section = section;
-
-	if (!section || sect_type != ICE_SID_FLD_VEC_SW)
-		return NULL;
-	if (index >= le16_to_cpu(fv_section->count))
-		return NULL;
-	if (offset)
-		/* "index" passed in to this function is relative to a given
-		 * 4k block. To get to the true index into the field vector
-		 * table need to add the relative index to the base_offset
-		 * field of this section
-		 */
-		*offset = le16_to_cpu(fv_section->base_offset) + index;
-	return fv_section->fv + index;
-}
-
-/**
- * ice_get_prof_index_max - get the max profile index for used profile
- * @hw: pointer to the HW struct
- *
- * Calling this function will get the max profile index for used profile
- * and store the index number in struct ice_switch_info *switch_info
- * in HW for following use.
- */
-static enum ice_status ice_get_prof_index_max(struct ice_hw *hw)
-{
-	u16 prof_index = 0, j, max_prof_index = 0;
-	struct ice_pkg_enum state;
-	struct ice_seg *ice_seg;
-	bool flag = false;
-	struct ice_fv *fv;
-	u32 offset;
-
-	memset(&state, 0, sizeof(state));
-
-	if (!hw->seg)
-		return ICE_ERR_PARAM;
-
-	ice_seg = hw->seg;
-
-	do {
-		fv = ice_pkg_enum_entry(ice_seg, &state, ICE_SID_FLD_VEC_SW,
-					&offset, ice_sw_fv_handler);
-		if (!fv)
-			break;
-		ice_seg = NULL;
-
-		/* in the profile that not be used, the prot_id is set to 0xff
-		 * and the off is set to 0x1ff for all the field vectors.
-		 */
-		for (j = 0; j < hw->blk[ICE_BLK_SW].es.fvw; j++)
-			if (fv->ew[j].prot_id != ICE_PROT_INVALID ||
-			    fv->ew[j].off != ICE_FV_OFFSET_INVAL)
-				flag = true;
-		if (flag && prof_index > max_prof_index)
-			max_prof_index = prof_index;
-
-		prof_index++;
-		flag = false;
-	} while (fv);
-
-	hw->switch_info->max_used_prof_index = max_prof_index;
-
-	return 0;
-}
-
-/**
  * ice_init_pkg - initialize/download package
  * @hw: pointer to the hardware structure
  * @buf: pointer to the package buffer
@@ -1690,10 +1606,7 @@
 		 */
 		ice_init_pkg_regs(hw);
 		ice_fill_blk_tbls(hw);
-<<<<<<< HEAD
-=======
 		ice_fill_hw_ptype(hw);
->>>>>>> 754e0b0e
 		ice_get_prof_index_max(hw);
 	} else {
 		ice_debug(hw, ICE_DBG_INIT, "package load failed, %d\n",
@@ -1867,11 +1780,7 @@
  * NOTE: The caller of the function is responsible for freeing the memory
  * allocated for every list entry.
  */
-<<<<<<< HEAD
-enum ice_status
-=======
 int
->>>>>>> 754e0b0e
 ice_get_sw_fv_list(struct ice_hw *hw, u8 *prot_ids, u16 ids_cnt,
 		   unsigned long *bm, struct list_head *fv_list)
 {
@@ -1885,11 +1794,7 @@
 	memset(&state, 0, sizeof(state));
 
 	if (!ids_cnt || !hw->seg)
-<<<<<<< HEAD
-		return ICE_ERR_PARAM;
-=======
 		return -EINVAL;
->>>>>>> 754e0b0e
 
 	ice_seg = hw->seg;
 	do {
@@ -1933,11 +1838,7 @@
 		}
 	} while (fv);
 	if (list_empty(fv_list))
-<<<<<<< HEAD
-		return ICE_ERR_CFG;
-=======
 		return -EIO;
->>>>>>> 754e0b0e
 	return 0;
 
 err:
@@ -1946,11 +1847,7 @@
 		devm_kfree(ice_hw_to_dev(hw), fvl);
 	}
 
-<<<<<<< HEAD
-	return ICE_ERR_NO_MEMORY;
-=======
 	return -ENOMEM;
->>>>>>> 754e0b0e
 }
 
 /**
@@ -2384,28 +2281,17 @@
  * @prot: variable to receive the protocol ID
  * @off: variable to receive the protocol offset
  */
-<<<<<<< HEAD
-enum ice_status
-=======
 int
->>>>>>> 754e0b0e
 ice_find_prot_off(struct ice_hw *hw, enum ice_block blk, u8 prof, u16 fv_idx,
 		  u8 *prot, u16 *off)
 {
 	struct ice_fv_word *fv_ext;
 
 	if (prof >= hw->blk[blk].es.count)
-<<<<<<< HEAD
-		return ICE_ERR_PARAM;
-
-	if (fv_idx >= hw->blk[blk].es.fvw)
-		return ICE_ERR_PARAM;
-=======
 		return -EINVAL;
 
 	if (fv_idx >= hw->blk[blk].es.fvw)
 		return -EINVAL;
->>>>>>> 754e0b0e
 
 	fv_ext = hw->blk[blk].es.t + (prof * hw->blk[blk].es.fvw);
 
