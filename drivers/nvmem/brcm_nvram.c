// SPDX-License-Identifier: GPL-2.0-only
/*
 * Copyright (C) 2021 Rafał Miłecki <rafal@milecki.pl>
 */

#include <linux/io.h>
#include <linux/mod_devicetable.h>
#include <linux/module.h>
#include <linux/nvmem-consumer.h>
#include <linux/nvmem-provider.h>
#include <linux/of.h>
#include <linux/platform_device.h>
#include <linux/slab.h>

#define NVRAM_MAGIC			"FLSH"

struct brcm_nvram {
	struct device *dev;
	void __iomem *base;
	struct nvmem_cell_info *cells;
	int ncells;
};

struct brcm_nvram_header {
	char magic[4];
	__le32 len;
	__le32 crc_ver_init;	/* 0:7 crc, 8:15 ver, 16:31 sdram_init */
	__le32 config_refresh;	/* 0:15 sdram_config, 16:31 sdram_refresh */
	__le32 config_ncdl;	/* ncdl values for memc */
};

static int brcm_nvram_read(void *context, unsigned int offset, void *val,
			   size_t bytes)
{
	struct brcm_nvram *priv = context;
	u8 *dst = val;

	while (bytes--)
		*dst++ = readb(priv->base + offset++);

	return 0;
}

static int brcm_nvram_add_cells(struct brcm_nvram *priv, uint8_t *data,
				size_t len)
{
	struct device *dev = priv->dev;
	char *var, *value, *eq;
	int idx;

	priv->ncells = 0;
	for (var = data + sizeof(struct brcm_nvram_header);
	     var < (char *)data + len && *var;
	     var += strlen(var) + 1) {
		priv->ncells++;
	}

	priv->cells = devm_kcalloc(dev, priv->ncells, sizeof(*priv->cells), GFP_KERNEL);
	if (!priv->cells)
		return -ENOMEM;

	for (var = data + sizeof(struct brcm_nvram_header), idx = 0;
	     var < (char *)data + len && *var;
	     var = value + strlen(value) + 1, idx++) {
		eq = strchr(var, '=');
		if (!eq)
			break;
		*eq = '\0';
		value = eq + 1;

		priv->cells[idx].name = devm_kstrdup(dev, var, GFP_KERNEL);
		if (!priv->cells[idx].name)
			return -ENOMEM;
		priv->cells[idx].offset = value - (char *)data;
		priv->cells[idx].bytes = strlen(value);
<<<<<<< HEAD
=======
		priv->cells[idx].np = of_get_child_by_name(dev->of_node, priv->cells[idx].name);
>>>>>>> 88084a3d
	}

	return 0;
}

static int brcm_nvram_parse(struct brcm_nvram *priv)
{
	struct device *dev = priv->dev;
	struct brcm_nvram_header header;
	uint8_t *data;
	size_t len;
	int err;

	memcpy_fromio(&header, priv->base, sizeof(header));

	if (memcmp(header.magic, NVRAM_MAGIC, 4)) {
		dev_err(dev, "Invalid NVRAM magic\n");
		return -EINVAL;
	}

	len = le32_to_cpu(header.len);

	data = kcalloc(1, len, GFP_KERNEL);
	memcpy_fromio(data, priv->base, len);
	data[len - 1] = '\0';

	err = brcm_nvram_add_cells(priv, data, len);
	if (err) {
		dev_err(dev, "Failed to add cells: %d\n", err);
		return err;
	}

	kfree(data);

	return 0;
}

static int brcm_nvram_probe(struct platform_device *pdev)
{
	struct nvmem_config config = {
		.name = "brcm-nvram",
		.reg_read = brcm_nvram_read,
	};
	struct device *dev = &pdev->dev;
	struct resource *res;
	struct brcm_nvram *priv;
	int err;

	priv = devm_kzalloc(dev, sizeof(*priv), GFP_KERNEL);
	if (!priv)
		return -ENOMEM;
	priv->dev = dev;

	res = platform_get_resource(pdev, IORESOURCE_MEM, 0);
	priv->base = devm_ioremap_resource(dev, res);
	if (IS_ERR(priv->base))
		return PTR_ERR(priv->base);

	err = brcm_nvram_parse(priv);
	if (err)
		return err;

	config.dev = dev;
	config.cells = priv->cells;
	config.ncells = priv->ncells;
	config.priv = priv;
	config.size = resource_size(res);

	return PTR_ERR_OR_ZERO(devm_nvmem_register(dev, &config));
}

static const struct of_device_id brcm_nvram_of_match_table[] = {
	{ .compatible = "brcm,nvram", },
	{},
};

static struct platform_driver brcm_nvram_driver = {
	.probe = brcm_nvram_probe,
	.driver = {
		.name = "brcm_nvram",
		.of_match_table = brcm_nvram_of_match_table,
	},
};

static int __init brcm_nvram_init(void)
{
	return platform_driver_register(&brcm_nvram_driver);
}

subsys_initcall_sync(brcm_nvram_init);

MODULE_AUTHOR("Rafał Miłecki");
MODULE_LICENSE("GPL");
MODULE_DEVICE_TABLE(of, brcm_nvram_of_match_table);<|MERGE_RESOLUTION|>--- conflicted
+++ resolved
@@ -73,10 +73,7 @@
 			return -ENOMEM;
 		priv->cells[idx].offset = value - (char *)data;
 		priv->cells[idx].bytes = strlen(value);
-<<<<<<< HEAD
-=======
 		priv->cells[idx].np = of_get_child_by_name(dev->of_node, priv->cells[idx].name);
->>>>>>> 88084a3d
 	}
 
 	return 0;
