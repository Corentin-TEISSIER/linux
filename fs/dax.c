--- conflicted
+++ resolved
@@ -691,13 +691,8 @@
 				      pgoff_t index, unsigned long pfn)
 {
 	struct vm_area_struct *vma;
-<<<<<<< HEAD
-	pte_t *ptep;
-	pte_t pte;
-=======
 	pte_t pte, *ptep = NULL;
 	pmd_t *pmdp = NULL;
->>>>>>> a544c619
 	spinlock_t *ptl;
 	bool changed;
 
@@ -712,23 +707,6 @@
 
 		address = pgoff_address(index, vma);
 		changed = false;
-<<<<<<< HEAD
-		if (follow_pte(vma->vm_mm, address, &ptep, &ptl))
-			continue;
-		if (pfn != pte_pfn(*ptep))
-			goto unlock;
-		if (!pte_dirty(*ptep) && !pte_write(*ptep))
-			goto unlock;
-
-		flush_cache_page(vma, address, pfn);
-		pte = ptep_clear_flush(vma, address, ptep);
-		pte = pte_wrprotect(pte);
-		pte = pte_mkclean(pte);
-		set_pte_at(vma->vm_mm, address, ptep, pte);
-		changed = true;
-unlock:
-		pte_unmap_unlock(ptep, ptl);
-=======
 		if (follow_pte_pmd(vma->vm_mm, address, &ptep, &pmdp, &ptl))
 			continue;
 
@@ -765,7 +743,6 @@
 unlock_pte:
 			pte_unmap_unlock(ptep, ptl);
 		}
->>>>>>> a544c619
 
 		if (changed)
 			mmu_notifier_invalidate_page(vma->vm_mm, address);
