/*
 *  pNFS functions to call and manage layout drivers.
 *
 *  Copyright (c) 2002 [year of first publication]
 *  The Regents of the University of Michigan
 *  All Rights Reserved
 *
 *  Dean Hildebrand <dhildebz@umich.edu>
 *
 *  Permission is granted to use, copy, create derivative works, and
 *  redistribute this software and such derivative works for any purpose,
 *  so long as the name of the University of Michigan is not used in
 *  any advertising or publicity pertaining to the use or distribution
 *  of this software without specific, written prior authorization. If
 *  the above copyright notice or any other identification of the
 *  University of Michigan is included in any copy of any portion of
 *  this software, then the disclaimer below must also be included.
 *
 *  This software is provided as is, without representation or warranty
 *  of any kind either express or implied, including without limitation
 *  the implied warranties of merchantability, fitness for a particular
 *  purpose, or noninfringement.  The Regents of the University of
 *  Michigan shall not be liable for any damages, including special,
 *  indirect, incidental, or consequential damages, with respect to any
 *  claim arising out of or in connection with the use of the software,
 *  even if it has been or is hereafter advised of the possibility of
 *  such damages.
 */

#include <linux/nfs_fs.h>
#include <linux/nfs_page.h>
#include <linux/module.h>
#include "internal.h"
#include "pnfs.h"
#include "iostat.h"
#include "nfs4trace.h"
#include "delegation.h"
#include "nfs42.h"

#define NFSDBG_FACILITY		NFSDBG_PNFS
#define PNFS_LAYOUTGET_RETRY_TIMEOUT (120*HZ)

/* Locking:
 *
 * pnfs_spinlock:
 *      protects pnfs_modules_tbl.
 */
static DEFINE_SPINLOCK(pnfs_spinlock);

/*
 * pnfs_modules_tbl holds all pnfs modules
 */
static LIST_HEAD(pnfs_modules_tbl);

static int
pnfs_send_layoutreturn(struct pnfs_layout_hdr *lo, const nfs4_stateid *stateid,
		       enum pnfs_iomode iomode, bool sync);

/* Return the registered pnfs layout driver module matching given id */
static struct pnfs_layoutdriver_type *
find_pnfs_driver_locked(u32 id)
{
	struct pnfs_layoutdriver_type *local;

	list_for_each_entry(local, &pnfs_modules_tbl, pnfs_tblid)
		if (local->id == id)
			goto out;
	local = NULL;
out:
	dprintk("%s: Searching for id %u, found %p\n", __func__, id, local);
	return local;
}

static struct pnfs_layoutdriver_type *
find_pnfs_driver(u32 id)
{
	struct pnfs_layoutdriver_type *local;

	spin_lock(&pnfs_spinlock);
	local = find_pnfs_driver_locked(id);
	if (local != NULL && !try_module_get(local->owner)) {
		dprintk("%s: Could not grab reference on module\n", __func__);
		local = NULL;
	}
	spin_unlock(&pnfs_spinlock);
	return local;
}

void
unset_pnfs_layoutdriver(struct nfs_server *nfss)
{
	if (nfss->pnfs_curr_ld) {
		if (nfss->pnfs_curr_ld->clear_layoutdriver)
			nfss->pnfs_curr_ld->clear_layoutdriver(nfss);
		/* Decrement the MDS count. Purge the deviceid cache if zero */
		if (atomic_dec_and_test(&nfss->nfs_client->cl_mds_count))
			nfs4_deviceid_purge_client(nfss->nfs_client);
		module_put(nfss->pnfs_curr_ld->owner);
	}
	nfss->pnfs_curr_ld = NULL;
}

/*
 * Try to set the server's pnfs module to the pnfs layout type specified by id.
 * Currently only one pNFS layout driver per filesystem is supported.
 *
 * @id layout type. Zero (illegal layout type) indicates pNFS not in use.
 */
void
set_pnfs_layoutdriver(struct nfs_server *server, const struct nfs_fh *mntfh,
		      u32 id)
{
	struct pnfs_layoutdriver_type *ld_type = NULL;

	if (id == 0)
		goto out_no_driver;
	if (!(server->nfs_client->cl_exchange_flags &
		 (EXCHGID4_FLAG_USE_NON_PNFS | EXCHGID4_FLAG_USE_PNFS_MDS))) {
		printk(KERN_ERR "NFS: %s: id %u cl_exchange_flags 0x%x\n",
			__func__, id, server->nfs_client->cl_exchange_flags);
		goto out_no_driver;
	}
	ld_type = find_pnfs_driver(id);
	if (!ld_type) {
		request_module("%s-%u", LAYOUT_NFSV4_1_MODULE_PREFIX, id);
		ld_type = find_pnfs_driver(id);
		if (!ld_type) {
			dprintk("%s: No pNFS module found for %u.\n",
				__func__, id);
			goto out_no_driver;
		}
	}
	server->pnfs_curr_ld = ld_type;
	if (ld_type->set_layoutdriver
	    && ld_type->set_layoutdriver(server, mntfh)) {
		printk(KERN_ERR "NFS: %s: Error initializing pNFS layout "
			"driver %u.\n", __func__, id);
		module_put(ld_type->owner);
		goto out_no_driver;
	}
	/* Bump the MDS count */
	atomic_inc(&server->nfs_client->cl_mds_count);

	dprintk("%s: pNFS module for %u set\n", __func__, id);
	return;

out_no_driver:
	dprintk("%s: Using NFSv4 I/O\n", __func__);
	server->pnfs_curr_ld = NULL;
}

int
pnfs_register_layoutdriver(struct pnfs_layoutdriver_type *ld_type)
{
	int status = -EINVAL;
	struct pnfs_layoutdriver_type *tmp;

	if (ld_type->id == 0) {
		printk(KERN_ERR "NFS: %s id 0 is reserved\n", __func__);
		return status;
	}
	if (!ld_type->alloc_lseg || !ld_type->free_lseg) {
		printk(KERN_ERR "NFS: %s Layout driver must provide "
		       "alloc_lseg and free_lseg.\n", __func__);
		return status;
	}

	spin_lock(&pnfs_spinlock);
	tmp = find_pnfs_driver_locked(ld_type->id);
	if (!tmp) {
		list_add(&ld_type->pnfs_tblid, &pnfs_modules_tbl);
		status = 0;
		dprintk("%s Registering id:%u name:%s\n", __func__, ld_type->id,
			ld_type->name);
	} else {
		printk(KERN_ERR "NFS: %s Module with id %d already loaded!\n",
			__func__, ld_type->id);
	}
	spin_unlock(&pnfs_spinlock);

	return status;
}
EXPORT_SYMBOL_GPL(pnfs_register_layoutdriver);

void
pnfs_unregister_layoutdriver(struct pnfs_layoutdriver_type *ld_type)
{
	dprintk("%s Deregistering id:%u\n", __func__, ld_type->id);
	spin_lock(&pnfs_spinlock);
	list_del(&ld_type->pnfs_tblid);
	spin_unlock(&pnfs_spinlock);
}
EXPORT_SYMBOL_GPL(pnfs_unregister_layoutdriver);

/*
 * pNFS client layout cache
 */

/* Need to hold i_lock if caller does not already hold reference */
void
pnfs_get_layout_hdr(struct pnfs_layout_hdr *lo)
{
	atomic_inc(&lo->plh_refcount);
}

static struct pnfs_layout_hdr *
pnfs_alloc_layout_hdr(struct inode *ino, gfp_t gfp_flags)
{
	struct pnfs_layoutdriver_type *ld = NFS_SERVER(ino)->pnfs_curr_ld;
	return ld->alloc_layout_hdr(ino, gfp_flags);
}

static void
pnfs_free_layout_hdr(struct pnfs_layout_hdr *lo)
{
	struct nfs_server *server = NFS_SERVER(lo->plh_inode);
	struct pnfs_layoutdriver_type *ld = server->pnfs_curr_ld;

	if (!list_empty(&lo->plh_layouts)) {
		struct nfs_client *clp = server->nfs_client;

		spin_lock(&clp->cl_lock);
		list_del_init(&lo->plh_layouts);
		spin_unlock(&clp->cl_lock);
	}
	put_rpccred(lo->plh_lc_cred);
	return ld->free_layout_hdr(lo);
}

static void
pnfs_detach_layout_hdr(struct pnfs_layout_hdr *lo)
{
	struct nfs_inode *nfsi = NFS_I(lo->plh_inode);
	dprintk("%s: freeing layout cache %p\n", __func__, lo);
	nfsi->layout = NULL;
	/* Reset MDS Threshold I/O counters */
	nfsi->write_io = 0;
	nfsi->read_io = 0;
}

void
pnfs_put_layout_hdr(struct pnfs_layout_hdr *lo)
{
	struct inode *inode = lo->plh_inode;

	if (atomic_dec_and_lock(&lo->plh_refcount, &inode->i_lock)) {
		if (!list_empty(&lo->plh_segs))
			WARN_ONCE(1, "NFS: BUG unfreed layout segments.\n");
		pnfs_detach_layout_hdr(lo);
		spin_unlock(&inode->i_lock);
		pnfs_free_layout_hdr(lo);
	}
}

static int
pnfs_iomode_to_fail_bit(u32 iomode)
{
	return iomode == IOMODE_RW ?
		NFS_LAYOUT_RW_FAILED : NFS_LAYOUT_RO_FAILED;
}

static void
pnfs_layout_set_fail_bit(struct pnfs_layout_hdr *lo, int fail_bit)
{
	lo->plh_retry_timestamp = jiffies;
	if (!test_and_set_bit(fail_bit, &lo->plh_flags))
		atomic_inc(&lo->plh_refcount);
}

static void
pnfs_layout_clear_fail_bit(struct pnfs_layout_hdr *lo, int fail_bit)
{
	if (test_and_clear_bit(fail_bit, &lo->plh_flags))
		atomic_dec(&lo->plh_refcount);
}

static void
pnfs_layout_io_set_failed(struct pnfs_layout_hdr *lo, u32 iomode)
{
	struct inode *inode = lo->plh_inode;
	struct pnfs_layout_range range = {
		.iomode = iomode,
		.offset = 0,
		.length = NFS4_MAX_UINT64,
	};
	LIST_HEAD(head);

	spin_lock(&inode->i_lock);
	pnfs_layout_set_fail_bit(lo, pnfs_iomode_to_fail_bit(iomode));
	pnfs_mark_matching_lsegs_invalid(lo, &head, &range);
	spin_unlock(&inode->i_lock);
	pnfs_free_lseg_list(&head);
	dprintk("%s Setting layout IOMODE_%s fail bit\n", __func__,
			iomode == IOMODE_RW ?  "RW" : "READ");
}

static bool
pnfs_layout_io_test_failed(struct pnfs_layout_hdr *lo, u32 iomode)
{
	unsigned long start, end;
	int fail_bit = pnfs_iomode_to_fail_bit(iomode);

	if (test_bit(fail_bit, &lo->plh_flags) == 0)
		return false;
	end = jiffies;
	start = end - PNFS_LAYOUTGET_RETRY_TIMEOUT;
	if (!time_in_range(lo->plh_retry_timestamp, start, end)) {
		/* It is time to retry the failed layoutgets */
		pnfs_layout_clear_fail_bit(lo, fail_bit);
		return false;
	}
	return true;
}

static void
init_lseg(struct pnfs_layout_hdr *lo, struct pnfs_layout_segment *lseg)
{
	INIT_LIST_HEAD(&lseg->pls_list);
	INIT_LIST_HEAD(&lseg->pls_lc_list);
	atomic_set(&lseg->pls_refcount, 1);
	smp_mb();
	set_bit(NFS_LSEG_VALID, &lseg->pls_flags);
	lseg->pls_layout = lo;
}

static void pnfs_free_lseg(struct pnfs_layout_segment *lseg)
{
	struct inode *ino = lseg->pls_layout->plh_inode;

	NFS_SERVER(ino)->pnfs_curr_ld->free_lseg(lseg);
}

static void
pnfs_layout_remove_lseg(struct pnfs_layout_hdr *lo,
		struct pnfs_layout_segment *lseg)
{
	struct inode *inode = lo->plh_inode;

	WARN_ON(test_bit(NFS_LSEG_VALID, &lseg->pls_flags));
	list_del_init(&lseg->pls_list);
	/* Matched by pnfs_get_layout_hdr in pnfs_layout_insert_lseg */
	atomic_dec(&lo->plh_refcount);
	if (list_empty(&lo->plh_segs))
		clear_bit(NFS_LAYOUT_BULK_RECALL, &lo->plh_flags);
	rpc_wake_up(&NFS_SERVER(inode)->roc_rpcwaitq);
}

/* Return true if layoutreturn is needed */
static bool
pnfs_layout_need_return(struct pnfs_layout_hdr *lo,
			struct pnfs_layout_segment *lseg)
{
	struct pnfs_layout_segment *s;

	if (!test_and_clear_bit(NFS_LSEG_LAYOUTRETURN, &lseg->pls_flags))
		return false;

	list_for_each_entry(s, &lo->plh_segs, pls_list)
		if (s != lseg && test_bit(NFS_LSEG_LAYOUTRETURN, &s->pls_flags))
			return false;

	return true;
}

static bool
pnfs_prepare_layoutreturn(struct pnfs_layout_hdr *lo)
{
	if (test_and_set_bit(NFS_LAYOUT_RETURN, &lo->plh_flags))
		return false;
	lo->plh_return_iomode = 0;
	pnfs_get_layout_hdr(lo);
	clear_bit(NFS_LAYOUT_RETURN_BEFORE_CLOSE, &lo->plh_flags);
	return true;
}

static void pnfs_layoutreturn_before_put_lseg(struct pnfs_layout_segment *lseg,
		struct pnfs_layout_hdr *lo, struct inode *inode)
{
	lo = lseg->pls_layout;
	inode = lo->plh_inode;

	spin_lock(&inode->i_lock);
	if (pnfs_layout_need_return(lo, lseg)) {
		nfs4_stateid stateid;
		enum pnfs_iomode iomode;
		bool send;

		nfs4_stateid_copy(&stateid, &lo->plh_stateid);
		iomode = lo->plh_return_iomode;
		send = pnfs_prepare_layoutreturn(lo);
		spin_unlock(&inode->i_lock);
		if (send) {
			/* Send an async layoutreturn so we dont deadlock */
			pnfs_send_layoutreturn(lo, &stateid, iomode, false);
		}
	} else
		spin_unlock(&inode->i_lock);
}

void
pnfs_put_lseg(struct pnfs_layout_segment *lseg)
{
	struct pnfs_layout_hdr *lo;
	struct inode *inode;

	if (!lseg)
		return;

	dprintk("%s: lseg %p ref %d valid %d\n", __func__, lseg,
		atomic_read(&lseg->pls_refcount),
		test_bit(NFS_LSEG_VALID, &lseg->pls_flags));

	/* Handle the case where refcount != 1 */
	if (atomic_add_unless(&lseg->pls_refcount, -1, 1))
		return;

	lo = lseg->pls_layout;
	inode = lo->plh_inode;
	/* Do we need a layoutreturn? */
	if (test_bit(NFS_LSEG_LAYOUTRETURN, &lseg->pls_flags))
		pnfs_layoutreturn_before_put_lseg(lseg, lo, inode);

	if (atomic_dec_and_lock(&lseg->pls_refcount, &inode->i_lock)) {
		if (test_bit(NFS_LSEG_VALID, &lseg->pls_flags)) {
			spin_unlock(&inode->i_lock);
			return;
		}
		pnfs_get_layout_hdr(lo);
		pnfs_layout_remove_lseg(lo, lseg);
		spin_unlock(&inode->i_lock);
		pnfs_free_lseg(lseg);
		pnfs_put_layout_hdr(lo);
	}
}
EXPORT_SYMBOL_GPL(pnfs_put_lseg);

static void pnfs_free_lseg_async_work(struct work_struct *work)
{
	struct pnfs_layout_segment *lseg;
	struct pnfs_layout_hdr *lo;

	lseg = container_of(work, struct pnfs_layout_segment, pls_work);
	lo = lseg->pls_layout;

	pnfs_free_lseg(lseg);
	pnfs_put_layout_hdr(lo);
}

static void pnfs_free_lseg_async(struct pnfs_layout_segment *lseg)
{
	INIT_WORK(&lseg->pls_work, pnfs_free_lseg_async_work);
	schedule_work(&lseg->pls_work);
}

void
pnfs_put_lseg_locked(struct pnfs_layout_segment *lseg)
{
	if (!lseg)
		return;

	assert_spin_locked(&lseg->pls_layout->plh_inode->i_lock);

	dprintk("%s: lseg %p ref %d valid %d\n", __func__, lseg,
		atomic_read(&lseg->pls_refcount),
		test_bit(NFS_LSEG_VALID, &lseg->pls_flags));
	if (atomic_dec_and_test(&lseg->pls_refcount)) {
		struct pnfs_layout_hdr *lo = lseg->pls_layout;
		if (test_bit(NFS_LSEG_VALID, &lseg->pls_flags))
			return;
		pnfs_get_layout_hdr(lo);
		pnfs_layout_remove_lseg(lo, lseg);
		pnfs_free_lseg_async(lseg);
	}
}
EXPORT_SYMBOL_GPL(pnfs_put_lseg_locked);

static u64
end_offset(u64 start, u64 len)
{
	u64 end;

	end = start + len;
	return end >= start ? end : NFS4_MAX_UINT64;
}

/*
 * is l2 fully contained in l1?
 *   start1                             end1
 *   [----------------------------------)
 *           start2           end2
 *           [----------------)
 */
static bool
pnfs_lseg_range_contained(const struct pnfs_layout_range *l1,
		 const struct pnfs_layout_range *l2)
{
	u64 start1 = l1->offset;
	u64 end1 = end_offset(start1, l1->length);
	u64 start2 = l2->offset;
	u64 end2 = end_offset(start2, l2->length);

	return (start1 <= start2) && (end1 >= end2);
}

/*
 * is l1 and l2 intersecting?
 *   start1                             end1
 *   [----------------------------------)
 *                              start2           end2
 *                              [----------------)
 */
static bool
pnfs_lseg_range_intersecting(const struct pnfs_layout_range *l1,
		    const struct pnfs_layout_range *l2)
{
	u64 start1 = l1->offset;
	u64 end1 = end_offset(start1, l1->length);
	u64 start2 = l2->offset;
	u64 end2 = end_offset(start2, l2->length);

	return (end1 == NFS4_MAX_UINT64 || end1 > start2) &&
	       (end2 == NFS4_MAX_UINT64 || end2 > start1);
}

static bool
should_free_lseg(const struct pnfs_layout_range *lseg_range,
		 const struct pnfs_layout_range *recall_range)
{
	return (recall_range->iomode == IOMODE_ANY ||
		lseg_range->iomode == recall_range->iomode) &&
	       pnfs_lseg_range_intersecting(lseg_range, recall_range);
}

static bool pnfs_lseg_dec_and_remove_zero(struct pnfs_layout_segment *lseg,
		struct list_head *tmp_list)
{
	if (!atomic_dec_and_test(&lseg->pls_refcount))
		return false;
	pnfs_layout_remove_lseg(lseg->pls_layout, lseg);
	list_add(&lseg->pls_list, tmp_list);
	return true;
}

/* Returns 1 if lseg is removed from list, 0 otherwise */
static int mark_lseg_invalid(struct pnfs_layout_segment *lseg,
			     struct list_head *tmp_list)
{
	int rv = 0;

	if (test_and_clear_bit(NFS_LSEG_VALID, &lseg->pls_flags)) {
		/* Remove the reference keeping the lseg in the
		 * list.  It will now be removed when all
		 * outstanding io is finished.
		 */
		dprintk("%s: lseg %p ref %d\n", __func__, lseg,
			atomic_read(&lseg->pls_refcount));
		if (pnfs_lseg_dec_and_remove_zero(lseg, tmp_list))
			rv = 1;
	}
	return rv;
}

/* Returns count of number of matching invalid lsegs remaining in list
 * after call.
 */
int
pnfs_mark_matching_lsegs_invalid(struct pnfs_layout_hdr *lo,
			    struct list_head *tmp_list,
			    const struct pnfs_layout_range *recall_range)
{
	struct pnfs_layout_segment *lseg, *next;
	int remaining = 0;

	dprintk("%s:Begin lo %p\n", __func__, lo);

	if (list_empty(&lo->plh_segs))
		return 0;
	list_for_each_entry_safe(lseg, next, &lo->plh_segs, pls_list)
		if (!recall_range ||
		    should_free_lseg(&lseg->pls_range, recall_range)) {
			dprintk("%s: freeing lseg %p iomode %d "
				"offset %llu length %llu\n", __func__,
				lseg, lseg->pls_range.iomode, lseg->pls_range.offset,
				lseg->pls_range.length);
			if (!mark_lseg_invalid(lseg, tmp_list))
				remaining++;
		}
	dprintk("%s:Return %i\n", __func__, remaining);
	return remaining;
}

/* note free_me must contain lsegs from a single layout_hdr */
void
pnfs_free_lseg_list(struct list_head *free_me)
{
	struct pnfs_layout_segment *lseg, *tmp;

	if (list_empty(free_me))
		return;

	list_for_each_entry_safe(lseg, tmp, free_me, pls_list) {
		list_del(&lseg->pls_list);
		pnfs_free_lseg(lseg);
	}
}

void
pnfs_destroy_layout(struct nfs_inode *nfsi)
{
	struct pnfs_layout_hdr *lo;
	LIST_HEAD(tmp_list);

	spin_lock(&nfsi->vfs_inode.i_lock);
	lo = nfsi->layout;
	if (lo) {
		lo->plh_block_lgets++; /* permanently block new LAYOUTGETs */
		pnfs_mark_matching_lsegs_invalid(lo, &tmp_list, NULL);
		pnfs_get_layout_hdr(lo);
		pnfs_layout_clear_fail_bit(lo, NFS_LAYOUT_RO_FAILED);
		pnfs_layout_clear_fail_bit(lo, NFS_LAYOUT_RW_FAILED);
		spin_unlock(&nfsi->vfs_inode.i_lock);
		pnfs_free_lseg_list(&tmp_list);
		pnfs_put_layout_hdr(lo);
	} else
		spin_unlock(&nfsi->vfs_inode.i_lock);
}
EXPORT_SYMBOL_GPL(pnfs_destroy_layout);

static bool
pnfs_layout_add_bulk_destroy_list(struct inode *inode,
		struct list_head *layout_list)
{
	struct pnfs_layout_hdr *lo;
	bool ret = false;

	spin_lock(&inode->i_lock);
	lo = NFS_I(inode)->layout;
	if (lo != NULL && list_empty(&lo->plh_bulk_destroy)) {
		pnfs_get_layout_hdr(lo);
		list_add(&lo->plh_bulk_destroy, layout_list);
		ret = true;
	}
	spin_unlock(&inode->i_lock);
	return ret;
}

/* Caller must hold rcu_read_lock and clp->cl_lock */
static int
pnfs_layout_bulk_destroy_byserver_locked(struct nfs_client *clp,
		struct nfs_server *server,
		struct list_head *layout_list)
{
	struct pnfs_layout_hdr *lo, *next;
	struct inode *inode;

	list_for_each_entry_safe(lo, next, &server->layouts, plh_layouts) {
		inode = igrab(lo->plh_inode);
		if (inode == NULL)
			continue;
		list_del_init(&lo->plh_layouts);
		if (pnfs_layout_add_bulk_destroy_list(inode, layout_list))
			continue;
		rcu_read_unlock();
		spin_unlock(&clp->cl_lock);
		iput(inode);
		spin_lock(&clp->cl_lock);
		rcu_read_lock();
		return -EAGAIN;
	}
	return 0;
}

static int
pnfs_layout_free_bulk_destroy_list(struct list_head *layout_list,
		bool is_bulk_recall)
{
	struct pnfs_layout_hdr *lo;
	struct inode *inode;
	struct pnfs_layout_range range = {
		.iomode = IOMODE_ANY,
		.offset = 0,
		.length = NFS4_MAX_UINT64,
	};
	LIST_HEAD(lseg_list);
	int ret = 0;

	while (!list_empty(layout_list)) {
		lo = list_entry(layout_list->next, struct pnfs_layout_hdr,
				plh_bulk_destroy);
		dprintk("%s freeing layout for inode %lu\n", __func__,
			lo->plh_inode->i_ino);
		inode = lo->plh_inode;

		pnfs_layoutcommit_inode(inode, false);

		spin_lock(&inode->i_lock);
		list_del_init(&lo->plh_bulk_destroy);
		lo->plh_block_lgets++; /* permanently block new LAYOUTGETs */
		if (is_bulk_recall)
			set_bit(NFS_LAYOUT_BULK_RECALL, &lo->plh_flags);
		if (pnfs_mark_matching_lsegs_invalid(lo, &lseg_list, &range))
			ret = -EAGAIN;
		spin_unlock(&inode->i_lock);
		pnfs_free_lseg_list(&lseg_list);
		/* Free all lsegs that are attached to commit buckets */
		nfs_commit_inode(inode, 0);
		pnfs_put_layout_hdr(lo);
		iput(inode);
	}
	return ret;
}

int
pnfs_destroy_layouts_byfsid(struct nfs_client *clp,
		struct nfs_fsid *fsid,
		bool is_recall)
{
	struct nfs_server *server;
	LIST_HEAD(layout_list);

	spin_lock(&clp->cl_lock);
	rcu_read_lock();
restart:
	list_for_each_entry_rcu(server, &clp->cl_superblocks, client_link) {
		if (memcmp(&server->fsid, fsid, sizeof(*fsid)) != 0)
			continue;
		if (pnfs_layout_bulk_destroy_byserver_locked(clp,
				server,
				&layout_list) != 0)
			goto restart;
	}
	rcu_read_unlock();
	spin_unlock(&clp->cl_lock);

	if (list_empty(&layout_list))
		return 0;
	return pnfs_layout_free_bulk_destroy_list(&layout_list, is_recall);
}

int
pnfs_destroy_layouts_byclid(struct nfs_client *clp,
		bool is_recall)
{
	struct nfs_server *server;
	LIST_HEAD(layout_list);

	spin_lock(&clp->cl_lock);
	rcu_read_lock();
restart:
	list_for_each_entry_rcu(server, &clp->cl_superblocks, client_link) {
		if (pnfs_layout_bulk_destroy_byserver_locked(clp,
					server,
					&layout_list) != 0)
			goto restart;
	}
	rcu_read_unlock();
	spin_unlock(&clp->cl_lock);

	if (list_empty(&layout_list))
		return 0;
	return pnfs_layout_free_bulk_destroy_list(&layout_list, is_recall);
}

/*
 * Called by the state manger to remove all layouts established under an
 * expired lease.
 */
void
pnfs_destroy_all_layouts(struct nfs_client *clp)
{
	nfs4_deviceid_mark_client_invalid(clp);
	nfs4_deviceid_purge_client(clp);

	pnfs_destroy_layouts_byclid(clp, false);
}

/*
 * Compare 2 layout stateid sequence ids, to see which is newer,
 * taking into account wraparound issues.
 */
static bool pnfs_seqid_is_newer(u32 s1, u32 s2)
{
	return (s32)(s1 - s2) > 0;
}

/* update lo->plh_stateid with new if is more recent */
void
pnfs_set_layout_stateid(struct pnfs_layout_hdr *lo, const nfs4_stateid *new,
			bool update_barrier)
{
	u32 oldseq, newseq, new_barrier;
	int empty = list_empty(&lo->plh_segs);

	oldseq = be32_to_cpu(lo->plh_stateid.seqid);
	newseq = be32_to_cpu(new->seqid);
	if (empty || pnfs_seqid_is_newer(newseq, oldseq)) {
		nfs4_stateid_copy(&lo->plh_stateid, new);
		if (update_barrier) {
			new_barrier = be32_to_cpu(new->seqid);
		} else {
			/* Because of wraparound, we want to keep the barrier
			 * "close" to the current seqids.
			 */
			new_barrier = newseq - atomic_read(&lo->plh_outstanding);
		}
		if (empty || pnfs_seqid_is_newer(new_barrier, lo->plh_barrier))
			lo->plh_barrier = new_barrier;
	}
}

static bool
pnfs_layout_stateid_blocked(const struct pnfs_layout_hdr *lo,
		const nfs4_stateid *stateid)
{
	u32 seqid = be32_to_cpu(stateid->seqid);

	return !pnfs_seqid_is_newer(seqid, lo->plh_barrier);
}

/* lget is set to 1 if called from inside send_layoutget call chain */
static bool
pnfs_layoutgets_blocked(const struct pnfs_layout_hdr *lo)
{
	return lo->plh_block_lgets ||
		test_bit(NFS_LAYOUT_BULK_RECALL, &lo->plh_flags);
}

int
pnfs_choose_layoutget_stateid(nfs4_stateid *dst, struct pnfs_layout_hdr *lo,
			      const struct pnfs_layout_range *range,
			      struct nfs4_state *open_state)
{
	int status = 0;

	dprintk("--> %s\n", __func__);
	spin_lock(&lo->plh_inode->i_lock);
	if (pnfs_layoutgets_blocked(lo)) {
		status = -EAGAIN;
	} else if (!nfs4_valid_open_stateid(open_state)) {
		status = -EBADF;
	} else if (list_empty(&lo->plh_segs) ||
		   test_bit(NFS_LAYOUT_INVALID_STID, &lo->plh_flags)) {
		int seq;

		do {
			seq = read_seqbegin(&open_state->seqlock);
			nfs4_stateid_copy(dst, &open_state->stateid);
		} while (read_seqretry(&open_state->seqlock, seq));
	} else
		nfs4_stateid_copy(dst, &lo->plh_stateid);
	spin_unlock(&lo->plh_inode->i_lock);
	dprintk("<-- %s\n", __func__);
	return status;
}

/*
* Get layout from server.
*    for now, assume that whole file layouts are requested.
*    arg->offset: 0
*    arg->length: all ones
*/
static struct pnfs_layout_segment *
send_layoutget(struct pnfs_layout_hdr *lo,
	   struct nfs_open_context *ctx,
	   const struct pnfs_layout_range *range,
	   gfp_t gfp_flags)
{
	struct inode *ino = lo->plh_inode;
	struct nfs_server *server = NFS_SERVER(ino);
	struct nfs4_layoutget *lgp;
	struct pnfs_layout_segment *lseg;
	loff_t i_size;

	dprintk("--> %s\n", __func__);

	/*
	 * Synchronously retrieve layout information from server and
	 * store in lseg. If we race with a concurrent seqid morphing
	 * op, then re-send the LAYOUTGET.
	 */
	do {
		lgp = kzalloc(sizeof(*lgp), gfp_flags);
		if (lgp == NULL)
			return NULL;

		i_size = i_size_read(ino);

		lgp->args.minlength = PAGE_CACHE_SIZE;
		if (lgp->args.minlength > range->length)
			lgp->args.minlength = range->length;
		if (range->iomode == IOMODE_READ) {
			if (range->offset >= i_size)
				lgp->args.minlength = 0;
			else if (i_size - range->offset < lgp->args.minlength)
				lgp->args.minlength = i_size - range->offset;
		}
		lgp->args.maxcount = PNFS_LAYOUT_MAXSIZE;
		pnfs_copy_range(&lgp->args.range, range);
		lgp->args.type = server->pnfs_curr_ld->id;
		lgp->args.inode = ino;
		lgp->args.ctx = get_nfs_open_context(ctx);
		lgp->gfp_flags = gfp_flags;
		lgp->cred = lo->plh_lc_cred;

		lseg = nfs4_proc_layoutget(lgp, gfp_flags);
	} while (lseg == ERR_PTR(-EAGAIN));

	if (IS_ERR(lseg) && !nfs_error_is_fatal(PTR_ERR(lseg)))
		lseg = NULL;
	else
		pnfs_layout_clear_fail_bit(lo,
				pnfs_iomode_to_fail_bit(range->iomode));

	return lseg;
}

static void pnfs_clear_layoutcommit(struct inode *inode,
		struct list_head *head)
{
	struct nfs_inode *nfsi = NFS_I(inode);
	struct pnfs_layout_segment *lseg, *tmp;

	if (!test_and_clear_bit(NFS_INO_LAYOUTCOMMIT, &nfsi->flags))
		return;
	list_for_each_entry_safe(lseg, tmp, &nfsi->layout->plh_segs, pls_list) {
		if (!test_and_clear_bit(NFS_LSEG_LAYOUTCOMMIT, &lseg->pls_flags))
			continue;
		pnfs_lseg_dec_and_remove_zero(lseg, head);
	}
}

void pnfs_clear_layoutreturn_waitbit(struct pnfs_layout_hdr *lo)
{
	clear_bit_unlock(NFS_LAYOUT_RETURN, &lo->plh_flags);
	smp_mb__after_atomic();
	wake_up_bit(&lo->plh_flags, NFS_LAYOUT_RETURN);
	rpc_wake_up(&NFS_SERVER(lo->plh_inode)->roc_rpcwaitq);
}

static int
pnfs_send_layoutreturn(struct pnfs_layout_hdr *lo, const nfs4_stateid *stateid,
		       enum pnfs_iomode iomode, bool sync)
{
	struct inode *ino = lo->plh_inode;
	struct nfs4_layoutreturn *lrp;
	int status = 0;

	lrp = kzalloc(sizeof(*lrp), GFP_NOFS);
	if (unlikely(lrp == NULL)) {
		status = -ENOMEM;
		spin_lock(&ino->i_lock);
		pnfs_clear_layoutreturn_waitbit(lo);
		spin_unlock(&ino->i_lock);
		pnfs_put_layout_hdr(lo);
		goto out;
	}

	nfs4_stateid_copy(&lrp->args.stateid, stateid);
	lrp->args.layout_type = NFS_SERVER(ino)->pnfs_curr_ld->id;
	lrp->args.inode = ino;
	lrp->args.range.iomode = iomode;
	lrp->args.range.offset = 0;
	lrp->args.range.length = NFS4_MAX_UINT64;
	lrp->args.layout = lo;
	lrp->clp = NFS_SERVER(ino)->nfs_client;
	lrp->cred = lo->plh_lc_cred;

	status = nfs4_proc_layoutreturn(lrp, sync);
out:
	dprintk("<-- %s status: %d\n", __func__, status);
	return status;
}

/*
 * Initiates a LAYOUTRETURN(FILE), and removes the pnfs_layout_hdr
 * when the layout segment list is empty.
 *
 * Note that a pnfs_layout_hdr can exist with an empty layout segment
 * list when LAYOUTGET has failed, or when LAYOUTGET succeeded, but the
 * deviceid is marked invalid.
 */
int
_pnfs_return_layout(struct inode *ino)
{
	struct pnfs_layout_hdr *lo = NULL;
	struct nfs_inode *nfsi = NFS_I(ino);
	LIST_HEAD(tmp_list);
	nfs4_stateid stateid;
	int status = 0, empty;
	bool send;

	dprintk("NFS: %s for inode %lu\n", __func__, ino->i_ino);

	spin_lock(&ino->i_lock);
	lo = nfsi->layout;
	if (!lo) {
		spin_unlock(&ino->i_lock);
		dprintk("NFS: %s no layout to return\n", __func__);
		goto out;
	}
	nfs4_stateid_copy(&stateid, &nfsi->layout->plh_stateid);
	/* Reference matched in nfs4_layoutreturn_release */
	pnfs_get_layout_hdr(lo);
	empty = list_empty(&lo->plh_segs);
	pnfs_clear_layoutcommit(ino, &tmp_list);
	pnfs_mark_matching_lsegs_invalid(lo, &tmp_list, NULL);

	if (NFS_SERVER(ino)->pnfs_curr_ld->return_range) {
		struct pnfs_layout_range range = {
			.iomode		= IOMODE_ANY,
			.offset		= 0,
			.length		= NFS4_MAX_UINT64,
		};
		NFS_SERVER(ino)->pnfs_curr_ld->return_range(lo, &range);
	}

	/* Don't send a LAYOUTRETURN if list was initially empty */
	if (empty) {
		spin_unlock(&ino->i_lock);
		dprintk("NFS: %s no layout segments to return\n", __func__);
		goto out_put_layout_hdr;
	}

	set_bit(NFS_LAYOUT_INVALID_STID, &lo->plh_flags);
	send = pnfs_prepare_layoutreturn(lo);
	spin_unlock(&ino->i_lock);
	pnfs_free_lseg_list(&tmp_list);
	if (send)
		status = pnfs_send_layoutreturn(lo, &stateid, IOMODE_ANY, true);
out_put_layout_hdr:
	pnfs_put_layout_hdr(lo);
out:
	dprintk("<-- %s status: %d\n", __func__, status);
	return status;
}
EXPORT_SYMBOL_GPL(_pnfs_return_layout);

int
pnfs_commit_and_return_layout(struct inode *inode)
{
	struct pnfs_layout_hdr *lo;
	int ret;

	spin_lock(&inode->i_lock);
	lo = NFS_I(inode)->layout;
	if (lo == NULL) {
		spin_unlock(&inode->i_lock);
		return 0;
	}
	pnfs_get_layout_hdr(lo);
	/* Block new layoutgets and read/write to ds */
	lo->plh_block_lgets++;
	spin_unlock(&inode->i_lock);
	filemap_fdatawait(inode->i_mapping);
	ret = pnfs_layoutcommit_inode(inode, true);
	if (ret == 0)
		ret = _pnfs_return_layout(inode);
	spin_lock(&inode->i_lock);
	lo->plh_block_lgets--;
	spin_unlock(&inode->i_lock);
	pnfs_put_layout_hdr(lo);
	return ret;
}

bool pnfs_roc(struct inode *ino)
{
	struct nfs_inode *nfsi = NFS_I(ino);
	struct nfs_open_context *ctx;
	struct nfs4_state *state;
	struct pnfs_layout_hdr *lo;
	struct pnfs_layout_segment *lseg, *tmp;
	nfs4_stateid stateid;
	LIST_HEAD(tmp_list);
	bool found = false, layoutreturn = false, roc = false;

	spin_lock(&ino->i_lock);
	lo = nfsi->layout;
	if (!lo || test_bit(NFS_LAYOUT_BULK_RECALL, &lo->plh_flags))
		goto out_noroc;

	/* no roc if we hold a delegation */
	if (nfs4_check_delegation(ino, FMODE_READ))
		goto out_noroc;

	list_for_each_entry(ctx, &nfsi->open_files, list) {
		state = ctx->state;
		/* Don't return layout if there is open file state */
		if (state != NULL && state->state != 0)
			goto out_noroc;
	}

	nfs4_stateid_copy(&stateid, &lo->plh_stateid);
	/* always send layoutreturn if being marked so */
	if (test_and_clear_bit(NFS_LAYOUT_RETURN_BEFORE_CLOSE,
				   &lo->plh_flags))
		layoutreturn = pnfs_prepare_layoutreturn(lo);

	list_for_each_entry_safe(lseg, tmp, &lo->plh_segs, pls_list)
		/* If we are sending layoutreturn, invalidate all valid lsegs */
		if (layoutreturn || test_bit(NFS_LSEG_ROC, &lseg->pls_flags)) {
			mark_lseg_invalid(lseg, &tmp_list);
			found = true;
		}
	/* ROC in two conditions:
	 * 1. there are ROC lsegs
	 * 2. we don't send layoutreturn
	 */
	if (found && !layoutreturn) {
		/* lo ref dropped in pnfs_roc_release() */
		pnfs_get_layout_hdr(lo);
		roc = true;
	}

out_noroc:
	spin_unlock(&ino->i_lock);
	pnfs_free_lseg_list(&tmp_list);
	pnfs_layoutcommit_inode(ino, true);
	if (layoutreturn)
		pnfs_send_layoutreturn(lo, &stateid, IOMODE_ANY, true);
	return roc;
}

void pnfs_roc_release(struct inode *ino)
{
	struct pnfs_layout_hdr *lo;

	spin_lock(&ino->i_lock);
	lo = NFS_I(ino)->layout;
	pnfs_clear_layoutreturn_waitbit(lo);
	if (atomic_dec_and_test(&lo->plh_refcount)) {
		pnfs_detach_layout_hdr(lo);
		spin_unlock(&ino->i_lock);
		pnfs_free_layout_hdr(lo);
	} else
		spin_unlock(&ino->i_lock);
}

void pnfs_roc_set_barrier(struct inode *ino, u32 barrier)
{
	struct pnfs_layout_hdr *lo;

	spin_lock(&ino->i_lock);
	lo = NFS_I(ino)->layout;
	pnfs_mark_layout_returned_if_empty(lo);
	if (pnfs_seqid_is_newer(barrier, lo->plh_barrier))
		lo->plh_barrier = barrier;
	spin_unlock(&ino->i_lock);
	trace_nfs4_layoutreturn_on_close(ino, 0);
}

void pnfs_roc_get_barrier(struct inode *ino, u32 *barrier)
{
	struct nfs_inode *nfsi = NFS_I(ino);
	struct pnfs_layout_hdr *lo;
	u32 current_seqid;

	spin_lock(&ino->i_lock);
	lo = nfsi->layout;
	current_seqid = be32_to_cpu(lo->plh_stateid.seqid);

	/* Since close does not return a layout stateid for use as
	 * a barrier, we choose the worst-case barrier.
	 */
	*barrier = current_seqid + atomic_read(&lo->plh_outstanding);
	spin_unlock(&ino->i_lock);
}

bool pnfs_wait_on_layoutreturn(struct inode *ino, struct rpc_task *task)
{
	struct nfs_inode *nfsi = NFS_I(ino);
        struct pnfs_layout_hdr *lo;
        bool sleep = false;

	/* we might not have grabbed lo reference. so need to check under
	 * i_lock */
        spin_lock(&ino->i_lock);
        lo = nfsi->layout;
        if (lo && test_bit(NFS_LAYOUT_RETURN, &lo->plh_flags))
                sleep = true;
        spin_unlock(&ino->i_lock);

        if (sleep)
                rpc_sleep_on(&NFS_SERVER(ino)->roc_rpcwaitq, task, NULL);

        return sleep;
}

/*
 * Compare two layout segments for sorting into layout cache.
 * We want to preferentially return RW over RO layouts, so ensure those
 * are seen first.
 */
static s64
pnfs_lseg_range_cmp(const struct pnfs_layout_range *l1,
	   const struct pnfs_layout_range *l2)
{
	s64 d;

	/* high offset > low offset */
	d = l1->offset - l2->offset;
	if (d)
		return d;

	/* short length > long length */
	d = l2->length - l1->length;
	if (d)
		return d;

	/* read > read/write */
	return (int)(l1->iomode == IOMODE_READ) - (int)(l2->iomode == IOMODE_READ);
}

static bool
pnfs_lseg_range_is_after(const struct pnfs_layout_range *l1,
		const struct pnfs_layout_range *l2)
{
	return pnfs_lseg_range_cmp(l1, l2) > 0;
}

static bool
pnfs_lseg_no_merge(struct pnfs_layout_segment *lseg,
		struct pnfs_layout_segment *old)
{
	return false;
}

void
pnfs_generic_layout_insert_lseg(struct pnfs_layout_hdr *lo,
		   struct pnfs_layout_segment *lseg,
		   bool (*is_after)(const struct pnfs_layout_range *,
			   const struct pnfs_layout_range *),
		   bool (*do_merge)(struct pnfs_layout_segment *,
			   struct pnfs_layout_segment *),
		   struct list_head *free_me)
{
	struct pnfs_layout_segment *lp, *tmp;

	dprintk("%s:Begin\n", __func__);

	list_for_each_entry_safe(lp, tmp, &lo->plh_segs, pls_list) {
		if (test_bit(NFS_LSEG_VALID, &lp->pls_flags) == 0)
			continue;
		if (do_merge(lseg, lp)) {
			mark_lseg_invalid(lp, free_me);
			continue;
		}
		if (is_after(&lseg->pls_range, &lp->pls_range))
			continue;
		list_add_tail(&lseg->pls_list, &lp->pls_list);
		dprintk("%s: inserted lseg %p "
			"iomode %d offset %llu length %llu before "
			"lp %p iomode %d offset %llu length %llu\n",
			__func__, lseg, lseg->pls_range.iomode,
			lseg->pls_range.offset, lseg->pls_range.length,
			lp, lp->pls_range.iomode, lp->pls_range.offset,
			lp->pls_range.length);
		goto out;
	}
	list_add_tail(&lseg->pls_list, &lo->plh_segs);
	dprintk("%s: inserted lseg %p "
		"iomode %d offset %llu length %llu at tail\n",
		__func__, lseg, lseg->pls_range.iomode,
		lseg->pls_range.offset, lseg->pls_range.length);
out:
	pnfs_get_layout_hdr(lo);

	dprintk("%s:Return\n", __func__);
}
EXPORT_SYMBOL_GPL(pnfs_generic_layout_insert_lseg);

static void
pnfs_layout_insert_lseg(struct pnfs_layout_hdr *lo,
		   struct pnfs_layout_segment *lseg,
		   struct list_head *free_me)
{
	struct inode *inode = lo->plh_inode;
	struct pnfs_layoutdriver_type *ld = NFS_SERVER(inode)->pnfs_curr_ld;

	if (ld->add_lseg != NULL)
		ld->add_lseg(lo, lseg, free_me);
	else
		pnfs_generic_layout_insert_lseg(lo, lseg,
				pnfs_lseg_range_is_after,
				pnfs_lseg_no_merge,
				free_me);
}

static struct pnfs_layout_hdr *
alloc_init_layout_hdr(struct inode *ino,
		      struct nfs_open_context *ctx,
		      gfp_t gfp_flags)
{
	struct pnfs_layout_hdr *lo;

	lo = pnfs_alloc_layout_hdr(ino, gfp_flags);
	if (!lo)
		return NULL;
	atomic_set(&lo->plh_refcount, 1);
	INIT_LIST_HEAD(&lo->plh_layouts);
	INIT_LIST_HEAD(&lo->plh_segs);
	INIT_LIST_HEAD(&lo->plh_bulk_destroy);
	lo->plh_inode = ino;
	lo->plh_lc_cred = get_rpccred(ctx->cred);
	return lo;
}

static struct pnfs_layout_hdr *
pnfs_find_alloc_layout(struct inode *ino,
		       struct nfs_open_context *ctx,
		       gfp_t gfp_flags)
{
	struct nfs_inode *nfsi = NFS_I(ino);
	struct pnfs_layout_hdr *new = NULL;

	dprintk("%s Begin ino=%p layout=%p\n", __func__, ino, nfsi->layout);

	if (nfsi->layout != NULL)
		goto out_existing;
	spin_unlock(&ino->i_lock);
	new = alloc_init_layout_hdr(ino, ctx, gfp_flags);
	spin_lock(&ino->i_lock);

	if (likely(nfsi->layout == NULL)) {	/* Won the race? */
		nfsi->layout = new;
		return new;
	} else if (new != NULL)
		pnfs_free_layout_hdr(new);
out_existing:
	pnfs_get_layout_hdr(nfsi->layout);
	return nfsi->layout;
}

/*
 * iomode matching rules:
 * iomode	lseg	match
 * -----	-----	-----
 * ANY		READ	true
 * ANY		RW	true
 * RW		READ	false
 * RW		RW	true
 * READ		READ	true
 * READ		RW	true
 */
static bool
pnfs_lseg_range_match(const struct pnfs_layout_range *ls_range,
		 const struct pnfs_layout_range *range)
{
	struct pnfs_layout_range range1;

	if ((range->iomode == IOMODE_RW &&
	     ls_range->iomode != IOMODE_RW) ||
	    !pnfs_lseg_range_intersecting(ls_range, range))
		return 0;

	/* range1 covers only the first byte in the range */
	range1 = *range;
	range1.length = 1;
	return pnfs_lseg_range_contained(ls_range, &range1);
}

/*
 * lookup range in layout
 */
static struct pnfs_layout_segment *
pnfs_find_lseg(struct pnfs_layout_hdr *lo,
		struct pnfs_layout_range *range)
{
	struct pnfs_layout_segment *lseg, *ret = NULL;

	dprintk("%s:Begin\n", __func__);

	list_for_each_entry(lseg, &lo->plh_segs, pls_list) {
		if (test_bit(NFS_LSEG_VALID, &lseg->pls_flags) &&
		    !test_bit(NFS_LSEG_LAYOUTRETURN, &lseg->pls_flags) &&
		    pnfs_lseg_range_match(&lseg->pls_range, range)) {
			ret = pnfs_get_lseg(lseg);
			break;
		}
	}

	dprintk("%s:Return lseg %p ref %d\n",
		__func__, ret, ret ? atomic_read(&ret->pls_refcount) : 0);
	return ret;
}

/*
 * Use mdsthreshold hints set at each OPEN to determine if I/O should go
 * to the MDS or over pNFS
 *
 * The nfs_inode read_io and write_io fields are cumulative counters reset
 * when there are no layout segments. Note that in pnfs_update_layout iomode
 * is set to IOMODE_READ for a READ request, and set to IOMODE_RW for a
 * WRITE request.
 *
 * A return of true means use MDS I/O.
 *
 * From rfc 5661:
 * If a file's size is smaller than the file size threshold, data accesses
 * SHOULD be sent to the metadata server.  If an I/O request has a length that
 * is below the I/O size threshold, the I/O SHOULD be sent to the metadata
 * server.  If both file size and I/O size are provided, the client SHOULD
 * reach or exceed  both thresholds before sending its read or write
 * requests to the data server.
 */
static bool pnfs_within_mdsthreshold(struct nfs_open_context *ctx,
				     struct inode *ino, int iomode)
{
	struct nfs4_threshold *t = ctx->mdsthreshold;
	struct nfs_inode *nfsi = NFS_I(ino);
	loff_t fsize = i_size_read(ino);
	bool size = false, size_set = false, io = false, io_set = false, ret = false;

	if (t == NULL)
		return ret;

	dprintk("%s bm=0x%x rd_sz=%llu wr_sz=%llu rd_io=%llu wr_io=%llu\n",
		__func__, t->bm, t->rd_sz, t->wr_sz, t->rd_io_sz, t->wr_io_sz);

	switch (iomode) {
	case IOMODE_READ:
		if (t->bm & THRESHOLD_RD) {
			dprintk("%s fsize %llu\n", __func__, fsize);
			size_set = true;
			if (fsize < t->rd_sz)
				size = true;
		}
		if (t->bm & THRESHOLD_RD_IO) {
			dprintk("%s nfsi->read_io %llu\n", __func__,
				nfsi->read_io);
			io_set = true;
			if (nfsi->read_io < t->rd_io_sz)
				io = true;
		}
		break;
	case IOMODE_RW:
		if (t->bm & THRESHOLD_WR) {
			dprintk("%s fsize %llu\n", __func__, fsize);
			size_set = true;
			if (fsize < t->wr_sz)
				size = true;
		}
		if (t->bm & THRESHOLD_WR_IO) {
			dprintk("%s nfsi->write_io %llu\n", __func__,
				nfsi->write_io);
			io_set = true;
			if (nfsi->write_io < t->wr_io_sz)
				io = true;
		}
		break;
	}
	if (size_set && io_set) {
		if (size && io)
			ret = true;
	} else if (size || io)
		ret = true;

	dprintk("<-- %s size %d io %d ret %d\n", __func__, size, io, ret);
	return ret;
}

static bool pnfs_prepare_to_retry_layoutget(struct pnfs_layout_hdr *lo)
{
	/*
	 * send layoutcommit as it can hold up layoutreturn due to lseg
	 * reference
	 */
	pnfs_layoutcommit_inode(lo->plh_inode, false);
	return !wait_on_bit_action(&lo->plh_flags, NFS_LAYOUT_RETURN,
				   nfs_wait_bit_killable,
				   TASK_UNINTERRUPTIBLE);
}

static void pnfs_clear_first_layoutget(struct pnfs_layout_hdr *lo)
{
	unsigned long *bitlock = &lo->plh_flags;

	clear_bit_unlock(NFS_LAYOUT_FIRST_LAYOUTGET, bitlock);
	smp_mb__after_atomic();
	wake_up_bit(bitlock, NFS_LAYOUT_FIRST_LAYOUTGET);
}

/*
 * Layout segment is retreived from the server if not cached.
 * The appropriate layout segment is referenced and returned to the caller.
 */
struct pnfs_layout_segment *
pnfs_update_layout(struct inode *ino,
		   struct nfs_open_context *ctx,
		   loff_t pos,
		   u64 count,
		   enum pnfs_iomode iomode,
		   gfp_t gfp_flags)
{
	struct pnfs_layout_range arg = {
		.iomode = iomode,
		.offset = pos,
		.length = count,
	};
	unsigned pg_offset;
	struct nfs_server *server = NFS_SERVER(ino);
	struct nfs_client *clp = server->nfs_client;
	struct pnfs_layout_hdr *lo;
	struct pnfs_layout_segment *lseg = NULL;
	bool first;

	if (!pnfs_enabled_sb(NFS_SERVER(ino))) {
		trace_pnfs_update_layout(ino, pos, count, iomode, NULL,
				 PNFS_UPDATE_LAYOUT_NO_PNFS);
		goto out;
	}

	if (iomode == IOMODE_READ && i_size_read(ino) == 0) {
		trace_pnfs_update_layout(ino, pos, count, iomode, NULL,
				 PNFS_UPDATE_LAYOUT_RD_ZEROLEN);
		goto out;
	}

	if (pnfs_within_mdsthreshold(ctx, ino, iomode)) {
		trace_pnfs_update_layout(ino, pos, count, iomode, NULL,
				 PNFS_UPDATE_LAYOUT_MDSTHRESH);
		goto out;
	}

lookup_again:
	first = false;
	spin_lock(&ino->i_lock);
	lo = pnfs_find_alloc_layout(ino, ctx, gfp_flags);
	if (lo == NULL) {
		spin_unlock(&ino->i_lock);
		trace_pnfs_update_layout(ino, pos, count, iomode, NULL,
				 PNFS_UPDATE_LAYOUT_NOMEM);
		goto out;
	}

	/* Do we even need to bother with this? */
	if (test_bit(NFS_LAYOUT_BULK_RECALL, &lo->plh_flags)) {
		trace_pnfs_update_layout(ino, pos, count, iomode, lo,
				 PNFS_UPDATE_LAYOUT_BULK_RECALL);
		dprintk("%s matches recall, use MDS\n", __func__);
		goto out_unlock;
	}

	/* if LAYOUTGET already failed once we don't try again */
	if (pnfs_layout_io_test_failed(lo, iomode)) {
		trace_pnfs_update_layout(ino, pos, count, iomode, lo,
				 PNFS_UPDATE_LAYOUT_IO_TEST_FAIL);
		goto out_unlock;
	}

	first = list_empty(&lo->plh_segs);
	if (first) {
		/* The first layoutget for the file. Need to serialize per
		 * RFC 5661 Errata 3208.
		 */
		if (test_and_set_bit(NFS_LAYOUT_FIRST_LAYOUTGET,
				     &lo->plh_flags)) {
			spin_unlock(&ino->i_lock);
			wait_on_bit(&lo->plh_flags, NFS_LAYOUT_FIRST_LAYOUTGET,
				    TASK_UNINTERRUPTIBLE);
			pnfs_put_layout_hdr(lo);
			goto lookup_again;
		}
	} else {
		/* Check to see if the layout for the given range
		 * already exists
		 */
		lseg = pnfs_find_lseg(lo, &arg);
		if (lseg) {
			trace_pnfs_update_layout(ino, pos, count, iomode, lo,
					PNFS_UPDATE_LAYOUT_FOUND_CACHED);
			goto out_unlock;
		}
	}

	/*
	 * Because we free lsegs before sending LAYOUTRETURN, we need to wait
	 * for LAYOUTRETURN even if first is true.
	 */
	if (test_bit(NFS_LAYOUT_RETURN, &lo->plh_flags)) {
		spin_unlock(&ino->i_lock);
		dprintk("%s wait for layoutreturn\n", __func__);
		if (pnfs_prepare_to_retry_layoutget(lo)) {
			if (first)
				pnfs_clear_first_layoutget(lo);
			pnfs_put_layout_hdr(lo);
			dprintk("%s retrying\n", __func__);
			goto lookup_again;
		}
		trace_pnfs_update_layout(ino, pos, count, iomode, lo,
				PNFS_UPDATE_LAYOUT_RETURN);
		goto out_put_layout_hdr;
	}

	if (pnfs_layoutgets_blocked(lo)) {
		trace_pnfs_update_layout(ino, pos, count, iomode, lo,
				PNFS_UPDATE_LAYOUT_BLOCKED);
		goto out_unlock;
	}
	atomic_inc(&lo->plh_outstanding);
	spin_unlock(&ino->i_lock);

	if (list_empty(&lo->plh_layouts)) {
		/* The lo must be on the clp list if there is any
		 * chance of a CB_LAYOUTRECALL(FILE) coming in.
		 */
		spin_lock(&clp->cl_lock);
		if (list_empty(&lo->plh_layouts))
			list_add_tail(&lo->plh_layouts, &server->layouts);
		spin_unlock(&clp->cl_lock);
	}

	pg_offset = arg.offset & ~PAGE_CACHE_MASK;
	if (pg_offset) {
		arg.offset -= pg_offset;
		arg.length += pg_offset;
	}
	if (arg.length != NFS4_MAX_UINT64)
		arg.length = PAGE_CACHE_ALIGN(arg.length);

	lseg = send_layoutget(lo, ctx, &arg, gfp_flags);
	atomic_dec(&lo->plh_outstanding);
	trace_pnfs_update_layout(ino, pos, count, iomode, lo,
				 PNFS_UPDATE_LAYOUT_SEND_LAYOUTGET);
out_put_layout_hdr:
	if (first)
		pnfs_clear_first_layoutget(lo);
	pnfs_put_layout_hdr(lo);
out:
	dprintk("%s: inode %s/%llu pNFS layout segment %s for "
			"(%s, offset: %llu, length: %llu)\n",
			__func__, ino->i_sb->s_id,
			(unsigned long long)NFS_FILEID(ino),
			IS_ERR_OR_NULL(lseg) ? "not found" : "found",
			iomode==IOMODE_RW ?  "read/write" : "read-only",
			(unsigned long long)pos,
			(unsigned long long)count);
	return lseg;
out_unlock:
	spin_unlock(&ino->i_lock);
	goto out_put_layout_hdr;
}
EXPORT_SYMBOL_GPL(pnfs_update_layout);

static bool
pnfs_sanity_check_layout_range(struct pnfs_layout_range *range)
{
	switch (range->iomode) {
	case IOMODE_READ:
	case IOMODE_RW:
		break;
	default:
		return false;
	}
	if (range->offset == NFS4_MAX_UINT64)
		return false;
	if (range->length == 0)
		return false;
	if (range->length != NFS4_MAX_UINT64 &&
	    range->length > NFS4_MAX_UINT64 - range->offset)
		return false;
	return true;
}

struct pnfs_layout_segment *
pnfs_layout_process(struct nfs4_layoutget *lgp)
{
	struct pnfs_layout_hdr *lo = NFS_I(lgp->args.inode)->layout;
	struct nfs4_layoutget_res *res = &lgp->res;
	struct pnfs_layout_segment *lseg;
	struct inode *ino = lo->plh_inode;
	LIST_HEAD(free_me);
	int status = -EINVAL;

	if (!pnfs_sanity_check_layout_range(&res->range))
		goto out;

	/* Inject layout blob into I/O device driver */
	lseg = NFS_SERVER(ino)->pnfs_curr_ld->alloc_lseg(lo, res, lgp->gfp_flags);
	if (!lseg || IS_ERR(lseg)) {
		if (!lseg)
			status = -ENOMEM;
		else
			status = PTR_ERR(lseg);
		dprintk("%s: Could not allocate layout: error %d\n",
		       __func__, status);
		goto out;
	}

	init_lseg(lo, lseg);
	lseg->pls_range = res->range;

	spin_lock(&ino->i_lock);
	if (pnfs_layoutgets_blocked(lo)) {
		dprintk("%s forget reply due to state\n", __func__);
		goto out_forget_reply;
	}

	if (nfs4_stateid_match_other(&lo->plh_stateid, &res->stateid)) {
		/* existing state ID, make sure the sequence number matches. */
		if (pnfs_layout_stateid_blocked(lo, &res->stateid)) {
			dprintk("%s forget reply due to sequence\n", __func__);
			status = -EAGAIN;
			goto out_forget_reply;
		}
		pnfs_set_layout_stateid(lo, &res->stateid, false);
	} else {
		/*
		 * We got an entirely new state ID.  Mark all segments for the
		 * inode invalid, and don't bother validating the stateid
		 * sequence number.
		 */
		pnfs_mark_matching_lsegs_invalid(lo, &free_me, NULL);

		nfs4_stateid_copy(&lo->plh_stateid, &res->stateid);
		lo->plh_barrier = be32_to_cpu(res->stateid.seqid);
	}

	clear_bit(NFS_LAYOUT_INVALID_STID, &lo->plh_flags);

	pnfs_get_lseg(lseg);
	pnfs_layout_insert_lseg(lo, lseg, &free_me);

	if (res->return_on_close)
		set_bit(NFS_LSEG_ROC, &lseg->pls_flags);

	spin_unlock(&ino->i_lock);
	pnfs_free_lseg_list(&free_me);
	return lseg;
out:
	return ERR_PTR(status);

out_forget_reply:
	spin_unlock(&ino->i_lock);
	lseg->pls_layout = lo;
	NFS_SERVER(ino)->pnfs_curr_ld->free_lseg(lseg);
	goto out;
}

static void
pnfs_set_plh_return_iomode(struct pnfs_layout_hdr *lo, enum pnfs_iomode iomode)
{
	if (lo->plh_return_iomode == iomode)
		return;
	if (lo->plh_return_iomode != 0)
		iomode = IOMODE_ANY;
	lo->plh_return_iomode = iomode;
}

int
pnfs_mark_matching_lsegs_return(struct pnfs_layout_hdr *lo,
				struct list_head *tmp_list,
				const struct pnfs_layout_range *return_range)
{
	struct pnfs_layout_segment *lseg, *next;
	int remaining = 0;

	dprintk("%s:Begin lo %p\n", __func__, lo);

	if (list_empty(&lo->plh_segs))
		return 0;

	assert_spin_locked(&lo->plh_inode->i_lock);

	list_for_each_entry_safe(lseg, next, &lo->plh_segs, pls_list)
		if (should_free_lseg(&lseg->pls_range, return_range)) {
			dprintk("%s: marking lseg %p iomode %d "
				"offset %llu length %llu\n", __func__,
				lseg, lseg->pls_range.iomode,
				lseg->pls_range.offset,
				lseg->pls_range.length);
			set_bit(NFS_LSEG_LAYOUTRETURN, &lseg->pls_flags);
			pnfs_set_plh_return_iomode(lo, return_range->iomode);
			if (!mark_lseg_invalid(lseg, tmp_list))
				remaining++;
			set_bit(NFS_LAYOUT_RETURN_BEFORE_CLOSE,
					&lo->plh_flags);
		}
	return remaining;
}

void pnfs_error_mark_layout_for_return(struct inode *inode,
				       struct pnfs_layout_segment *lseg)
{
	struct pnfs_layout_hdr *lo = NFS_I(inode)->layout;
	struct pnfs_layout_range range = {
		.iomode = lseg->pls_range.iomode,
		.offset = 0,
		.length = NFS4_MAX_UINT64,
	};
	LIST_HEAD(free_me);
	bool return_now = false;

	spin_lock(&inode->i_lock);
<<<<<<< HEAD
	if (lo->plh_return_iomode == 0)
		lo->plh_return_iomode = range.iomode;
	else if (lo->plh_return_iomode != range.iomode)
		lo->plh_return_iomode = IOMODE_ANY;
=======
	/* set failure bit so that pnfs path will be retried later */
	pnfs_layout_set_fail_bit(lo, iomode);
	pnfs_set_plh_return_iomode(lo, range.iomode);
>>>>>>> 506c0d68
	/*
	 * mark all matching lsegs so that we are sure to have no live
	 * segments at hand when sending layoutreturn. See pnfs_put_lseg()
	 * for how it works.
	 */
	if (!pnfs_mark_matching_lsegs_return(lo, &free_me, &range)) {
		nfs4_stateid stateid;
		enum pnfs_iomode iomode = lo->plh_return_iomode;

		nfs4_stateid_copy(&stateid, &lo->plh_stateid);
		return_now = pnfs_prepare_layoutreturn(lo);
		spin_unlock(&inode->i_lock);
		if (return_now)
			pnfs_send_layoutreturn(lo, &stateid, iomode, false);
	} else {
		spin_unlock(&inode->i_lock);
		nfs_commit_inode(inode, 0);
	}
	pnfs_free_lseg_list(&free_me);
}
EXPORT_SYMBOL_GPL(pnfs_error_mark_layout_for_return);

void
pnfs_generic_pg_init_read(struct nfs_pageio_descriptor *pgio, struct nfs_page *req)
{
	u64 rd_size = req->wb_bytes;

	if (pgio->pg_lseg == NULL) {
		if (pgio->pg_dreq == NULL)
			rd_size = i_size_read(pgio->pg_inode) - req_offset(req);
		else
			rd_size = nfs_dreq_bytes_left(pgio->pg_dreq);

		pgio->pg_lseg = pnfs_update_layout(pgio->pg_inode,
						   req->wb_context,
						   req_offset(req),
						   rd_size,
						   IOMODE_READ,
						   GFP_KERNEL);
		if (IS_ERR(pgio->pg_lseg)) {
			pgio->pg_error = PTR_ERR(pgio->pg_lseg);
			pgio->pg_lseg = NULL;
			return;
		}
	}
	/* If no lseg, fall back to read through mds */
	if (pgio->pg_lseg == NULL)
		nfs_pageio_reset_read_mds(pgio);

}
EXPORT_SYMBOL_GPL(pnfs_generic_pg_init_read);

void
pnfs_generic_pg_init_write(struct nfs_pageio_descriptor *pgio,
			   struct nfs_page *req, u64 wb_size)
{
	if (pgio->pg_lseg == NULL) {
		pgio->pg_lseg = pnfs_update_layout(pgio->pg_inode,
						   req->wb_context,
						   req_offset(req),
						   wb_size,
						   IOMODE_RW,
						   GFP_NOFS);
		if (IS_ERR(pgio->pg_lseg)) {
			pgio->pg_error = PTR_ERR(pgio->pg_lseg);
			pgio->pg_lseg = NULL;
			return;
		}
	}
	/* If no lseg, fall back to write through mds */
	if (pgio->pg_lseg == NULL)
		nfs_pageio_reset_write_mds(pgio);
}
EXPORT_SYMBOL_GPL(pnfs_generic_pg_init_write);

void
pnfs_generic_pg_cleanup(struct nfs_pageio_descriptor *desc)
{
	if (desc->pg_lseg) {
		pnfs_put_lseg(desc->pg_lseg);
		desc->pg_lseg = NULL;
	}
}
EXPORT_SYMBOL_GPL(pnfs_generic_pg_cleanup);

/*
 * Return 0 if @req cannot be coalesced into @pgio, otherwise return the number
 * of bytes (maximum @req->wb_bytes) that can be coalesced.
 */
size_t
pnfs_generic_pg_test(struct nfs_pageio_descriptor *pgio,
		     struct nfs_page *prev, struct nfs_page *req)
{
	unsigned int size;
	u64 seg_end, req_start, seg_left;

	size = nfs_generic_pg_test(pgio, prev, req);
	if (!size)
		return 0;

	/*
	 * 'size' contains the number of bytes left in the current page (up
	 * to the original size asked for in @req->wb_bytes).
	 *
	 * Calculate how many bytes are left in the layout segment
	 * and if there are less bytes than 'size', return that instead.
	 *
	 * Please also note that 'end_offset' is actually the offset of the
	 * first byte that lies outside the pnfs_layout_range. FIXME?
	 *
	 */
	if (pgio->pg_lseg) {
		seg_end = end_offset(pgio->pg_lseg->pls_range.offset,
				     pgio->pg_lseg->pls_range.length);
		req_start = req_offset(req);
		WARN_ON_ONCE(req_start >= seg_end);
		/* start of request is past the last byte of this segment */
		if (req_start >= seg_end) {
			/* reference the new lseg */
			if (pgio->pg_ops->pg_cleanup)
				pgio->pg_ops->pg_cleanup(pgio);
			if (pgio->pg_ops->pg_init)
				pgio->pg_ops->pg_init(pgio, req);
			return 0;
		}

		/* adjust 'size' iff there are fewer bytes left in the
		 * segment than what nfs_generic_pg_test returned */
		seg_left = seg_end - req_start;
		if (seg_left < size)
			size = (unsigned int)seg_left;
	}

	return size;
}
EXPORT_SYMBOL_GPL(pnfs_generic_pg_test);

int pnfs_write_done_resend_to_mds(struct nfs_pgio_header *hdr)
{
	struct nfs_pageio_descriptor pgio;

	/* Resend all requests through the MDS */
	nfs_pageio_init_write(&pgio, hdr->inode, FLUSH_STABLE, true,
			      hdr->completion_ops);
	set_bit(NFS_CONTEXT_RESEND_WRITES, &hdr->args.context->flags);
	return nfs_pageio_resend(&pgio, hdr);
}
EXPORT_SYMBOL_GPL(pnfs_write_done_resend_to_mds);

static void pnfs_ld_handle_write_error(struct nfs_pgio_header *hdr)
{

	dprintk("pnfs write error = %d\n", hdr->pnfs_error);
	if (NFS_SERVER(hdr->inode)->pnfs_curr_ld->flags &
	    PNFS_LAYOUTRET_ON_ERROR) {
		pnfs_return_layout(hdr->inode);
	}
	if (!test_and_set_bit(NFS_IOHDR_REDO, &hdr->flags))
		hdr->task.tk_status = pnfs_write_done_resend_to_mds(hdr);
}

/*
 * Called by non rpc-based layout drivers
 */
void pnfs_ld_write_done(struct nfs_pgio_header *hdr)
{
	if (likely(!hdr->pnfs_error)) {
		pnfs_set_layoutcommit(hdr->inode, hdr->lseg,
				hdr->mds_offset + hdr->res.count);
		hdr->mds_ops->rpc_call_done(&hdr->task, hdr);
	}
	trace_nfs4_pnfs_write(hdr, hdr->pnfs_error);
	if (unlikely(hdr->pnfs_error))
		pnfs_ld_handle_write_error(hdr);
	hdr->mds_ops->rpc_release(hdr);
}
EXPORT_SYMBOL_GPL(pnfs_ld_write_done);

static void
pnfs_write_through_mds(struct nfs_pageio_descriptor *desc,
		struct nfs_pgio_header *hdr)
{
	struct nfs_pgio_mirror *mirror = nfs_pgio_current_mirror(desc);

	if (!test_and_set_bit(NFS_IOHDR_REDO, &hdr->flags)) {
		list_splice_tail_init(&hdr->pages, &mirror->pg_list);
		nfs_pageio_reset_write_mds(desc);
		mirror->pg_recoalesce = 1;
	}
	nfs_pgio_data_destroy(hdr);
	hdr->release(hdr);
}

static enum pnfs_try_status
pnfs_try_to_write_data(struct nfs_pgio_header *hdr,
			const struct rpc_call_ops *call_ops,
			struct pnfs_layout_segment *lseg,
			int how)
{
	struct inode *inode = hdr->inode;
	enum pnfs_try_status trypnfs;
	struct nfs_server *nfss = NFS_SERVER(inode);

	hdr->mds_ops = call_ops;

	dprintk("%s: Writing ino:%lu %u@%llu (how %d)\n", __func__,
		inode->i_ino, hdr->args.count, hdr->args.offset, how);
	trypnfs = nfss->pnfs_curr_ld->write_pagelist(hdr, how);
	if (trypnfs != PNFS_NOT_ATTEMPTED)
		nfs_inc_stats(inode, NFSIOS_PNFS_WRITE);
	dprintk("%s End (trypnfs:%d)\n", __func__, trypnfs);
	return trypnfs;
}

static void
pnfs_do_write(struct nfs_pageio_descriptor *desc,
	      struct nfs_pgio_header *hdr, int how)
{
	const struct rpc_call_ops *call_ops = desc->pg_rpc_callops;
	struct pnfs_layout_segment *lseg = desc->pg_lseg;
	enum pnfs_try_status trypnfs;

	trypnfs = pnfs_try_to_write_data(hdr, call_ops, lseg, how);
	if (trypnfs == PNFS_NOT_ATTEMPTED)
		pnfs_write_through_mds(desc, hdr);
}

static void pnfs_writehdr_free(struct nfs_pgio_header *hdr)
{
	pnfs_put_lseg(hdr->lseg);
	nfs_pgio_header_free(hdr);
}

int
pnfs_generic_pg_writepages(struct nfs_pageio_descriptor *desc)
{
	struct nfs_pgio_header *hdr;
	int ret;

	hdr = nfs_pgio_header_alloc(desc->pg_rw_ops);
	if (!hdr) {
		desc->pg_error = -ENOMEM;
		return desc->pg_error;
	}
	nfs_pgheader_init(desc, hdr, pnfs_writehdr_free);

	hdr->lseg = pnfs_get_lseg(desc->pg_lseg);
	ret = nfs_generic_pgio(desc, hdr);
	if (!ret)
		pnfs_do_write(desc, hdr, desc->pg_ioflags);

	return ret;
}
EXPORT_SYMBOL_GPL(pnfs_generic_pg_writepages);

int pnfs_read_done_resend_to_mds(struct nfs_pgio_header *hdr)
{
	struct nfs_pageio_descriptor pgio;

	/* Resend all requests through the MDS */
	nfs_pageio_init_read(&pgio, hdr->inode, true, hdr->completion_ops);
	return nfs_pageio_resend(&pgio, hdr);
}
EXPORT_SYMBOL_GPL(pnfs_read_done_resend_to_mds);

static void pnfs_ld_handle_read_error(struct nfs_pgio_header *hdr)
{
	dprintk("pnfs read error = %d\n", hdr->pnfs_error);
	if (NFS_SERVER(hdr->inode)->pnfs_curr_ld->flags &
	    PNFS_LAYOUTRET_ON_ERROR) {
		pnfs_return_layout(hdr->inode);
	}
	if (!test_and_set_bit(NFS_IOHDR_REDO, &hdr->flags))
		hdr->task.tk_status = pnfs_read_done_resend_to_mds(hdr);
}

/*
 * Called by non rpc-based layout drivers
 */
void pnfs_ld_read_done(struct nfs_pgio_header *hdr)
{
	if (likely(!hdr->pnfs_error)) {
		__nfs4_read_done_cb(hdr);
		hdr->mds_ops->rpc_call_done(&hdr->task, hdr);
	}
	trace_nfs4_pnfs_read(hdr, hdr->pnfs_error);
	if (unlikely(hdr->pnfs_error))
		pnfs_ld_handle_read_error(hdr);
	hdr->mds_ops->rpc_release(hdr);
}
EXPORT_SYMBOL_GPL(pnfs_ld_read_done);

static void
pnfs_read_through_mds(struct nfs_pageio_descriptor *desc,
		struct nfs_pgio_header *hdr)
{
	struct nfs_pgio_mirror *mirror = nfs_pgio_current_mirror(desc);

	if (!test_and_set_bit(NFS_IOHDR_REDO, &hdr->flags)) {
		list_splice_tail_init(&hdr->pages, &mirror->pg_list);
		nfs_pageio_reset_read_mds(desc);
		mirror->pg_recoalesce = 1;
	}
	nfs_pgio_data_destroy(hdr);
	hdr->release(hdr);
}

/*
 * Call the appropriate parallel I/O subsystem read function.
 */
static enum pnfs_try_status
pnfs_try_to_read_data(struct nfs_pgio_header *hdr,
		       const struct rpc_call_ops *call_ops,
		       struct pnfs_layout_segment *lseg)
{
	struct inode *inode = hdr->inode;
	struct nfs_server *nfss = NFS_SERVER(inode);
	enum pnfs_try_status trypnfs;

	hdr->mds_ops = call_ops;

	dprintk("%s: Reading ino:%lu %u@%llu\n",
		__func__, inode->i_ino, hdr->args.count, hdr->args.offset);

	trypnfs = nfss->pnfs_curr_ld->read_pagelist(hdr);
	if (trypnfs != PNFS_NOT_ATTEMPTED)
		nfs_inc_stats(inode, NFSIOS_PNFS_READ);
	dprintk("%s End (trypnfs:%d)\n", __func__, trypnfs);
	return trypnfs;
}

/* Resend all requests through pnfs. */
int pnfs_read_resend_pnfs(struct nfs_pgio_header *hdr)
{
	struct nfs_pageio_descriptor pgio;

	nfs_pageio_init_read(&pgio, hdr->inode, false, hdr->completion_ops);
	return nfs_pageio_resend(&pgio, hdr);
}
EXPORT_SYMBOL_GPL(pnfs_read_resend_pnfs);

static void
pnfs_do_read(struct nfs_pageio_descriptor *desc, struct nfs_pgio_header *hdr)
{
	const struct rpc_call_ops *call_ops = desc->pg_rpc_callops;
	struct pnfs_layout_segment *lseg = desc->pg_lseg;
	enum pnfs_try_status trypnfs;
	int err = 0;

	trypnfs = pnfs_try_to_read_data(hdr, call_ops, lseg);
	if (trypnfs == PNFS_TRY_AGAIN)
		err = pnfs_read_resend_pnfs(hdr);
	if (trypnfs == PNFS_NOT_ATTEMPTED || err)
		pnfs_read_through_mds(desc, hdr);
}

static void pnfs_readhdr_free(struct nfs_pgio_header *hdr)
{
	pnfs_put_lseg(hdr->lseg);
	nfs_pgio_header_free(hdr);
}

int
pnfs_generic_pg_readpages(struct nfs_pageio_descriptor *desc)
{
	struct nfs_pgio_header *hdr;
	int ret;

	hdr = nfs_pgio_header_alloc(desc->pg_rw_ops);
	if (!hdr) {
		desc->pg_error = -ENOMEM;
		return desc->pg_error;
	}
	nfs_pgheader_init(desc, hdr, pnfs_readhdr_free);
	hdr->lseg = pnfs_get_lseg(desc->pg_lseg);
	ret = nfs_generic_pgio(desc, hdr);
	if (!ret)
		pnfs_do_read(desc, hdr);
	return ret;
}
EXPORT_SYMBOL_GPL(pnfs_generic_pg_readpages);

static void pnfs_clear_layoutcommitting(struct inode *inode)
{
	unsigned long *bitlock = &NFS_I(inode)->flags;

	clear_bit_unlock(NFS_INO_LAYOUTCOMMITTING, bitlock);
	smp_mb__after_atomic();
	wake_up_bit(bitlock, NFS_INO_LAYOUTCOMMITTING);
}

/*
 * There can be multiple RW segments.
 */
static void pnfs_list_write_lseg(struct inode *inode, struct list_head *listp)
{
	struct pnfs_layout_segment *lseg;

	list_for_each_entry(lseg, &NFS_I(inode)->layout->plh_segs, pls_list) {
		if (lseg->pls_range.iomode == IOMODE_RW &&
		    test_and_clear_bit(NFS_LSEG_LAYOUTCOMMIT, &lseg->pls_flags))
			list_add(&lseg->pls_lc_list, listp);
	}
}

static void pnfs_list_write_lseg_done(struct inode *inode, struct list_head *listp)
{
	struct pnfs_layout_segment *lseg, *tmp;

	/* Matched by references in pnfs_set_layoutcommit */
	list_for_each_entry_safe(lseg, tmp, listp, pls_lc_list) {
		list_del_init(&lseg->pls_lc_list);
		pnfs_put_lseg(lseg);
	}

	pnfs_clear_layoutcommitting(inode);
}

void pnfs_set_lo_fail(struct pnfs_layout_segment *lseg)
{
	pnfs_layout_io_set_failed(lseg->pls_layout, lseg->pls_range.iomode);
}
EXPORT_SYMBOL_GPL(pnfs_set_lo_fail);

void
pnfs_set_layoutcommit(struct inode *inode, struct pnfs_layout_segment *lseg,
		loff_t end_pos)
{
	struct nfs_inode *nfsi = NFS_I(inode);
	bool mark_as_dirty = false;

	spin_lock(&inode->i_lock);
	if (!test_and_set_bit(NFS_INO_LAYOUTCOMMIT, &nfsi->flags)) {
		nfsi->layout->plh_lwb = end_pos;
		mark_as_dirty = true;
		dprintk("%s: Set layoutcommit for inode %lu ",
			__func__, inode->i_ino);
	} else if (end_pos > nfsi->layout->plh_lwb)
		nfsi->layout->plh_lwb = end_pos;
	if (!test_and_set_bit(NFS_LSEG_LAYOUTCOMMIT, &lseg->pls_flags)) {
		/* references matched in nfs4_layoutcommit_release */
		pnfs_get_lseg(lseg);
	}
	spin_unlock(&inode->i_lock);
	dprintk("%s: lseg %p end_pos %llu\n",
		__func__, lseg, nfsi->layout->plh_lwb);

	/* if pnfs_layoutcommit_inode() runs between inode locks, the next one
	 * will be a noop because NFS_INO_LAYOUTCOMMIT will not be set */
	if (mark_as_dirty)
		mark_inode_dirty_sync(inode);
}
EXPORT_SYMBOL_GPL(pnfs_set_layoutcommit);

void pnfs_cleanup_layoutcommit(struct nfs4_layoutcommit_data *data)
{
	struct nfs_server *nfss = NFS_SERVER(data->args.inode);

	if (nfss->pnfs_curr_ld->cleanup_layoutcommit)
		nfss->pnfs_curr_ld->cleanup_layoutcommit(data);
	pnfs_list_write_lseg_done(data->args.inode, &data->lseg_list);
}

/*
 * For the LAYOUT4_NFSV4_1_FILES layout type, NFS_DATA_SYNC WRITEs and
 * NFS_UNSTABLE WRITEs with a COMMIT to data servers must store enough
 * data to disk to allow the server to recover the data if it crashes.
 * LAYOUTCOMMIT is only needed when the NFL4_UFLG_COMMIT_THRU_MDS flag
 * is off, and a COMMIT is sent to a data server, or
 * if WRITEs to a data server return NFS_DATA_SYNC.
 */
int
pnfs_layoutcommit_inode(struct inode *inode, bool sync)
{
	struct pnfs_layoutdriver_type *ld = NFS_SERVER(inode)->pnfs_curr_ld;
	struct nfs4_layoutcommit_data *data;
	struct nfs_inode *nfsi = NFS_I(inode);
	loff_t end_pos;
	int status;

	if (!pnfs_layoutcommit_outstanding(inode))
		return 0;

	dprintk("--> %s inode %lu\n", __func__, inode->i_ino);

	status = -EAGAIN;
	if (test_and_set_bit(NFS_INO_LAYOUTCOMMITTING, &nfsi->flags)) {
		if (!sync)
			goto out;
		status = wait_on_bit_lock_action(&nfsi->flags,
				NFS_INO_LAYOUTCOMMITTING,
				nfs_wait_bit_killable,
				TASK_KILLABLE);
		if (status)
			goto out;
	}

	status = -ENOMEM;
	/* Note kzalloc ensures data->res.seq_res.sr_slot == NULL */
	data = kzalloc(sizeof(*data), GFP_NOFS);
	if (!data)
		goto clear_layoutcommitting;

	status = 0;
	spin_lock(&inode->i_lock);
	if (!test_and_clear_bit(NFS_INO_LAYOUTCOMMIT, &nfsi->flags))
		goto out_unlock;

	INIT_LIST_HEAD(&data->lseg_list);
	pnfs_list_write_lseg(inode, &data->lseg_list);

	end_pos = nfsi->layout->plh_lwb;

	nfs4_stateid_copy(&data->args.stateid, &nfsi->layout->plh_stateid);
	spin_unlock(&inode->i_lock);

	data->args.inode = inode;
	data->cred = get_rpccred(nfsi->layout->plh_lc_cred);
	nfs_fattr_init(&data->fattr);
	data->args.bitmask = NFS_SERVER(inode)->cache_consistency_bitmask;
	data->res.fattr = &data->fattr;
	data->args.lastbytewritten = end_pos - 1;
	data->res.server = NFS_SERVER(inode);

	if (ld->prepare_layoutcommit) {
		status = ld->prepare_layoutcommit(&data->args);
		if (status) {
			put_rpccred(data->cred);
			spin_lock(&inode->i_lock);
			set_bit(NFS_INO_LAYOUTCOMMIT, &nfsi->flags);
			if (end_pos > nfsi->layout->plh_lwb)
				nfsi->layout->plh_lwb = end_pos;
			goto out_unlock;
		}
	}


	status = nfs4_proc_layoutcommit(data, sync);
out:
	if (status)
		mark_inode_dirty_sync(inode);
	dprintk("<-- %s status %d\n", __func__, status);
	return status;
out_unlock:
	spin_unlock(&inode->i_lock);
	kfree(data);
clear_layoutcommitting:
	pnfs_clear_layoutcommitting(inode);
	goto out;
}
EXPORT_SYMBOL_GPL(pnfs_layoutcommit_inode);

int
pnfs_generic_sync(struct inode *inode, bool datasync)
{
	return pnfs_layoutcommit_inode(inode, true);
}
EXPORT_SYMBOL_GPL(pnfs_generic_sync);

struct nfs4_threshold *pnfs_mdsthreshold_alloc(void)
{
	struct nfs4_threshold *thp;

	thp = kzalloc(sizeof(*thp), GFP_NOFS);
	if (!thp) {
		dprintk("%s mdsthreshold allocation failed\n", __func__);
		return NULL;
	}
	return thp;
}

#if IS_ENABLED(CONFIG_NFS_V4_2)
int
pnfs_report_layoutstat(struct inode *inode, gfp_t gfp_flags)
{
	struct pnfs_layoutdriver_type *ld = NFS_SERVER(inode)->pnfs_curr_ld;
	struct nfs_server *server = NFS_SERVER(inode);
	struct nfs_inode *nfsi = NFS_I(inode);
	struct nfs42_layoutstat_data *data;
	struct pnfs_layout_hdr *hdr;
	int status = 0;

	if (!pnfs_enabled_sb(server) || !ld->prepare_layoutstats)
		goto out;

	if (!nfs_server_capable(inode, NFS_CAP_LAYOUTSTATS))
		goto out;

	if (test_and_set_bit(NFS_INO_LAYOUTSTATS, &nfsi->flags))
		goto out;

	spin_lock(&inode->i_lock);
	if (!NFS_I(inode)->layout) {
		spin_unlock(&inode->i_lock);
		goto out;
	}
	hdr = NFS_I(inode)->layout;
	pnfs_get_layout_hdr(hdr);
	spin_unlock(&inode->i_lock);

	data = kzalloc(sizeof(*data), gfp_flags);
	if (!data) {
		status = -ENOMEM;
		goto out_put;
	}

	data->args.fh = NFS_FH(inode);
	data->args.inode = inode;
	nfs4_stateid_copy(&data->args.stateid, &hdr->plh_stateid);
	status = ld->prepare_layoutstats(&data->args);
	if (status)
		goto out_free;

	status = nfs42_proc_layoutstats_generic(NFS_SERVER(inode), data);

out:
	dprintk("%s returns %d\n", __func__, status);
	return status;

out_free:
	kfree(data);
out_put:
	pnfs_put_layout_hdr(hdr);
	smp_mb__before_atomic();
	clear_bit(NFS_INO_LAYOUTSTATS, &nfsi->flags);
	smp_mb__after_atomic();
	goto out;
}
EXPORT_SYMBOL_GPL(pnfs_report_layoutstat);
#endif

unsigned int layoutstats_timer;
module_param(layoutstats_timer, uint, 0644);
EXPORT_SYMBOL_GPL(layoutstats_timer);<|MERGE_RESOLUTION|>--- conflicted
+++ resolved
@@ -1791,16 +1791,7 @@
 	bool return_now = false;
 
 	spin_lock(&inode->i_lock);
-<<<<<<< HEAD
-	if (lo->plh_return_iomode == 0)
-		lo->plh_return_iomode = range.iomode;
-	else if (lo->plh_return_iomode != range.iomode)
-		lo->plh_return_iomode = IOMODE_ANY;
-=======
-	/* set failure bit so that pnfs path will be retried later */
-	pnfs_layout_set_fail_bit(lo, iomode);
 	pnfs_set_plh_return_iomode(lo, range.iomode);
->>>>>>> 506c0d68
 	/*
 	 * mark all matching lsegs so that we are sure to have no live
 	 * segments at hand when sending layoutreturn. See pnfs_put_lseg()
