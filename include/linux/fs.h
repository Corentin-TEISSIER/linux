#ifndef _LINUX_FS_H
#define _LINUX_FS_H


#include <linux/linkage.h>
#include <linux/wait.h>
#include <linux/kdev_t.h>
#include <linux/dcache.h>
#include <linux/path.h>
#include <linux/stat.h>
#include <linux/cache.h>
#include <linux/list.h>
#include <linux/list_lru.h>
#include <linux/llist.h>
#include <linux/radix-tree.h>
#include <linux/rbtree.h>
#include <linux/init.h>
#include <linux/pid.h>
#include <linux/bug.h>
#include <linux/mutex.h>
#include <linux/capability.h>
#include <linux/semaphore.h>
#include <linux/fiemap.h>
#include <linux/rculist_bl.h>
#include <linux/atomic.h>
#include <linux/shrinker.h>
#include <linux/migrate_mode.h>
#include <linux/uidgid.h>
#include <linux/lockdep.h>
#include <linux/percpu-rwsem.h>
#include <linux/blk_types.h>

#include <asm/byteorder.h>
#include <uapi/linux/fs.h>

struct export_operations;
struct hd_geometry;
struct iovec;
struct nameidata;
struct kiocb;
struct kobject;
struct pipe_inode_info;
struct poll_table_struct;
struct kstatfs;
struct vm_area_struct;
struct vfsmount;
struct cred;
struct swap_info_struct;
struct seq_file;
struct workqueue_struct;
struct iov_iter;

extern void __init inode_init(void);
extern void __init inode_init_early(void);
extern void __init files_init(unsigned long);

extern struct files_stat_struct files_stat;
extern unsigned long get_max_files(void);
extern int sysctl_nr_open;
extern struct inodes_stat_t inodes_stat;
extern int leases_enable, lease_break_time;
extern int sysctl_protected_symlinks;
extern int sysctl_protected_hardlinks;

struct buffer_head;
typedef int (get_block_t)(struct inode *inode, sector_t iblock,
			struct buffer_head *bh_result, int create);
typedef void (dio_iodone_t)(struct kiocb *iocb, loff_t offset,
			ssize_t bytes, void *private);

#define MAY_EXEC		0x00000001
#define MAY_WRITE		0x00000002
#define MAY_READ		0x00000004
#define MAY_APPEND		0x00000008
#define MAY_ACCESS		0x00000010
#define MAY_OPEN		0x00000020
#define MAY_CHDIR		0x00000040
/* called from RCU mode, don't block */
#define MAY_NOT_BLOCK		0x00000080

/*
 * flags in file.f_mode.  Note that FMODE_READ and FMODE_WRITE must correspond
 * to O_WRONLY and O_RDWR via the strange trick in __dentry_open()
 */

/* file is open for reading */
#define FMODE_READ		((__force fmode_t)0x1)
/* file is open for writing */
#define FMODE_WRITE		((__force fmode_t)0x2)
/* file is seekable */
#define FMODE_LSEEK		((__force fmode_t)0x4)
/* file can be accessed using pread */
#define FMODE_PREAD		((__force fmode_t)0x8)
/* file can be accessed using pwrite */
#define FMODE_PWRITE		((__force fmode_t)0x10)
/* File is opened for execution with sys_execve / sys_uselib */
#define FMODE_EXEC		((__force fmode_t)0x20)
/* File is opened with O_NDELAY (only set for block devices) */
#define FMODE_NDELAY		((__force fmode_t)0x40)
/* File is opened with O_EXCL (only set for block devices) */
#define FMODE_EXCL		((__force fmode_t)0x80)
/* File is opened using open(.., 3, ..) and is writeable only for ioctls
   (specialy hack for floppy.c) */
#define FMODE_WRITE_IOCTL	((__force fmode_t)0x100)
/* 32bit hashes as llseek() offset (for directories) */
#define FMODE_32BITHASH         ((__force fmode_t)0x200)
/* 64bit hashes as llseek() offset (for directories) */
#define FMODE_64BITHASH         ((__force fmode_t)0x400)

/*
 * Don't update ctime and mtime.
 *
 * Currently a special hack for the XFS open_by_handle ioctl, but we'll
 * hopefully graduate it to a proper O_CMTIME flag supported by open(2) soon.
 */
#define FMODE_NOCMTIME		((__force fmode_t)0x800)

/* Expect random access pattern */
#define FMODE_RANDOM		((__force fmode_t)0x1000)

/* File is huge (eg. /dev/kmem): treat loff_t as unsigned */
#define FMODE_UNSIGNED_OFFSET	((__force fmode_t)0x2000)

/* File is opened with O_PATH; almost nothing can be done with it */
#define FMODE_PATH		((__force fmode_t)0x4000)

/* File needs atomic accesses to f_pos */
#define FMODE_ATOMIC_POS	((__force fmode_t)0x8000)
/* Write access to underlying fs */
#define FMODE_WRITER		((__force fmode_t)0x10000)

/* File was opened by fanotify and shouldn't generate fanotify events */
#define FMODE_NONOTIFY		((__force fmode_t)0x1000000)

/*
 * Flag for rw_copy_check_uvector and compat_rw_copy_check_uvector
 * that indicates that they should check the contents of the iovec are
 * valid, but not check the memory that the iovec elements
 * points too.
 */
#define CHECK_IOVEC_ONLY -1

/*
 * The below are the various read and write types that we support. Some of
 * them include behavioral modifiers that send information down to the
 * block layer and IO scheduler. Terminology:
 *
 *	The block layer uses device plugging to defer IO a little bit, in
 *	the hope that we will see more IO very shortly. This increases
 *	coalescing of adjacent IO and thus reduces the number of IOs we
 *	have to send to the device. It also allows for better queuing,
 *	if the IO isn't mergeable. If the caller is going to be waiting
 *	for the IO, then he must ensure that the device is unplugged so
 *	that the IO is dispatched to the driver.
 *
 *	All IO is handled async in Linux. This is fine for background
 *	writes, but for reads or writes that someone waits for completion
 *	on, we want to notify the block layer and IO scheduler so that they
 *	know about it. That allows them to make better scheduling
 *	decisions. So when the below references 'sync' and 'async', it
 *	is referencing this priority hint.
 *
 * With that in mind, the available types are:
 *
 * READ			A normal read operation. Device will be plugged.
 * READ_SYNC		A synchronous read. Device is not plugged, caller can
 *			immediately wait on this read without caring about
 *			unplugging.
 * READA		Used for read-ahead operations. Lower priority, and the
 *			block layer could (in theory) choose to ignore this
 *			request if it runs into resource problems.
 * WRITE		A normal async write. Device will be plugged.
 * WRITE_SYNC		Synchronous write. Identical to WRITE, but passes down
 *			the hint that someone will be waiting on this IO
 *			shortly. The write equivalent of READ_SYNC.
 * WRITE_ODIRECT	Special case write for O_DIRECT only.
 * WRITE_FLUSH		Like WRITE_SYNC but with preceding cache flush.
 * WRITE_FUA		Like WRITE_SYNC but data is guaranteed to be on
 *			non-volatile media on completion.
 * WRITE_FLUSH_FUA	Combination of WRITE_FLUSH and FUA. The IO is preceded
 *			by a cache flush and data is guaranteed to be on
 *			non-volatile media on completion.
 *
 */
#define RW_MASK			REQ_WRITE
#define RWA_MASK		REQ_RAHEAD

#define READ			0
#define WRITE			RW_MASK
#define READA			RWA_MASK
#define KERNEL_READ		(READ|REQ_KERNEL)
#define KERNEL_WRITE		(WRITE|REQ_KERNEL)

#define READ_SYNC		(READ | REQ_SYNC)
#define WRITE_SYNC		(WRITE | REQ_SYNC | REQ_NOIDLE)
#define WRITE_ODIRECT		(WRITE | REQ_SYNC)
#define WRITE_FLUSH		(WRITE | REQ_SYNC | REQ_NOIDLE | REQ_FLUSH)
#define WRITE_FUA		(WRITE | REQ_SYNC | REQ_NOIDLE | REQ_FUA)
#define WRITE_FLUSH_FUA		(WRITE | REQ_SYNC | REQ_NOIDLE | REQ_FLUSH | REQ_FUA)

/*
 * Attribute flags.  These should be or-ed together to figure out what
 * has been changed!
 */
#define ATTR_MODE	(1 << 0)
#define ATTR_UID	(1 << 1)
#define ATTR_GID	(1 << 2)
#define ATTR_SIZE	(1 << 3)
#define ATTR_ATIME	(1 << 4)
#define ATTR_MTIME	(1 << 5)
#define ATTR_CTIME	(1 << 6)
#define ATTR_ATIME_SET	(1 << 7)
#define ATTR_MTIME_SET	(1 << 8)
#define ATTR_FORCE	(1 << 9) /* Not a change, but a change it */
#define ATTR_ATTR_FLAG	(1 << 10)
#define ATTR_KILL_SUID	(1 << 11)
#define ATTR_KILL_SGID	(1 << 12)
#define ATTR_FILE	(1 << 13)
#define ATTR_KILL_PRIV	(1 << 14)
#define ATTR_OPEN	(1 << 15) /* Truncating from open(O_TRUNC) */
#define ATTR_TIMES_SET	(1 << 16)

/*
 * This is the Inode Attributes structure, used for notify_change().  It
 * uses the above definitions as flags, to know which values have changed.
 * Also, in this manner, a Filesystem can look at only the values it cares
 * about.  Basically, these are the attributes that the VFS layer can
 * request to change from the FS layer.
 *
 * Derek Atkins <warlord@MIT.EDU> 94-10-20
 */
struct iattr {
	unsigned int	ia_valid;
	umode_t		ia_mode;
	kuid_t		ia_uid;
	kgid_t		ia_gid;
	loff_t		ia_size;
	struct timespec	ia_atime;
	struct timespec	ia_mtime;
	struct timespec	ia_ctime;

	/*
	 * Not an attribute, but an auxiliary info for filesystems wanting to
	 * implement an ftruncate() like method.  NOTE: filesystem should
	 * check for (ia_valid & ATTR_FILE), and not for (ia_file != NULL).
	 */
	struct file	*ia_file;
};

/*
 * Includes for diskquotas.
 */
#include <linux/quota.h>

/** 
 * enum positive_aop_returns - aop return codes with specific semantics
 *
 * @AOP_WRITEPAGE_ACTIVATE: Informs the caller that page writeback has
 * 			    completed, that the page is still locked, and
 * 			    should be considered active.  The VM uses this hint
 * 			    to return the page to the active list -- it won't
 * 			    be a candidate for writeback again in the near
 * 			    future.  Other callers must be careful to unlock
 * 			    the page if they get this return.  Returned by
 * 			    writepage(); 
 *
 * @AOP_TRUNCATED_PAGE: The AOP method that was handed a locked page has
 *  			unlocked it and the page might have been truncated.
 *  			The caller should back up to acquiring a new page and
 *  			trying again.  The aop will be taking reasonable
 *  			precautions not to livelock.  If the caller held a page
 *  			reference, it should drop it before retrying.  Returned
 *  			by readpage().
 *
 * address_space_operation functions return these large constants to indicate
 * special semantics to the caller.  These are much larger than the bytes in a
 * page to allow for functions that return the number of bytes operated on in a
 * given page.
 */

enum positive_aop_returns {
	AOP_WRITEPAGE_ACTIVATE	= 0x80000,
	AOP_TRUNCATED_PAGE	= 0x80001,
};

#define AOP_FLAG_UNINTERRUPTIBLE	0x0001 /* will not do a short write */
#define AOP_FLAG_CONT_EXPAND		0x0002 /* called from cont_expand */
#define AOP_FLAG_NOFS			0x0004 /* used by filesystem to direct
						* helper code (eg buffer layer)
						* to clear GFP_FS from alloc */

/*
 * oh the beauties of C type declarations.
 */
struct page;
struct address_space;
struct writeback_control;

/*
 * "descriptor" for what we're up to with a read.
 * This allows us to use the same read code yet
 * have multiple different users of the data that
 * we read from a file.
 *
 * The simplest case just copies the data to user
 * mode.
 */
typedef struct {
	size_t written;
	size_t count;
	union {
		char __user *buf;
		void *data;
	} arg;
	int error;
} read_descriptor_t;

typedef int (*read_actor_t)(read_descriptor_t *, struct page *,
		unsigned long, unsigned long);

struct address_space_operations {
	int (*writepage)(struct page *page, struct writeback_control *wbc);
	int (*readpage)(struct file *, struct page *);

	/* Write back some dirty pages from this mapping. */
	int (*writepages)(struct address_space *, struct writeback_control *);

	/* Set a page dirty.  Return true if this dirtied it */
	int (*set_page_dirty)(struct page *page);

	int (*readpages)(struct file *filp, struct address_space *mapping,
			struct list_head *pages, unsigned nr_pages);

	int (*write_begin)(struct file *, struct address_space *mapping,
				loff_t pos, unsigned len, unsigned flags,
				struct page **pagep, void **fsdata);
	int (*write_end)(struct file *, struct address_space *mapping,
				loff_t pos, unsigned len, unsigned copied,
				struct page *page, void *fsdata);

	/* Unfortunately this kludge is needed for FIBMAP. Don't use it */
	sector_t (*bmap)(struct address_space *, sector_t);
	void (*invalidatepage) (struct page *, unsigned int, unsigned int);
	int (*releasepage) (struct page *, gfp_t);
	void (*freepage)(struct page *);
	ssize_t (*direct_IO)(int, struct kiocb *, const struct iovec *iov,
			loff_t offset, unsigned long nr_segs);
	int (*get_xip_mem)(struct address_space *, pgoff_t, int,
						void **, unsigned long *);
	/*
	 * migrate the contents of a page to the specified target. If
	 * migrate_mode is MIGRATE_ASYNC, it must not block.
	 */
	int (*migratepage) (struct address_space *,
			struct page *, struct page *, enum migrate_mode);
	int (*launder_page) (struct page *);
	int (*is_partially_uptodate) (struct page *, unsigned long,
					unsigned long);
	void (*is_dirty_writeback) (struct page *, bool *, bool *);
	int (*error_remove_page)(struct address_space *, struct page *);

	/* swapfile support */
	int (*swap_activate)(struct swap_info_struct *sis, struct file *file,
				sector_t *span);
	void (*swap_deactivate)(struct file *file);
};

extern const struct address_space_operations empty_aops;

/*
 * pagecache_write_begin/pagecache_write_end must be used by general code
 * to write into the pagecache.
 */
int pagecache_write_begin(struct file *, struct address_space *mapping,
				loff_t pos, unsigned len, unsigned flags,
				struct page **pagep, void **fsdata);

int pagecache_write_end(struct file *, struct address_space *mapping,
				loff_t pos, unsigned len, unsigned copied,
				struct page *page, void *fsdata);

struct backing_dev_info;
struct address_space {
	struct inode		*host;		/* owner: inode, block_device */
	struct radix_tree_root	page_tree;	/* radix tree of all pages */
	spinlock_t		tree_lock;	/* and lock protecting it */
	unsigned int		i_mmap_writable;/* count VM_SHARED mappings */
	struct rb_root		i_mmap;		/* tree of private and shared mappings */
	struct list_head	i_mmap_nonlinear;/*list VM_NONLINEAR mappings */
	struct mutex		i_mmap_mutex;	/* protect tree, count, list */
	/* Protected by tree_lock together with the radix tree */
	unsigned long		nrpages;	/* number of total pages */
	unsigned long		nrshadows;	/* number of shadow entries */
	pgoff_t			writeback_index;/* writeback starts here */
	const struct address_space_operations *a_ops;	/* methods */
	unsigned long		flags;		/* error bits/gfp mask */
	struct backing_dev_info *backing_dev_info; /* device readahead, etc */
	spinlock_t		private_lock;	/* for use by the address_space */
	struct list_head	private_list;	/* ditto */
	void			*private_data;	/* ditto */
} __attribute__((aligned(sizeof(long))));
	/*
	 * On most architectures that alignment is already the case; but
	 * must be enforced here for CRIS, to let the least significant bit
	 * of struct page's "mapping" pointer be used for PAGE_MAPPING_ANON.
	 */
struct request_queue;

struct block_device {
	dev_t			bd_dev;  /* not a kdev_t - it's a search key */
	int			bd_openers;
	struct inode *		bd_inode;	/* will die */
	struct super_block *	bd_super;
	struct mutex		bd_mutex;	/* open/close mutex */
	struct list_head	bd_inodes;
	void *			bd_claiming;
	void *			bd_holder;
	int			bd_holders;
	bool			bd_write_holder;
#ifdef CONFIG_SYSFS
	struct list_head	bd_holder_disks;
#endif
	struct block_device *	bd_contains;
	unsigned		bd_block_size;
	struct hd_struct *	bd_part;
	/* number of times partitions within this device have been opened. */
	unsigned		bd_part_count;
	int			bd_invalidated;
	struct gendisk *	bd_disk;
	struct request_queue *  bd_queue;
	struct list_head	bd_list;
	/*
	 * Private data.  You must have bd_claim'ed the block_device
	 * to use this.  NOTE:  bd_claim allows an owner to claim
	 * the same device multiple times, the owner must take special
	 * care to not mess up bd_private for that case.
	 */
	unsigned long		bd_private;

	/* The counter of freeze processes */
	int			bd_fsfreeze_count;
	/* Mutex for freeze */
	struct mutex		bd_fsfreeze_mutex;
};

/*
 * Radix-tree tags, for tagging dirty and writeback pages within the pagecache
 * radix trees
 */
#define PAGECACHE_TAG_DIRTY	0
#define PAGECACHE_TAG_WRITEBACK	1
#define PAGECACHE_TAG_TOWRITE	2

int mapping_tagged(struct address_space *mapping, int tag);

/*
 * Might pages of this file be mapped into userspace?
 */
static inline int mapping_mapped(struct address_space *mapping)
{
	return	!RB_EMPTY_ROOT(&mapping->i_mmap) ||
		!list_empty(&mapping->i_mmap_nonlinear);
}

/*
 * Might pages of this file have been modified in userspace?
 * Note that i_mmap_writable counts all VM_SHARED vmas: do_mmap_pgoff
 * marks vma as VM_SHARED if it is shared, and the file was opened for
 * writing i.e. vma may be mprotected writable even if now readonly.
 */
static inline int mapping_writably_mapped(struct address_space *mapping)
{
	return mapping->i_mmap_writable != 0;
}

/*
 * Use sequence counter to get consistent i_size on 32-bit processors.
 */
#if BITS_PER_LONG==32 && defined(CONFIG_SMP)
#include <linux/seqlock.h>
#define __NEED_I_SIZE_ORDERED
#define i_size_ordered_init(inode) seqcount_init(&inode->i_size_seqcount)
#else
#define i_size_ordered_init(inode) do { } while (0)
#endif

struct posix_acl;
#define ACL_NOT_CACHED ((void *)(-1))

#define IOP_FASTPERM	0x0001
#define IOP_LOOKUP	0x0002
#define IOP_NOFOLLOW	0x0004

/*
 * Keep mostly read-only and often accessed (especially for
 * the RCU path lookup and 'stat' data) fields at the beginning
 * of the 'struct inode'
 */
struct inode {
	umode_t			i_mode;
	unsigned short		i_opflags;
	kuid_t			i_uid;
	kgid_t			i_gid;
	unsigned int		i_flags;

#ifdef CONFIG_FS_POSIX_ACL
	struct posix_acl	*i_acl;
	struct posix_acl	*i_default_acl;
#endif

	const struct inode_operations	*i_op;
	struct super_block	*i_sb;
	struct address_space	*i_mapping;

#ifdef CONFIG_SECURITY
	void			*i_security;
#endif

	/* Stat data, not accessed from path walking */
	unsigned long		i_ino;
	/*
	 * Filesystems may only read i_nlink directly.  They shall use the
	 * following functions for modification:
	 *
	 *    (set|clear|inc|drop)_nlink
	 *    inode_(inc|dec)_link_count
	 */
	union {
		const unsigned int i_nlink;
		unsigned int __i_nlink;
	};
	dev_t			i_rdev;
	loff_t			i_size;
	struct timespec		i_atime;
	struct timespec		i_mtime;
	struct timespec		i_ctime;
	spinlock_t		i_lock;	/* i_blocks, i_bytes, maybe i_size */
	unsigned short          i_bytes;
	unsigned int		i_blkbits;
	blkcnt_t		i_blocks;

#ifdef __NEED_I_SIZE_ORDERED
	seqcount_t		i_size_seqcount;
#endif

	/* Misc */
	unsigned long		i_state;
	struct mutex		i_mutex;

	unsigned long		dirtied_when;	/* jiffies of first dirtying */

	struct hlist_node	i_hash;
	struct list_head	i_wb_list;	/* backing dev IO list */
	struct list_head	i_lru;		/* inode LRU list */
	struct list_head	i_sb_list;
	union {
		struct hlist_head	i_dentry;
		struct rcu_head		i_rcu;
	};
	u64			i_version;
	atomic_t		i_count;
	atomic_t		i_dio_count;
	atomic_t		i_writecount;
#ifdef CONFIG_IMA
	atomic_t		i_readcount; /* struct files open RO */
#endif
	const struct file_operations	*i_fop;	/* former ->i_op->default_file_ops */
	struct file_lock	*i_flock;
	struct address_space	i_data;
#ifdef CONFIG_QUOTA
	struct dquot		*i_dquot[MAXQUOTAS];
#endif
	struct list_head	i_devices;
	union {
		struct pipe_inode_info	*i_pipe;
		struct block_device	*i_bdev;
		struct cdev		*i_cdev;
	};

	__u32			i_generation;

#ifdef CONFIG_FSNOTIFY
	__u32			i_fsnotify_mask; /* all events this inode cares about */
	struct hlist_head	i_fsnotify_marks;
#endif

	void			*i_private; /* fs or device private pointer */
};

static inline int inode_unhashed(struct inode *inode)
{
	return hlist_unhashed(&inode->i_hash);
}

/*
 * inode->i_mutex nesting subclasses for the lock validator:
 *
 * 0: the object of the current VFS operation
 * 1: parent
 * 2: child/target
 * 3: xattr
 * 4: second non-directory
 * The last is for certain operations (such as rename) which lock two
 * non-directories at once.
 *
 * The locking order between these classes is
 * parent -> child -> normal -> xattr -> second non-directory
 */
enum inode_i_mutex_lock_class
{
	I_MUTEX_NORMAL,
	I_MUTEX_PARENT,
	I_MUTEX_CHILD,
	I_MUTEX_XATTR,
	I_MUTEX_NONDIR2
};

void lock_two_nondirectories(struct inode *, struct inode*);
void unlock_two_nondirectories(struct inode *, struct inode*);

/*
 * NOTE: in a 32bit arch with a preemptable kernel and
 * an UP compile the i_size_read/write must be atomic
 * with respect to the local cpu (unlike with preempt disabled),
 * but they don't need to be atomic with respect to other cpus like in
 * true SMP (so they need either to either locally disable irq around
 * the read or for example on x86 they can be still implemented as a
 * cmpxchg8b without the need of the lock prefix). For SMP compiles
 * and 64bit archs it makes no difference if preempt is enabled or not.
 */
static inline loff_t i_size_read(const struct inode *inode)
{
#if BITS_PER_LONG==32 && defined(CONFIG_SMP)
	loff_t i_size;
	unsigned int seq;

	do {
		seq = read_seqcount_begin(&inode->i_size_seqcount);
		i_size = inode->i_size;
	} while (read_seqcount_retry(&inode->i_size_seqcount, seq));
	return i_size;
#elif BITS_PER_LONG==32 && defined(CONFIG_PREEMPT)
	loff_t i_size;

	preempt_disable();
	i_size = inode->i_size;
	preempt_enable();
	return i_size;
#else
	return inode->i_size;
#endif
}

/*
 * NOTE: unlike i_size_read(), i_size_write() does need locking around it
 * (normally i_mutex), otherwise on 32bit/SMP an update of i_size_seqcount
 * can be lost, resulting in subsequent i_size_read() calls spinning forever.
 */
static inline void i_size_write(struct inode *inode, loff_t i_size)
{
#if BITS_PER_LONG==32 && defined(CONFIG_SMP)
	preempt_disable();
	write_seqcount_begin(&inode->i_size_seqcount);
	inode->i_size = i_size;
	write_seqcount_end(&inode->i_size_seqcount);
	preempt_enable();
#elif BITS_PER_LONG==32 && defined(CONFIG_PREEMPT)
	preempt_disable();
	inode->i_size = i_size;
	preempt_enable();
#else
	inode->i_size = i_size;
#endif
}

/* Helper functions so that in most cases filesystems will
 * not need to deal directly with kuid_t and kgid_t and can
 * instead deal with the raw numeric values that are stored
 * in the filesystem.
 */
static inline uid_t i_uid_read(const struct inode *inode)
{
	return from_kuid(&init_user_ns, inode->i_uid);
}

static inline gid_t i_gid_read(const struct inode *inode)
{
	return from_kgid(&init_user_ns, inode->i_gid);
}

static inline void i_uid_write(struct inode *inode, uid_t uid)
{
	inode->i_uid = make_kuid(&init_user_ns, uid);
}

static inline void i_gid_write(struct inode *inode, gid_t gid)
{
	inode->i_gid = make_kgid(&init_user_ns, gid);
}

static inline unsigned iminor(const struct inode *inode)
{
	return MINOR(inode->i_rdev);
}

static inline unsigned imajor(const struct inode *inode)
{
	return MAJOR(inode->i_rdev);
}

extern struct block_device *I_BDEV(struct inode *inode);

struct fown_struct {
	rwlock_t lock;          /* protects pid, uid, euid fields */
	struct pid *pid;	/* pid or -pgrp where SIGIO should be sent */
	enum pid_type pid_type;	/* Kind of process group SIGIO should be sent to */
	kuid_t uid, euid;	/* uid/euid of process setting the owner */
	int signum;		/* posix.1b rt signal to be delivered on IO */
};

/*
 * Track a single file's readahead state
 */
struct file_ra_state {
	pgoff_t start;			/* where readahead started */
	unsigned int size;		/* # of readahead pages */
	unsigned int async_size;	/* do asynchronous readahead when
					   there are only # of pages ahead */

	unsigned int ra_pages;		/* Maximum readahead window */
	unsigned int mmap_miss;		/* Cache miss stat for mmap accesses */
	loff_t prev_pos;		/* Cache last read() position */
};

/*
 * Check if @index falls in the readahead windows.
 */
static inline int ra_has_index(struct file_ra_state *ra, pgoff_t index)
{
	return (index >= ra->start &&
		index <  ra->start + ra->size);
}

struct file {
	union {
		struct llist_node	fu_llist;
		struct rcu_head 	fu_rcuhead;
	} f_u;
	struct path		f_path;
#define f_dentry	f_path.dentry
	struct inode		*f_inode;	/* cached value */
	const struct file_operations	*f_op;

	/*
	 * Protects f_ep_links, f_flags.
	 * Must not be taken from IRQ context.
	 */
	spinlock_t		f_lock;
	atomic_long_t		f_count;
	unsigned int 		f_flags;
	fmode_t			f_mode;
	struct mutex		f_pos_lock;
	loff_t			f_pos;
	struct fown_struct	f_owner;
	const struct cred	*f_cred;
	struct file_ra_state	f_ra;

	u64			f_version;
#ifdef CONFIG_SECURITY
	void			*f_security;
#endif
	/* needed for tty driver, and maybe others */
	void			*private_data;

#ifdef CONFIG_EPOLL
	/* Used by fs/eventpoll.c to link all the hooks to this file */
	struct list_head	f_ep_links;
	struct list_head	f_tfile_llink;
#endif /* #ifdef CONFIG_EPOLL */
	struct address_space	*f_mapping;
} __attribute__((aligned(4)));	/* lest something weird decides that 2 is OK */

struct file_handle {
	__u32 handle_bytes;
	int handle_type;
	/* file identifier */
	unsigned char f_handle[0];
};

static inline struct file *get_file(struct file *f)
{
	atomic_long_inc(&f->f_count);
	return f;
}
#define fput_atomic(x)	atomic_long_add_unless(&(x)->f_count, -1, 1)
#define file_count(x)	atomic_long_read(&(x)->f_count)

#define	MAX_NON_LFS	((1UL<<31) - 1)

/* Page cache limit. The filesystems should put that into their s_maxbytes 
   limits, otherwise bad things can happen in VM. */ 
#if BITS_PER_LONG==32
#define MAX_LFS_FILESIZE	(((loff_t)PAGE_CACHE_SIZE << (BITS_PER_LONG-1))-1) 
#elif BITS_PER_LONG==64
#define MAX_LFS_FILESIZE 	((loff_t)0x7fffffffffffffffLL)
#endif

#define FL_POSIX	1
#define FL_FLOCK	2
#define FL_DELEG	4	/* NFSv4 delegation */
#define FL_ACCESS	8	/* not trying to lock, just looking */
#define FL_EXISTS	16	/* when unlocking, test for existence */
#define FL_LEASE	32	/* lease held on this file */
#define FL_CLOSE	64	/* unlock on close */
#define FL_SLEEP	128	/* A blocking lock */
#define FL_DOWNGRADE_PENDING	256 /* Lease is being downgraded */
#define FL_UNLOCK_PENDING	512 /* Lease is being broken */
<<<<<<< HEAD
#define FL_FILE_PVT	1024	/* lock is private to the file */
=======
#define FL_OFDLCK	1024	/* lock is "owned" by struct file */
>>>>>>> f58b8487

/*
 * Special return value from posix_lock_file() and vfs_lock_file() for
 * asynchronous locking.
 */
#define FILE_LOCK_DEFERRED 1

/*
 * The POSIX file lock owner is determined by
 * the "struct files_struct" in the thread group
 * (or NULL for no owner - BSD locks).
 *
 * Lockd stuffs a "host" pointer into this.
 */
typedef struct files_struct *fl_owner_t;

struct file_lock_operations {
	void (*fl_copy_lock)(struct file_lock *, struct file_lock *);
	void (*fl_release_private)(struct file_lock *);
};

struct lock_manager_operations {
	int (*lm_compare_owner)(struct file_lock *, struct file_lock *);
	unsigned long (*lm_owner_key)(struct file_lock *);
	void (*lm_notify)(struct file_lock *);	/* unblock callback */
	int (*lm_grant)(struct file_lock *, struct file_lock *, int);
	void (*lm_break)(struct file_lock *);
	int (*lm_change)(struct file_lock **, int);
};

struct lock_manager {
	struct list_head list;
};

struct net;
void locks_start_grace(struct net *, struct lock_manager *);
void locks_end_grace(struct lock_manager *);
int locks_in_grace(struct net *);

/* that will die - we need it for nfs_lock_info */
#include <linux/nfs_fs_i.h>

/*
 * struct file_lock represents a generic "file lock". It's used to represent
 * POSIX byte range locks, BSD (flock) locks, and leases. It's important to
 * note that the same struct is used to represent both a request for a lock and
 * the lock itself, but the same object is never used for both.
 *
 * FIXME: should we create a separate "struct lock_request" to help distinguish
 * these two uses?
 *
 * The i_flock list is ordered by:
 *
 * 1) lock type -- FL_LEASEs first, then FL_FLOCK, and finally FL_POSIX
 * 2) lock owner
 * 3) lock range start
 * 4) lock range end
 *
 * Obviously, the last two criteria only matter for POSIX locks.
 */
struct file_lock {
	struct file_lock *fl_next;	/* singly linked list for this inode  */
	struct hlist_node fl_link;	/* node in global lists */
	struct list_head fl_block;	/* circular list of blocked processes */
	fl_owner_t fl_owner;
	unsigned int fl_flags;
	unsigned char fl_type;
	unsigned int fl_pid;
	int fl_link_cpu;		/* what cpu's list is this on? */
	struct pid *fl_nspid;
	wait_queue_head_t fl_wait;
	struct file *fl_file;
	loff_t fl_start;
	loff_t fl_end;

	struct fasync_struct *	fl_fasync; /* for lease break notifications */
	/* for lease breaks: */
	unsigned long fl_break_time;
	unsigned long fl_downgrade_time;

	const struct file_lock_operations *fl_ops;	/* Callbacks for filesystems */
	const struct lock_manager_operations *fl_lmops;	/* Callbacks for lockmanagers */
	union {
		struct nfs_lock_info	nfs_fl;
		struct nfs4_lock_info	nfs4_fl;
		struct {
			struct list_head link;	/* link in AFS vnode's pending_locks list */
			int state;		/* state of grant or error if -ve */
		} afs;
	} fl_u;
};

/* The following constant reflects the upper bound of the file/locking space */
#ifndef OFFSET_MAX
#define INT_LIMIT(x)	(~((x)1 << (sizeof(x)*8 - 1)))
#define OFFSET_MAX	INT_LIMIT(loff_t)
#define OFFT_OFFSET_MAX	INT_LIMIT(off_t)
#endif

#include <linux/fcntl.h>

extern void send_sigio(struct fown_struct *fown, int fd, int band);

#ifdef CONFIG_FILE_LOCKING
extern int fcntl_getlk(struct file *, unsigned int, struct flock __user *);
extern int fcntl_setlk(unsigned int, struct file *, unsigned int,
			struct flock __user *);

#if BITS_PER_LONG == 32
extern int fcntl_getlk64(struct file *, unsigned int, struct flock64 __user *);
extern int fcntl_setlk64(unsigned int, struct file *, unsigned int,
			struct flock64 __user *);
#endif

extern int fcntl_setlease(unsigned int fd, struct file *filp, long arg);
extern int fcntl_getlease(struct file *filp);

/* fs/locks.c */
void locks_free_lock(struct file_lock *fl);
extern void locks_init_lock(struct file_lock *);
extern struct file_lock * locks_alloc_lock(void);
extern void locks_copy_lock(struct file_lock *, struct file_lock *);
extern void __locks_copy_lock(struct file_lock *, const struct file_lock *);
extern void locks_remove_posix(struct file *, fl_owner_t);
extern void locks_remove_file(struct file *);
extern void locks_release_private(struct file_lock *);
extern void posix_test_lock(struct file *, struct file_lock *);
extern int posix_lock_file(struct file *, struct file_lock *, struct file_lock *);
extern int posix_lock_file_wait(struct file *, struct file_lock *);
extern int posix_unblock_lock(struct file_lock *);
extern int vfs_test_lock(struct file *, struct file_lock *);
extern int vfs_lock_file(struct file *, unsigned int, struct file_lock *, struct file_lock *);
extern int vfs_cancel_lock(struct file *filp, struct file_lock *fl);
extern int flock_lock_file_wait(struct file *filp, struct file_lock *fl);
extern int __break_lease(struct inode *inode, unsigned int flags, unsigned int type);
extern void lease_get_mtime(struct inode *, struct timespec *time);
extern int generic_setlease(struct file *, long, struct file_lock **);
extern int vfs_setlease(struct file *, long, struct file_lock **);
extern int lease_modify(struct file_lock **, int);
extern int lock_may_read(struct inode *, loff_t start, unsigned long count);
extern int lock_may_write(struct inode *, loff_t start, unsigned long count);
#else /* !CONFIG_FILE_LOCKING */
static inline int fcntl_getlk(struct file *file, unsigned int cmd,
			      struct flock __user *user)
{
	return -EINVAL;
}

static inline int fcntl_setlk(unsigned int fd, struct file *file,
			      unsigned int cmd, struct flock __user *user)
{
	return -EACCES;
}

#if BITS_PER_LONG == 32
static inline int fcntl_getlk64(struct file *file, unsigned int cmd,
				struct flock64 __user *user)
{
	return -EINVAL;
}

static inline int fcntl_setlk64(unsigned int fd, struct file *file,
				unsigned int cmd, struct flock64 __user *user)
{
	return -EACCES;
}
#endif
static inline int fcntl_setlease(unsigned int fd, struct file *filp, long arg)
{
	return 0;
}

static inline int fcntl_getlease(struct file *filp)
{
	return 0;
}

static inline void locks_init_lock(struct file_lock *fl)
{
	return;
}

static inline void __locks_copy_lock(struct file_lock *new, struct file_lock *fl)
{
	return;
}

static inline void locks_copy_lock(struct file_lock *new, struct file_lock *fl)
{
	return;
}

static inline void locks_remove_posix(struct file *filp, fl_owner_t owner)
{
	return;
}

static inline void locks_remove_file(struct file *filp)
{
	return;
}

static inline void posix_test_lock(struct file *filp, struct file_lock *fl)
{
	return;
}

static inline int posix_lock_file(struct file *filp, struct file_lock *fl,
				  struct file_lock *conflock)
{
	return -ENOLCK;
}

static inline int posix_lock_file_wait(struct file *filp, struct file_lock *fl)
{
	return -ENOLCK;
}

static inline int posix_unblock_lock(struct file_lock *waiter)
{
	return -ENOENT;
}

static inline int vfs_test_lock(struct file *filp, struct file_lock *fl)
{
	return 0;
}

static inline int vfs_lock_file(struct file *filp, unsigned int cmd,
				struct file_lock *fl, struct file_lock *conf)
{
	return -ENOLCK;
}

static inline int vfs_cancel_lock(struct file *filp, struct file_lock *fl)
{
	return 0;
}

static inline int flock_lock_file_wait(struct file *filp,
				       struct file_lock *request)
{
	return -ENOLCK;
}

static inline int __break_lease(struct inode *inode, unsigned int mode, unsigned int type)
{
	return 0;
}

static inline void lease_get_mtime(struct inode *inode, struct timespec *time)
{
	return;
}

static inline int generic_setlease(struct file *filp, long arg,
				    struct file_lock **flp)
{
	return -EINVAL;
}

static inline int vfs_setlease(struct file *filp, long arg,
			       struct file_lock **lease)
{
	return -EINVAL;
}

static inline int lease_modify(struct file_lock **before, int arg)
{
	return -EINVAL;
}

static inline int lock_may_read(struct inode *inode, loff_t start,
				unsigned long len)
{
	return 1;
}

static inline int lock_may_write(struct inode *inode, loff_t start,
				 unsigned long len)
{
	return 1;
}
#endif /* !CONFIG_FILE_LOCKING */


struct fasync_struct {
	spinlock_t		fa_lock;
	int			magic;
	int			fa_fd;
	struct fasync_struct	*fa_next; /* singly linked list */
	struct file		*fa_file;
	struct rcu_head		fa_rcu;
};

#define FASYNC_MAGIC 0x4601

/* SMP safe fasync helpers: */
extern int fasync_helper(int, struct file *, int, struct fasync_struct **);
extern struct fasync_struct *fasync_insert_entry(int, struct file *, struct fasync_struct **, struct fasync_struct *);
extern int fasync_remove_entry(struct file *, struct fasync_struct **);
extern struct fasync_struct *fasync_alloc(void);
extern void fasync_free(struct fasync_struct *);

/* can be called from interrupts */
extern void kill_fasync(struct fasync_struct **, int, int);

extern int __f_setown(struct file *filp, struct pid *, enum pid_type, int force);
extern int f_setown(struct file *filp, unsigned long arg, int force);
extern void f_delown(struct file *filp);
extern pid_t f_getown(struct file *filp);
extern int send_sigurg(struct fown_struct *fown);

struct mm_struct;

/*
 *	Umount options
 */

#define MNT_FORCE	0x00000001	/* Attempt to forcibily umount */
#define MNT_DETACH	0x00000002	/* Just detach from the tree */
#define MNT_EXPIRE	0x00000004	/* Mark for expiry */
#define UMOUNT_NOFOLLOW	0x00000008	/* Don't follow symlink on umount */
#define UMOUNT_UNUSED	0x80000000	/* Flag guaranteed to be unused */

extern struct list_head super_blocks;
extern spinlock_t sb_lock;

/* Possible states of 'frozen' field */
enum {
	SB_UNFROZEN = 0,		/* FS is unfrozen */
	SB_FREEZE_WRITE	= 1,		/* Writes, dir ops, ioctls frozen */
	SB_FREEZE_PAGEFAULT = 2,	/* Page faults stopped as well */
	SB_FREEZE_FS = 3,		/* For internal FS use (e.g. to stop
					 * internal threads if needed) */
	SB_FREEZE_COMPLETE = 4,		/* ->freeze_fs finished successfully */
};

#define SB_FREEZE_LEVELS (SB_FREEZE_COMPLETE - 1)

struct sb_writers {
	/* Counters for counting writers at each level */
	struct percpu_counter	counter[SB_FREEZE_LEVELS];
	wait_queue_head_t	wait;		/* queue for waiting for
						   writers / faults to finish */
	int			frozen;		/* Is sb frozen? */
	wait_queue_head_t	wait_unfrozen;	/* queue for waiting for
						   sb to be thawed */
#ifdef CONFIG_DEBUG_LOCK_ALLOC
	struct lockdep_map	lock_map[SB_FREEZE_LEVELS];
#endif
};

struct super_block {
	struct list_head	s_list;		/* Keep this first */
	dev_t			s_dev;		/* search index; _not_ kdev_t */
	unsigned char		s_blocksize_bits;
	unsigned long		s_blocksize;
	loff_t			s_maxbytes;	/* Max file size */
	struct file_system_type	*s_type;
	const struct super_operations	*s_op;
	const struct dquot_operations	*dq_op;
	const struct quotactl_ops	*s_qcop;
	const struct export_operations *s_export_op;
	unsigned long		s_flags;
	unsigned long		s_magic;
	struct dentry		*s_root;
	struct rw_semaphore	s_umount;
	int			s_count;
	atomic_t		s_active;
#ifdef CONFIG_SECURITY
	void                    *s_security;
#endif
	const struct xattr_handler **s_xattr;

	struct list_head	s_inodes;	/* all inodes */
	struct hlist_bl_head	s_anon;		/* anonymous dentries for (nfs) exporting */
	struct list_head	s_mounts;	/* list of mounts; _not_ for fs use */
	struct block_device	*s_bdev;
	struct backing_dev_info *s_bdi;
	struct mtd_info		*s_mtd;
	struct hlist_node	s_instances;
	struct quota_info	s_dquot;	/* Diskquota specific options */

	struct sb_writers	s_writers;

	char s_id[32];				/* Informational name */
	u8 s_uuid[16];				/* UUID */

	void 			*s_fs_info;	/* Filesystem private info */
	unsigned int		s_max_links;
	fmode_t			s_mode;

	/* Granularity of c/m/atime in ns.
	   Cannot be worse than a second */
	u32		   s_time_gran;

	/*
	 * The next field is for VFS *only*. No filesystems have any business
	 * even looking at it. You had been warned.
	 */
	struct mutex s_vfs_rename_mutex;	/* Kludge */

	/*
	 * Filesystem subtype.  If non-empty the filesystem type field
	 * in /proc/mounts will be "type.subtype"
	 */
	char *s_subtype;

	/*
	 * Saved mount options for lazy filesystems using
	 * generic_show_options()
	 */
	char __rcu *s_options;
	const struct dentry_operations *s_d_op; /* default d_op for dentries */

	/*
	 * Saved pool identifier for cleancache (-1 means none)
	 */
	int cleancache_poolid;

	struct shrinker s_shrink;	/* per-sb shrinker handle */

	/* Number of inodes with nlink == 0 but still referenced */
	atomic_long_t s_remove_count;

	/* Being remounted read-only */
	int s_readonly_remount;

	/* AIO completions deferred from interrupt context */
	struct workqueue_struct *s_dio_done_wq;

	/*
	 * Keep the lru lists last in the structure so they always sit on their
	 * own individual cachelines.
	 */
	struct list_lru		s_dentry_lru ____cacheline_aligned_in_smp;
	struct list_lru		s_inode_lru ____cacheline_aligned_in_smp;
	struct rcu_head		rcu;
};

extern struct timespec current_fs_time(struct super_block *sb);

/*
 * Snapshotting support.
 */

void __sb_end_write(struct super_block *sb, int level);
int __sb_start_write(struct super_block *sb, int level, bool wait);

/**
 * sb_end_write - drop write access to a superblock
 * @sb: the super we wrote to
 *
 * Decrement number of writers to the filesystem. Wake up possible waiters
 * wanting to freeze the filesystem.
 */
static inline void sb_end_write(struct super_block *sb)
{
	__sb_end_write(sb, SB_FREEZE_WRITE);
}

/**
 * sb_end_pagefault - drop write access to a superblock from a page fault
 * @sb: the super we wrote to
 *
 * Decrement number of processes handling write page fault to the filesystem.
 * Wake up possible waiters wanting to freeze the filesystem.
 */
static inline void sb_end_pagefault(struct super_block *sb)
{
	__sb_end_write(sb, SB_FREEZE_PAGEFAULT);
}

/**
 * sb_end_intwrite - drop write access to a superblock for internal fs purposes
 * @sb: the super we wrote to
 *
 * Decrement fs-internal number of writers to the filesystem.  Wake up possible
 * waiters wanting to freeze the filesystem.
 */
static inline void sb_end_intwrite(struct super_block *sb)
{
	__sb_end_write(sb, SB_FREEZE_FS);
}

/**
 * sb_start_write - get write access to a superblock
 * @sb: the super we write to
 *
 * When a process wants to write data or metadata to a file system (i.e. dirty
 * a page or an inode), it should embed the operation in a sb_start_write() -
 * sb_end_write() pair to get exclusion against file system freezing. This
 * function increments number of writers preventing freezing. If the file
 * system is already frozen, the function waits until the file system is
 * thawed.
 *
 * Since freeze protection behaves as a lock, users have to preserve
 * ordering of freeze protection and other filesystem locks. Generally,
 * freeze protection should be the outermost lock. In particular, we have:
 *
 * sb_start_write
 *   -> i_mutex			(write path, truncate, directory ops, ...)
 *   -> s_umount		(freeze_super, thaw_super)
 */
static inline void sb_start_write(struct super_block *sb)
{
	__sb_start_write(sb, SB_FREEZE_WRITE, true);
}

static inline int sb_start_write_trylock(struct super_block *sb)
{
	return __sb_start_write(sb, SB_FREEZE_WRITE, false);
}

/**
 * sb_start_pagefault - get write access to a superblock from a page fault
 * @sb: the super we write to
 *
 * When a process starts handling write page fault, it should embed the
 * operation into sb_start_pagefault() - sb_end_pagefault() pair to get
 * exclusion against file system freezing. This is needed since the page fault
 * is going to dirty a page. This function increments number of running page
 * faults preventing freezing. If the file system is already frozen, the
 * function waits until the file system is thawed.
 *
 * Since page fault freeze protection behaves as a lock, users have to preserve
 * ordering of freeze protection and other filesystem locks. It is advised to
 * put sb_start_pagefault() close to mmap_sem in lock ordering. Page fault
 * handling code implies lock dependency:
 *
 * mmap_sem
 *   -> sb_start_pagefault
 */
static inline void sb_start_pagefault(struct super_block *sb)
{
	__sb_start_write(sb, SB_FREEZE_PAGEFAULT, true);
}

/*
 * sb_start_intwrite - get write access to a superblock for internal fs purposes
 * @sb: the super we write to
 *
 * This is the third level of protection against filesystem freezing. It is
 * free for use by a filesystem. The only requirement is that it must rank
 * below sb_start_pagefault.
 *
 * For example filesystem can call sb_start_intwrite() when starting a
 * transaction which somewhat eases handling of freezing for internal sources
 * of filesystem changes (internal fs threads, discarding preallocation on file
 * close, etc.).
 */
static inline void sb_start_intwrite(struct super_block *sb)
{
	__sb_start_write(sb, SB_FREEZE_FS, true);
}


extern bool inode_owner_or_capable(const struct inode *inode);

/*
 * VFS helper functions..
 */
extern int vfs_create(struct inode *, struct dentry *, umode_t, bool);
extern int vfs_mkdir(struct inode *, struct dentry *, umode_t);
extern int vfs_mknod(struct inode *, struct dentry *, umode_t, dev_t);
extern int vfs_symlink(struct inode *, struct dentry *, const char *);
extern int vfs_link(struct dentry *, struct inode *, struct dentry *, struct inode **);
extern int vfs_rmdir(struct inode *, struct dentry *);
extern int vfs_unlink(struct inode *, struct dentry *, struct inode **);
extern int vfs_rename(struct inode *, struct dentry *, struct inode *, struct dentry *, struct inode **, unsigned int);

/*
 * VFS dentry helper functions.
 */
extern void dentry_unhash(struct dentry *dentry);

/*
 * VFS file helper functions.
 */
extern void inode_init_owner(struct inode *inode, const struct inode *dir,
			umode_t mode);
/*
 * VFS FS_IOC_FIEMAP helper definitions.
 */
struct fiemap_extent_info {
	unsigned int fi_flags;		/* Flags as passed from user */
	unsigned int fi_extents_mapped;	/* Number of mapped extents */
	unsigned int fi_extents_max;	/* Size of fiemap_extent array */
	struct fiemap_extent __user *fi_extents_start; /* Start of
							fiemap_extent array */
};
int fiemap_fill_next_extent(struct fiemap_extent_info *info, u64 logical,
			    u64 phys, u64 len, u32 flags);
int fiemap_check_flags(struct fiemap_extent_info *fieinfo, u32 fs_flags);

/*
 * File types
 *
 * NOTE! These match bits 12..15 of stat.st_mode
 * (ie "(i_mode >> 12) & 15").
 */
#define DT_UNKNOWN	0
#define DT_FIFO		1
#define DT_CHR		2
#define DT_DIR		4
#define DT_BLK		6
#define DT_REG		8
#define DT_LNK		10
#define DT_SOCK		12
#define DT_WHT		14

/*
 * This is the "filldir" function type, used by readdir() to let
 * the kernel specify what kind of dirent layout it wants to have.
 * This allows the kernel to read directories into kernel space or
 * to have different dirent layouts depending on the binary type.
 */
typedef int (*filldir_t)(void *, const char *, int, loff_t, u64, unsigned);
struct dir_context {
	const filldir_t actor;
	loff_t pos;
};

struct block_device_operations;

/* These macros are for out of kernel modules to test that
 * the kernel supports the unlocked_ioctl and compat_ioctl
 * fields in struct file_operations. */
#define HAVE_COMPAT_IOCTL 1
#define HAVE_UNLOCKED_IOCTL 1

struct file_operations {
	struct module *owner;
	loff_t (*llseek) (struct file *, loff_t, int);
	ssize_t (*read) (struct file *, char __user *, size_t, loff_t *);
	ssize_t (*write) (struct file *, const char __user *, size_t, loff_t *);
	ssize_t (*aio_read) (struct kiocb *, const struct iovec *, unsigned long, loff_t);
	ssize_t (*aio_write) (struct kiocb *, const struct iovec *, unsigned long, loff_t);
	int (*iterate) (struct file *, struct dir_context *);
	unsigned int (*poll) (struct file *, struct poll_table_struct *);
	long (*unlocked_ioctl) (struct file *, unsigned int, unsigned long);
	long (*compat_ioctl) (struct file *, unsigned int, unsigned long);
	int (*mmap) (struct file *, struct vm_area_struct *);
	int (*open) (struct inode *, struct file *);
	int (*flush) (struct file *, fl_owner_t id);
	int (*release) (struct inode *, struct file *);
	int (*fsync) (struct file *, loff_t, loff_t, int datasync);
	int (*aio_fsync) (struct kiocb *, int datasync);
	int (*fasync) (int, struct file *, int);
	int (*lock) (struct file *, int, struct file_lock *);
	ssize_t (*sendpage) (struct file *, struct page *, int, size_t, loff_t *, int);
	unsigned long (*get_unmapped_area)(struct file *, unsigned long, unsigned long, unsigned long, unsigned long);
	int (*check_flags)(int);
	int (*flock) (struct file *, int, struct file_lock *);
	ssize_t (*splice_write)(struct pipe_inode_info *, struct file *, loff_t *, size_t, unsigned int);
	ssize_t (*splice_read)(struct file *, loff_t *, struct pipe_inode_info *, size_t, unsigned int);
	int (*setlease)(struct file *, long, struct file_lock **);
	long (*fallocate)(struct file *file, int mode, loff_t offset,
			  loff_t len);
	int (*show_fdinfo)(struct seq_file *m, struct file *f);
};

struct inode_operations {
	struct dentry * (*lookup) (struct inode *,struct dentry *, unsigned int);
	void * (*follow_link) (struct dentry *, struct nameidata *);
	int (*permission) (struct inode *, int);
	struct posix_acl * (*get_acl)(struct inode *, int);

	int (*readlink) (struct dentry *, char __user *,int);
	void (*put_link) (struct dentry *, struct nameidata *, void *);

	int (*create) (struct inode *,struct dentry *, umode_t, bool);
	int (*link) (struct dentry *,struct inode *,struct dentry *);
	int (*unlink) (struct inode *,struct dentry *);
	int (*symlink) (struct inode *,struct dentry *,const char *);
	int (*mkdir) (struct inode *,struct dentry *,umode_t);
	int (*rmdir) (struct inode *,struct dentry *);
	int (*mknod) (struct inode *,struct dentry *,umode_t,dev_t);
	int (*rename) (struct inode *, struct dentry *,
			struct inode *, struct dentry *);
	int (*rename2) (struct inode *, struct dentry *,
			struct inode *, struct dentry *, unsigned int);
	int (*setattr) (struct dentry *, struct iattr *);
	int (*getattr) (struct vfsmount *mnt, struct dentry *, struct kstat *);
	int (*setxattr) (struct dentry *, const char *,const void *,size_t,int);
	ssize_t (*getxattr) (struct dentry *, const char *, void *, size_t);
	ssize_t (*listxattr) (struct dentry *, char *, size_t);
	int (*removexattr) (struct dentry *, const char *);
	int (*fiemap)(struct inode *, struct fiemap_extent_info *, u64 start,
		      u64 len);
	int (*update_time)(struct inode *, struct timespec *, int);
	int (*atomic_open)(struct inode *, struct dentry *,
			   struct file *, unsigned open_flag,
			   umode_t create_mode, int *opened);
	int (*tmpfile) (struct inode *, struct dentry *, umode_t);
	int (*set_acl)(struct inode *, struct posix_acl *, int);
} ____cacheline_aligned;

ssize_t rw_copy_check_uvector(int type, const struct iovec __user * uvector,
			      unsigned long nr_segs, unsigned long fast_segs,
			      struct iovec *fast_pointer,
			      struct iovec **ret_pointer);

extern ssize_t vfs_read(struct file *, char __user *, size_t, loff_t *);
extern ssize_t vfs_write(struct file *, const char __user *, size_t, loff_t *);
extern ssize_t vfs_readv(struct file *, const struct iovec __user *,
		unsigned long, loff_t *);
extern ssize_t vfs_writev(struct file *, const struct iovec __user *,
		unsigned long, loff_t *);

struct super_operations {
   	struct inode *(*alloc_inode)(struct super_block *sb);
	void (*destroy_inode)(struct inode *);

   	void (*dirty_inode) (struct inode *, int flags);
	int (*write_inode) (struct inode *, struct writeback_control *wbc);
	int (*drop_inode) (struct inode *);
	void (*evict_inode) (struct inode *);
	void (*put_super) (struct super_block *);
	int (*sync_fs)(struct super_block *sb, int wait);
	int (*freeze_fs) (struct super_block *);
	int (*unfreeze_fs) (struct super_block *);
	int (*statfs) (struct dentry *, struct kstatfs *);
	int (*remount_fs) (struct super_block *, int *, char *);
	void (*umount_begin) (struct super_block *);

	int (*show_options)(struct seq_file *, struct dentry *);
	int (*show_devname)(struct seq_file *, struct dentry *);
	int (*show_path)(struct seq_file *, struct dentry *);
	int (*show_stats)(struct seq_file *, struct dentry *);
#ifdef CONFIG_QUOTA
	ssize_t (*quota_read)(struct super_block *, int, char *, size_t, loff_t);
	ssize_t (*quota_write)(struct super_block *, int, const char *, size_t, loff_t);
#endif
	int (*bdev_try_to_free_page)(struct super_block*, struct page*, gfp_t);
	long (*nr_cached_objects)(struct super_block *, int);
	long (*free_cached_objects)(struct super_block *, long, int);
};

/*
 * Inode flags - they have no relation to superblock flags now
 */
#define S_SYNC		1	/* Writes are synced at once */
#define S_NOATIME	2	/* Do not update access times */
#define S_APPEND	4	/* Append-only file */
#define S_IMMUTABLE	8	/* Immutable file */
#define S_DEAD		16	/* removed, but still open directory */
#define S_NOQUOTA	32	/* Inode is not counted to quota */
#define S_DIRSYNC	64	/* Directory modifications are synchronous */
#define S_NOCMTIME	128	/* Do not update file c/mtime */
#define S_SWAPFILE	256	/* Do not truncate: swapon got its bmaps */
#define S_PRIVATE	512	/* Inode is fs-internal */
#define S_IMA		1024	/* Inode has an associated IMA struct */
#define S_AUTOMOUNT	2048	/* Automount/referral quasi-directory */
#define S_NOSEC		4096	/* no suid or xattr security attributes */

/*
 * Note that nosuid etc flags are inode-specific: setting some file-system
 * flags just means all the inodes inherit those flags by default. It might be
 * possible to override it selectively if you really wanted to with some
 * ioctl() that is not currently implemented.
 *
 * Exception: MS_RDONLY is always applied to the entire file system.
 *
 * Unfortunately, it is possible to change a filesystems flags with it mounted
 * with files in use.  This means that all of the inodes will not have their
 * i_flags updated.  Hence, i_flags no longer inherit the superblock mount
 * flags, so these have to be checked separately. -- rmk@arm.uk.linux.org
 */
#define __IS_FLG(inode, flg)	((inode)->i_sb->s_flags & (flg))

#define IS_RDONLY(inode)	((inode)->i_sb->s_flags & MS_RDONLY)
#define IS_SYNC(inode)		(__IS_FLG(inode, MS_SYNCHRONOUS) || \
					((inode)->i_flags & S_SYNC))
#define IS_DIRSYNC(inode)	(__IS_FLG(inode, MS_SYNCHRONOUS|MS_DIRSYNC) || \
					((inode)->i_flags & (S_SYNC|S_DIRSYNC)))
#define IS_MANDLOCK(inode)	__IS_FLG(inode, MS_MANDLOCK)
#define IS_NOATIME(inode)	__IS_FLG(inode, MS_RDONLY|MS_NOATIME)
#define IS_I_VERSION(inode)	__IS_FLG(inode, MS_I_VERSION)

#define IS_NOQUOTA(inode)	((inode)->i_flags & S_NOQUOTA)
#define IS_APPEND(inode)	((inode)->i_flags & S_APPEND)
#define IS_IMMUTABLE(inode)	((inode)->i_flags & S_IMMUTABLE)
#define IS_POSIXACL(inode)	__IS_FLG(inode, MS_POSIXACL)

#define IS_DEADDIR(inode)	((inode)->i_flags & S_DEAD)
#define IS_NOCMTIME(inode)	((inode)->i_flags & S_NOCMTIME)
#define IS_SWAPFILE(inode)	((inode)->i_flags & S_SWAPFILE)
#define IS_PRIVATE(inode)	((inode)->i_flags & S_PRIVATE)
#define IS_IMA(inode)		((inode)->i_flags & S_IMA)
#define IS_AUTOMOUNT(inode)	((inode)->i_flags & S_AUTOMOUNT)
#define IS_NOSEC(inode)		((inode)->i_flags & S_NOSEC)

/*
 * Inode state bits.  Protected by inode->i_lock
 *
 * Three bits determine the dirty state of the inode, I_DIRTY_SYNC,
 * I_DIRTY_DATASYNC and I_DIRTY_PAGES.
 *
 * Four bits define the lifetime of an inode.  Initially, inodes are I_NEW,
 * until that flag is cleared.  I_WILL_FREE, I_FREEING and I_CLEAR are set at
 * various stages of removing an inode.
 *
 * Two bits are used for locking and completion notification, I_NEW and I_SYNC.
 *
 * I_DIRTY_SYNC		Inode is dirty, but doesn't have to be written on
 *			fdatasync().  i_atime is the usual cause.
 * I_DIRTY_DATASYNC	Data-related inode changes pending. We keep track of
 *			these changes separately from I_DIRTY_SYNC so that we
 *			don't have to write inode on fdatasync() when only
 *			mtime has changed in it.
 * I_DIRTY_PAGES	Inode has dirty pages.  Inode itself may be clean.
 * I_NEW		Serves as both a mutex and completion notification.
 *			New inodes set I_NEW.  If two processes both create
 *			the same inode, one of them will release its inode and
 *			wait for I_NEW to be released before returning.
 *			Inodes in I_WILL_FREE, I_FREEING or I_CLEAR state can
 *			also cause waiting on I_NEW, without I_NEW actually
 *			being set.  find_inode() uses this to prevent returning
 *			nearly-dead inodes.
 * I_WILL_FREE		Must be set when calling write_inode_now() if i_count
 *			is zero.  I_FREEING must be set when I_WILL_FREE is
 *			cleared.
 * I_FREEING		Set when inode is about to be freed but still has dirty
 *			pages or buffers attached or the inode itself is still
 *			dirty.
 * I_CLEAR		Added by clear_inode().  In this state the inode is
 *			clean and can be destroyed.  Inode keeps I_FREEING.
 *
 *			Inodes that are I_WILL_FREE, I_FREEING or I_CLEAR are
 *			prohibited for many purposes.  iget() must wait for
 *			the inode to be completely released, then create it
 *			anew.  Other functions will just ignore such inodes,
 *			if appropriate.  I_NEW is used for waiting.
 *
 * I_SYNC		Writeback of inode is running. The bit is set during
 *			data writeback, and cleared with a wakeup on the bit
 *			address once it is done. The bit is also used to pin
 *			the inode in memory for flusher thread.
 *
 * I_REFERENCED		Marks the inode as recently references on the LRU list.
 *
 * I_DIO_WAKEUP		Never set.  Only used as a key for wait_on_bit().
 *
 * Q: What is the difference between I_WILL_FREE and I_FREEING?
 */
#define I_DIRTY_SYNC		(1 << 0)
#define I_DIRTY_DATASYNC	(1 << 1)
#define I_DIRTY_PAGES		(1 << 2)
#define __I_NEW			3
#define I_NEW			(1 << __I_NEW)
#define I_WILL_FREE		(1 << 4)
#define I_FREEING		(1 << 5)
#define I_CLEAR			(1 << 6)
#define __I_SYNC		7
#define I_SYNC			(1 << __I_SYNC)
#define I_REFERENCED		(1 << 8)
#define __I_DIO_WAKEUP		9
#define I_DIO_WAKEUP		(1 << I_DIO_WAKEUP)
#define I_LINKABLE		(1 << 10)

#define I_DIRTY (I_DIRTY_SYNC | I_DIRTY_DATASYNC | I_DIRTY_PAGES)

extern void __mark_inode_dirty(struct inode *, int);
static inline void mark_inode_dirty(struct inode *inode)
{
	__mark_inode_dirty(inode, I_DIRTY);
}

static inline void mark_inode_dirty_sync(struct inode *inode)
{
	__mark_inode_dirty(inode, I_DIRTY_SYNC);
}

extern void inc_nlink(struct inode *inode);
extern void drop_nlink(struct inode *inode);
extern void clear_nlink(struct inode *inode);
extern void set_nlink(struct inode *inode, unsigned int nlink);

static inline void inode_inc_link_count(struct inode *inode)
{
	inc_nlink(inode);
	mark_inode_dirty(inode);
}

static inline void inode_dec_link_count(struct inode *inode)
{
	drop_nlink(inode);
	mark_inode_dirty(inode);
}

/**
 * inode_inc_iversion - increments i_version
 * @inode: inode that need to be updated
 *
 * Every time the inode is modified, the i_version field will be incremented.
 * The filesystem has to be mounted with i_version flag
 */

static inline void inode_inc_iversion(struct inode *inode)
{
       spin_lock(&inode->i_lock);
       inode->i_version++;
       spin_unlock(&inode->i_lock);
}

enum file_time_flags {
	S_ATIME = 1,
	S_MTIME = 2,
	S_CTIME = 4,
	S_VERSION = 8,
};

extern void touch_atime(const struct path *);
static inline void file_accessed(struct file *file)
{
	if (!(file->f_flags & O_NOATIME))
		touch_atime(&file->f_path);
}

int sync_inode(struct inode *inode, struct writeback_control *wbc);
int sync_inode_metadata(struct inode *inode, int wait);

struct file_system_type {
	const char *name;
	int fs_flags;
#define FS_REQUIRES_DEV		1 
#define FS_BINARY_MOUNTDATA	2
#define FS_HAS_SUBTYPE		4
#define FS_USERNS_MOUNT		8	/* Can be mounted by userns root */
#define FS_USERNS_DEV_MOUNT	16 /* A userns mount does not imply MNT_NODEV */
#define FS_RENAME_DOES_D_MOVE	32768	/* FS will handle d_move() during rename() internally. */
	struct dentry *(*mount) (struct file_system_type *, int,
		       const char *, void *);
	void (*kill_sb) (struct super_block *);
	struct module *owner;
	struct file_system_type * next;
	struct hlist_head fs_supers;

	struct lock_class_key s_lock_key;
	struct lock_class_key s_umount_key;
	struct lock_class_key s_vfs_rename_key;
	struct lock_class_key s_writers_key[SB_FREEZE_LEVELS];

	struct lock_class_key i_lock_key;
	struct lock_class_key i_mutex_key;
	struct lock_class_key i_mutex_dir_key;
};

#define MODULE_ALIAS_FS(NAME) MODULE_ALIAS("fs-" NAME)

extern struct dentry *mount_ns(struct file_system_type *fs_type, int flags,
	void *data, int (*fill_super)(struct super_block *, void *, int));
extern struct dentry *mount_bdev(struct file_system_type *fs_type,
	int flags, const char *dev_name, void *data,
	int (*fill_super)(struct super_block *, void *, int));
extern struct dentry *mount_single(struct file_system_type *fs_type,
	int flags, void *data,
	int (*fill_super)(struct super_block *, void *, int));
extern struct dentry *mount_nodev(struct file_system_type *fs_type,
	int flags, void *data,
	int (*fill_super)(struct super_block *, void *, int));
extern struct dentry *mount_subtree(struct vfsmount *mnt, const char *path);
void generic_shutdown_super(struct super_block *sb);
void kill_block_super(struct super_block *sb);
void kill_anon_super(struct super_block *sb);
void kill_litter_super(struct super_block *sb);
void deactivate_super(struct super_block *sb);
void deactivate_locked_super(struct super_block *sb);
int set_anon_super(struct super_block *s, void *data);
int get_anon_bdev(dev_t *);
void free_anon_bdev(dev_t);
struct super_block *sget(struct file_system_type *type,
			int (*test)(struct super_block *,void *),
			int (*set)(struct super_block *,void *),
			int flags, void *data);
extern struct dentry *mount_pseudo(struct file_system_type *, char *,
	const struct super_operations *ops,
	const struct dentry_operations *dops,
	unsigned long);

/* Alas, no aliases. Too much hassle with bringing module.h everywhere */
#define fops_get(fops) \
	(((fops) && try_module_get((fops)->owner) ? (fops) : NULL))
#define fops_put(fops) \
	do { if (fops) module_put((fops)->owner); } while(0)
/*
 * This one is to be used *ONLY* from ->open() instances.
 * fops must be non-NULL, pinned down *and* module dependencies
 * should be sufficient to pin the caller down as well.
 */
#define replace_fops(f, fops) \
	do {	\
		struct file *__file = (f); \
		fops_put(__file->f_op); \
		BUG_ON(!(__file->f_op = (fops))); \
	} while(0)

extern int register_filesystem(struct file_system_type *);
extern int unregister_filesystem(struct file_system_type *);
extern struct vfsmount *kern_mount_data(struct file_system_type *, void *data);
#define kern_mount(type) kern_mount_data(type, NULL)
extern void kern_unmount(struct vfsmount *mnt);
extern int may_umount_tree(struct vfsmount *);
extern int may_umount(struct vfsmount *);
extern long do_mount(const char *, const char *, const char *, unsigned long, void *);
extern struct vfsmount *collect_mounts(struct path *);
extern void drop_collected_mounts(struct vfsmount *);
extern int iterate_mounts(int (*)(struct vfsmount *, void *), void *,
			  struct vfsmount *);
extern int vfs_statfs(struct path *, struct kstatfs *);
extern int user_statfs(const char __user *, struct kstatfs *);
extern int fd_statfs(int, struct kstatfs *);
extern int vfs_ustat(dev_t, struct kstatfs *);
extern int freeze_super(struct super_block *super);
extern int thaw_super(struct super_block *super);
extern bool our_mnt(struct vfsmount *mnt);
extern bool fs_fully_visible(struct file_system_type *);

extern int current_umask(void);

extern void ihold(struct inode * inode);
extern void iput(struct inode *);

static inline struct inode *file_inode(struct file *f)
{
	return f->f_inode;
}

/* /sys/fs */
extern struct kobject *fs_kobj;

#define MAX_RW_COUNT (INT_MAX & PAGE_CACHE_MASK)

#define FLOCK_VERIFY_READ  1
#define FLOCK_VERIFY_WRITE 2

#ifdef CONFIG_FILE_LOCKING
extern int locks_mandatory_locked(struct file *);
extern int locks_mandatory_area(int, struct inode *, struct file *, loff_t, size_t);

/*
 * Candidates for mandatory locking have the setgid bit set
 * but no group execute bit -  an otherwise meaningless combination.
 */

static inline int __mandatory_lock(struct inode *ino)
{
	return (ino->i_mode & (S_ISGID | S_IXGRP)) == S_ISGID;
}

/*
 * ... and these candidates should be on MS_MANDLOCK mounted fs,
 * otherwise these will be advisory locks
 */

static inline int mandatory_lock(struct inode *ino)
{
	return IS_MANDLOCK(ino) && __mandatory_lock(ino);
}

static inline int locks_verify_locked(struct file *file)
{
	if (mandatory_lock(file_inode(file)))
		return locks_mandatory_locked(file);
	return 0;
}

static inline int locks_verify_truncate(struct inode *inode,
				    struct file *filp,
				    loff_t size)
{
	if (inode->i_flock && mandatory_lock(inode))
		return locks_mandatory_area(
			FLOCK_VERIFY_WRITE, inode, filp,
			size < inode->i_size ? size : inode->i_size,
			(size < inode->i_size ? inode->i_size - size
			 : size - inode->i_size)
		);
	return 0;
}

static inline int break_lease(struct inode *inode, unsigned int mode)
{
	/*
	 * Since this check is lockless, we must ensure that any refcounts
	 * taken are done before checking inode->i_flock. Otherwise, we could
	 * end up racing with tasks trying to set a new lease on this file.
	 */
	smp_mb();
	if (inode->i_flock)
		return __break_lease(inode, mode, FL_LEASE);
	return 0;
}

static inline int break_deleg(struct inode *inode, unsigned int mode)
{
	if (inode->i_flock)
		return __break_lease(inode, mode, FL_DELEG);
	return 0;
}

static inline int try_break_deleg(struct inode *inode, struct inode **delegated_inode)
{
	int ret;

	ret = break_deleg(inode, O_WRONLY|O_NONBLOCK);
	if (ret == -EWOULDBLOCK && delegated_inode) {
		*delegated_inode = inode;
		ihold(inode);
	}
	return ret;
}

static inline int break_deleg_wait(struct inode **delegated_inode)
{
	int ret;

	ret = break_deleg(*delegated_inode, O_WRONLY);
	iput(*delegated_inode);
	*delegated_inode = NULL;
	return ret;
}

#else /* !CONFIG_FILE_LOCKING */
static inline int locks_mandatory_locked(struct file *file)
{
	return 0;
}

static inline int locks_mandatory_area(int rw, struct inode *inode,
				       struct file *filp, loff_t offset,
				       size_t count)
{
	return 0;
}

static inline int __mandatory_lock(struct inode *inode)
{
	return 0;
}

static inline int mandatory_lock(struct inode *inode)
{
	return 0;
}

static inline int locks_verify_locked(struct file *file)
{
	return 0;
}

static inline int locks_verify_truncate(struct inode *inode, struct file *filp,
					size_t size)
{
	return 0;
}

static inline int break_lease(struct inode *inode, unsigned int mode)
{
	return 0;
}

static inline int break_deleg(struct inode *inode, unsigned int mode)
{
	return 0;
}

static inline int try_break_deleg(struct inode *inode, struct inode **delegated_inode)
{
	return 0;
}

static inline int break_deleg_wait(struct inode **delegated_inode)
{
	BUG();
	return 0;
}

#endif /* CONFIG_FILE_LOCKING */

/* fs/open.c */
struct audit_names;
struct filename {
	const char		*name;	/* pointer to actual string */
	const __user char	*uptr;	/* original userland pointer */
	struct audit_names	*aname;
	bool			separate; /* should "name" be freed? */
};

extern long vfs_truncate(struct path *, loff_t);
extern int do_truncate(struct dentry *, loff_t start, unsigned int time_attrs,
		       struct file *filp);
extern int do_fallocate(struct file *file, int mode, loff_t offset,
			loff_t len);
extern long do_sys_open(int dfd, const char __user *filename, int flags,
			umode_t mode);
extern struct file *file_open_name(struct filename *, int, umode_t);
extern struct file *filp_open(const char *, int, umode_t);
extern struct file *file_open_root(struct dentry *, struct vfsmount *,
				   const char *, int);
extern struct file * dentry_open(const struct path *, int, const struct cred *);
extern int filp_close(struct file *, fl_owner_t id);

extern struct filename *getname(const char __user *);
extern struct filename *getname_kernel(const char *);

enum {
	FILE_CREATED = 1,
	FILE_OPENED = 2
};
extern int finish_open(struct file *file, struct dentry *dentry,
			int (*open)(struct inode *, struct file *),
			int *opened);
extern int finish_no_open(struct file *file, struct dentry *dentry);

/* fs/ioctl.c */

extern int ioctl_preallocate(struct file *filp, void __user *argp);

/* fs/dcache.c */
extern void __init vfs_caches_init_early(void);
extern void __init vfs_caches_init(unsigned long);

extern struct kmem_cache *names_cachep;

extern void final_putname(struct filename *name);

#define __getname()		kmem_cache_alloc(names_cachep, GFP_KERNEL)
#define __putname(name)		kmem_cache_free(names_cachep, (void *)(name))
#ifndef CONFIG_AUDITSYSCALL
#define putname(name)		final_putname(name)
#else
extern void putname(struct filename *name);
#endif

#ifdef CONFIG_BLOCK
extern int register_blkdev(unsigned int, const char *);
extern void unregister_blkdev(unsigned int, const char *);
extern struct block_device *bdget(dev_t);
extern struct block_device *bdgrab(struct block_device *bdev);
extern void bd_set_size(struct block_device *, loff_t size);
extern void bd_forget(struct inode *inode);
extern void bdput(struct block_device *);
extern void invalidate_bdev(struct block_device *);
extern void iterate_bdevs(void (*)(struct block_device *, void *), void *);
extern int sync_blockdev(struct block_device *bdev);
extern void kill_bdev(struct block_device *);
extern struct super_block *freeze_bdev(struct block_device *);
extern void emergency_thaw_all(void);
extern int thaw_bdev(struct block_device *bdev, struct super_block *sb);
extern int fsync_bdev(struct block_device *);
extern int sb_is_blkdev_sb(struct super_block *sb);
#else
static inline void bd_forget(struct inode *inode) {}
static inline int sync_blockdev(struct block_device *bdev) { return 0; }
static inline void kill_bdev(struct block_device *bdev) {}
static inline void invalidate_bdev(struct block_device *bdev) {}

static inline struct super_block *freeze_bdev(struct block_device *sb)
{
	return NULL;
}

static inline int thaw_bdev(struct block_device *bdev, struct super_block *sb)
{
	return 0;
}

static inline void iterate_bdevs(void (*f)(struct block_device *, void *), void *arg)
{
}

static inline int sb_is_blkdev_sb(struct super_block *sb)
{
	return 0;
}
#endif
extern int sync_filesystem(struct super_block *);
extern const struct file_operations def_blk_fops;
extern const struct file_operations def_chr_fops;
extern const struct file_operations bad_sock_fops;
#ifdef CONFIG_BLOCK
extern int ioctl_by_bdev(struct block_device *, unsigned, unsigned long);
extern int blkdev_ioctl(struct block_device *, fmode_t, unsigned, unsigned long);
extern long compat_blkdev_ioctl(struct file *, unsigned, unsigned long);
extern int blkdev_get(struct block_device *bdev, fmode_t mode, void *holder);
extern struct block_device *blkdev_get_by_path(const char *path, fmode_t mode,
					       void *holder);
extern struct block_device *blkdev_get_by_dev(dev_t dev, fmode_t mode,
					      void *holder);
extern void blkdev_put(struct block_device *bdev, fmode_t mode);
#ifdef CONFIG_SYSFS
extern int bd_link_disk_holder(struct block_device *bdev, struct gendisk *disk);
extern void bd_unlink_disk_holder(struct block_device *bdev,
				  struct gendisk *disk);
#else
static inline int bd_link_disk_holder(struct block_device *bdev,
				      struct gendisk *disk)
{
	return 0;
}
static inline void bd_unlink_disk_holder(struct block_device *bdev,
					 struct gendisk *disk)
{
}
#endif
#endif

/* fs/char_dev.c */
#define CHRDEV_MAJOR_HASH_SIZE	255
extern int alloc_chrdev_region(dev_t *, unsigned, unsigned, const char *);
extern int register_chrdev_region(dev_t, unsigned, const char *);
extern int __register_chrdev(unsigned int major, unsigned int baseminor,
			     unsigned int count, const char *name,
			     const struct file_operations *fops);
extern void __unregister_chrdev(unsigned int major, unsigned int baseminor,
				unsigned int count, const char *name);
extern void unregister_chrdev_region(dev_t, unsigned);
extern void chrdev_show(struct seq_file *,off_t);

static inline int register_chrdev(unsigned int major, const char *name,
				  const struct file_operations *fops)
{
	return __register_chrdev(major, 0, 256, name, fops);
}

static inline void unregister_chrdev(unsigned int major, const char *name)
{
	__unregister_chrdev(major, 0, 256, name);
}

/* fs/block_dev.c */
#define BDEVNAME_SIZE	32	/* Largest string for a blockdev identifier */
#define BDEVT_SIZE	10	/* Largest string for MAJ:MIN for blkdev */

#ifdef CONFIG_BLOCK
#define BLKDEV_MAJOR_HASH_SIZE	255
extern const char *__bdevname(dev_t, char *buffer);
extern const char *bdevname(struct block_device *bdev, char *buffer);
extern struct block_device *lookup_bdev(const char *);
extern void blkdev_show(struct seq_file *,off_t);

#else
#define BLKDEV_MAJOR_HASH_SIZE	0
#endif

extern void init_special_inode(struct inode *, umode_t, dev_t);

/* Invalid inode operations -- fs/bad_inode.c */
extern void make_bad_inode(struct inode *);
extern int is_bad_inode(struct inode *);

#ifdef CONFIG_BLOCK
/*
 * return READ, READA, or WRITE
 */
#define bio_rw(bio)		((bio)->bi_rw & (RW_MASK | RWA_MASK))

/*
 * return data direction, READ or WRITE
 */
#define bio_data_dir(bio)	((bio)->bi_rw & 1)

extern void check_disk_size_change(struct gendisk *disk,
				   struct block_device *bdev);
extern int revalidate_disk(struct gendisk *);
extern int check_disk_change(struct block_device *);
extern int __invalidate_device(struct block_device *, bool);
extern int invalidate_partition(struct gendisk *, int);
#endif
unsigned long invalidate_mapping_pages(struct address_space *mapping,
					pgoff_t start, pgoff_t end);

static inline void invalidate_remote_inode(struct inode *inode)
{
	if (S_ISREG(inode->i_mode) || S_ISDIR(inode->i_mode) ||
	    S_ISLNK(inode->i_mode))
		invalidate_mapping_pages(inode->i_mapping, 0, -1);
}
extern int invalidate_inode_pages2(struct address_space *mapping);
extern int invalidate_inode_pages2_range(struct address_space *mapping,
					 pgoff_t start, pgoff_t end);
extern int write_inode_now(struct inode *, int);
extern int filemap_fdatawrite(struct address_space *);
extern int filemap_flush(struct address_space *);
extern int filemap_fdatawait(struct address_space *);
extern int filemap_fdatawait_range(struct address_space *, loff_t lstart,
				   loff_t lend);
extern int filemap_write_and_wait(struct address_space *mapping);
extern int filemap_write_and_wait_range(struct address_space *mapping,
				        loff_t lstart, loff_t lend);
extern int __filemap_fdatawrite_range(struct address_space *mapping,
				loff_t start, loff_t end, int sync_mode);
extern int filemap_fdatawrite_range(struct address_space *mapping,
				loff_t start, loff_t end);

extern int vfs_fsync_range(struct file *file, loff_t start, loff_t end,
			   int datasync);
extern int vfs_fsync(struct file *file, int datasync);
static inline int generic_write_sync(struct file *file, loff_t pos, loff_t count)
{
	if (!(file->f_flags & O_DSYNC) && !IS_SYNC(file->f_mapping->host))
		return 0;
	return vfs_fsync_range(file, pos, pos + count - 1,
			       (file->f_flags & __O_SYNC) ? 0 : 1);
}
extern void emergency_sync(void);
extern void emergency_remount(void);
#ifdef CONFIG_BLOCK
extern sector_t bmap(struct inode *, sector_t);
#endif
extern int notify_change(struct dentry *, struct iattr *, struct inode **);
extern int inode_permission(struct inode *, int);
extern int generic_permission(struct inode *, int);

static inline bool execute_ok(struct inode *inode)
{
	return (inode->i_mode & S_IXUGO) || S_ISDIR(inode->i_mode);
}

static inline void file_start_write(struct file *file)
{
	if (!S_ISREG(file_inode(file)->i_mode))
		return;
	__sb_start_write(file_inode(file)->i_sb, SB_FREEZE_WRITE, true);
}

static inline bool file_start_write_trylock(struct file *file)
{
	if (!S_ISREG(file_inode(file)->i_mode))
		return true;
	return __sb_start_write(file_inode(file)->i_sb, SB_FREEZE_WRITE, false);
}

static inline void file_end_write(struct file *file)
{
	if (!S_ISREG(file_inode(file)->i_mode))
		return;
	__sb_end_write(file_inode(file)->i_sb, SB_FREEZE_WRITE);
}

/*
 * get_write_access() gets write permission for a file.
 * put_write_access() releases this write permission.
 * This is used for regular files.
 * We cannot support write (and maybe mmap read-write shared) accesses and
 * MAP_DENYWRITE mmappings simultaneously. The i_writecount field of an inode
 * can have the following values:
 * 0: no writers, no VM_DENYWRITE mappings
 * < 0: (-i_writecount) vm_area_structs with VM_DENYWRITE set exist
 * > 0: (i_writecount) users are writing to the file.
 *
 * Normally we operate on that counter with atomic_{inc,dec} and it's safe
 * except for the cases where we don't hold i_writecount yet. Then we need to
 * use {get,deny}_write_access() - these functions check the sign and refuse
 * to do the change if sign is wrong.
 */
static inline int get_write_access(struct inode *inode)
{
	return atomic_inc_unless_negative(&inode->i_writecount) ? 0 : -ETXTBSY;
}
static inline int deny_write_access(struct file *file)
{
	struct inode *inode = file_inode(file);
	return atomic_dec_unless_positive(&inode->i_writecount) ? 0 : -ETXTBSY;
}
static inline void put_write_access(struct inode * inode)
{
	atomic_dec(&inode->i_writecount);
}
static inline void allow_write_access(struct file *file)
{
	if (file)
		atomic_inc(&file_inode(file)->i_writecount);
}
static inline bool inode_is_open_for_write(const struct inode *inode)
{
	return atomic_read(&inode->i_writecount) > 0;
}

#ifdef CONFIG_IMA
static inline void i_readcount_dec(struct inode *inode)
{
	BUG_ON(!atomic_read(&inode->i_readcount));
	atomic_dec(&inode->i_readcount);
}
static inline void i_readcount_inc(struct inode *inode)
{
	atomic_inc(&inode->i_readcount);
}
#else
static inline void i_readcount_dec(struct inode *inode)
{
	return;
}
static inline void i_readcount_inc(struct inode *inode)
{
	return;
}
#endif
extern int do_pipe_flags(int *, int);

extern int kernel_read(struct file *, loff_t, char *, unsigned long);
extern ssize_t kernel_write(struct file *, const char *, size_t, loff_t);
extern struct file * open_exec(const char *);
 
/* fs/dcache.c -- generic fs support functions */
extern int is_subdir(struct dentry *, struct dentry *);
extern int path_is_under(struct path *, struct path *);

#include <linux/err.h>

/* needed for stackable file system support */
extern loff_t default_llseek(struct file *file, loff_t offset, int whence);

extern loff_t vfs_llseek(struct file *file, loff_t offset, int whence);

extern int inode_init_always(struct super_block *, struct inode *);
extern void inode_init_once(struct inode *);
extern void address_space_init_once(struct address_space *mapping);
extern struct inode * igrab(struct inode *);
extern ino_t iunique(struct super_block *, ino_t);
extern int inode_needs_sync(struct inode *inode);
extern int generic_delete_inode(struct inode *inode);
static inline int generic_drop_inode(struct inode *inode)
{
	return !inode->i_nlink || inode_unhashed(inode);
}

extern struct inode *ilookup5_nowait(struct super_block *sb,
		unsigned long hashval, int (*test)(struct inode *, void *),
		void *data);
extern struct inode *ilookup5(struct super_block *sb, unsigned long hashval,
		int (*test)(struct inode *, void *), void *data);
extern struct inode *ilookup(struct super_block *sb, unsigned long ino);

extern struct inode * iget5_locked(struct super_block *, unsigned long, int (*test)(struct inode *, void *), int (*set)(struct inode *, void *), void *);
extern struct inode * iget_locked(struct super_block *, unsigned long);
extern int insert_inode_locked4(struct inode *, unsigned long, int (*test)(struct inode *, void *), void *);
extern int insert_inode_locked(struct inode *);
#ifdef CONFIG_DEBUG_LOCK_ALLOC
extern void lockdep_annotate_inode_mutex_key(struct inode *inode);
#else
static inline void lockdep_annotate_inode_mutex_key(struct inode *inode) { };
#endif
extern void unlock_new_inode(struct inode *);
extern unsigned int get_next_ino(void);

extern void __iget(struct inode * inode);
extern void iget_failed(struct inode *);
extern void clear_inode(struct inode *);
extern void __destroy_inode(struct inode *);
extern struct inode *new_inode_pseudo(struct super_block *sb);
extern struct inode *new_inode(struct super_block *sb);
extern void free_inode_nonrcu(struct inode *inode);
extern int should_remove_suid(struct dentry *);
extern int file_remove_suid(struct file *);

extern void __insert_inode_hash(struct inode *, unsigned long hashval);
static inline void insert_inode_hash(struct inode *inode)
{
	__insert_inode_hash(inode, inode->i_ino);
}

extern void __remove_inode_hash(struct inode *);
static inline void remove_inode_hash(struct inode *inode)
{
	if (!inode_unhashed(inode))
		__remove_inode_hash(inode);
}

extern void inode_sb_list_add(struct inode *inode);

#ifdef CONFIG_BLOCK
extern void submit_bio(int, struct bio *);
extern int bdev_read_only(struct block_device *);
#endif
extern int set_blocksize(struct block_device *, int);
extern int sb_set_blocksize(struct super_block *, int);
extern int sb_min_blocksize(struct super_block *, int);

extern int generic_file_mmap(struct file *, struct vm_area_struct *);
extern int generic_file_readonly_mmap(struct file *, struct vm_area_struct *);
extern int generic_file_remap_pages(struct vm_area_struct *, unsigned long addr,
		unsigned long size, pgoff_t pgoff);
int generic_write_checks(struct file *file, loff_t *pos, size_t *count, int isblk);
extern ssize_t generic_file_aio_read(struct kiocb *, const struct iovec *, unsigned long, loff_t);
extern ssize_t __generic_file_aio_write(struct kiocb *, const struct iovec *, unsigned long);
extern ssize_t generic_file_aio_write(struct kiocb *, const struct iovec *, unsigned long, loff_t);
extern ssize_t generic_file_direct_write(struct kiocb *, const struct iovec *,
		unsigned long *, loff_t, size_t, size_t);
extern ssize_t generic_perform_write(struct file *, struct iov_iter *, loff_t);
extern ssize_t do_sync_read(struct file *filp, char __user *buf, size_t len, loff_t *ppos);
extern ssize_t do_sync_write(struct file *filp, const char __user *buf, size_t len, loff_t *ppos);
extern int generic_segment_checks(const struct iovec *iov,
		unsigned long *nr_segs, size_t *count, int access_flags);

/* fs/block_dev.c */
extern ssize_t blkdev_aio_write(struct kiocb *iocb, const struct iovec *iov,
				unsigned long nr_segs, loff_t pos);
extern int blkdev_fsync(struct file *filp, loff_t start, loff_t end,
			int datasync);
extern void block_sync_page(struct page *page);

/* fs/splice.c */
extern ssize_t generic_file_splice_read(struct file *, loff_t *,
		struct pipe_inode_info *, size_t, unsigned int);
extern ssize_t default_file_splice_read(struct file *, loff_t *,
		struct pipe_inode_info *, size_t, unsigned int);
extern ssize_t generic_file_splice_write(struct pipe_inode_info *,
		struct file *, loff_t *, size_t, unsigned int);
extern ssize_t generic_splice_sendpage(struct pipe_inode_info *pipe,
		struct file *out, loff_t *, size_t len, unsigned int flags);

extern void
file_ra_state_init(struct file_ra_state *ra, struct address_space *mapping);
extern loff_t noop_llseek(struct file *file, loff_t offset, int whence);
extern loff_t no_llseek(struct file *file, loff_t offset, int whence);
extern loff_t vfs_setpos(struct file *file, loff_t offset, loff_t maxsize);
extern loff_t generic_file_llseek(struct file *file, loff_t offset, int whence);
extern loff_t generic_file_llseek_size(struct file *file, loff_t offset,
		int whence, loff_t maxsize, loff_t eof);
extern loff_t fixed_size_llseek(struct file *file, loff_t offset,
		int whence, loff_t size);
extern int generic_file_open(struct inode * inode, struct file * filp);
extern int nonseekable_open(struct inode * inode, struct file * filp);

#ifdef CONFIG_FS_XIP
extern ssize_t xip_file_read(struct file *filp, char __user *buf, size_t len,
			     loff_t *ppos);
extern int xip_file_mmap(struct file * file, struct vm_area_struct * vma);
extern ssize_t xip_file_write(struct file *filp, const char __user *buf,
			      size_t len, loff_t *ppos);
extern int xip_truncate_page(struct address_space *mapping, loff_t from);
#else
static inline int xip_truncate_page(struct address_space *mapping, loff_t from)
{
	return 0;
}
#endif

#ifdef CONFIG_BLOCK
typedef void (dio_submit_t)(int rw, struct bio *bio, struct inode *inode,
			    loff_t file_offset);

enum {
	/* need locking between buffered and direct access */
	DIO_LOCKING	= 0x01,

	/* filesystem does not support filling holes */
	DIO_SKIP_HOLES	= 0x02,

	/* filesystem can handle aio writes beyond i_size */
	DIO_ASYNC_EXTEND = 0x04,
};

void dio_end_io(struct bio *bio, int error);

ssize_t __blockdev_direct_IO(int rw, struct kiocb *iocb, struct inode *inode,
	struct block_device *bdev, const struct iovec *iov, loff_t offset,
	unsigned long nr_segs, get_block_t get_block, dio_iodone_t end_io,
	dio_submit_t submit_io,	int flags);

static inline ssize_t blockdev_direct_IO(int rw, struct kiocb *iocb,
		struct inode *inode, const struct iovec *iov, loff_t offset,
		unsigned long nr_segs, get_block_t get_block)
{
	return __blockdev_direct_IO(rw, iocb, inode, inode->i_sb->s_bdev, iov,
				    offset, nr_segs, get_block, NULL, NULL,
				    DIO_LOCKING | DIO_SKIP_HOLES);
}
#endif

void inode_dio_wait(struct inode *inode);
void inode_dio_done(struct inode *inode);

extern void inode_set_flags(struct inode *inode, unsigned int flags,
			    unsigned int mask);

extern const struct file_operations generic_ro_fops;

#define special_file(m) (S_ISCHR(m)||S_ISBLK(m)||S_ISFIFO(m)||S_ISSOCK(m))

extern int readlink_copy(char __user *, int, const char *);
extern int page_readlink(struct dentry *, char __user *, int);
extern void *page_follow_link_light(struct dentry *, struct nameidata *);
extern void page_put_link(struct dentry *, struct nameidata *, void *);
extern int __page_symlink(struct inode *inode, const char *symname, int len,
		int nofs);
extern int page_symlink(struct inode *inode, const char *symname, int len);
extern const struct inode_operations page_symlink_inode_operations;
extern void kfree_put_link(struct dentry *, struct nameidata *, void *);
extern int generic_readlink(struct dentry *, char __user *, int);
extern void generic_fillattr(struct inode *, struct kstat *);
int vfs_getattr_nosec(struct path *path, struct kstat *stat);
extern int vfs_getattr(struct path *, struct kstat *);
void __inode_add_bytes(struct inode *inode, loff_t bytes);
void inode_add_bytes(struct inode *inode, loff_t bytes);
void __inode_sub_bytes(struct inode *inode, loff_t bytes);
void inode_sub_bytes(struct inode *inode, loff_t bytes);
loff_t inode_get_bytes(struct inode *inode);
void inode_set_bytes(struct inode *inode, loff_t bytes);

extern int vfs_readdir(struct file *, filldir_t, void *);
extern int iterate_dir(struct file *, struct dir_context *);

extern int vfs_stat(const char __user *, struct kstat *);
extern int vfs_lstat(const char __user *, struct kstat *);
extern int vfs_fstat(unsigned int, struct kstat *);
extern int vfs_fstatat(int , const char __user *, struct kstat *, int);

extern int do_vfs_ioctl(struct file *filp, unsigned int fd, unsigned int cmd,
		    unsigned long arg);
extern int __generic_block_fiemap(struct inode *inode,
				  struct fiemap_extent_info *fieinfo,
				  loff_t start, loff_t len,
				  get_block_t *get_block);
extern int generic_block_fiemap(struct inode *inode,
				struct fiemap_extent_info *fieinfo, u64 start,
				u64 len, get_block_t *get_block);

extern void get_filesystem(struct file_system_type *fs);
extern void put_filesystem(struct file_system_type *fs);
extern struct file_system_type *get_fs_type(const char *name);
extern struct super_block *get_super(struct block_device *);
extern struct super_block *get_super_thawed(struct block_device *);
extern struct super_block *get_active_super(struct block_device *bdev);
extern void drop_super(struct super_block *sb);
extern void iterate_supers(void (*)(struct super_block *, void *), void *);
extern void iterate_supers_type(struct file_system_type *,
			        void (*)(struct super_block *, void *), void *);

extern int dcache_dir_open(struct inode *, struct file *);
extern int dcache_dir_close(struct inode *, struct file *);
extern loff_t dcache_dir_lseek(struct file *, loff_t, int);
extern int dcache_readdir(struct file *, struct dir_context *);
extern int simple_setattr(struct dentry *, struct iattr *);
extern int simple_getattr(struct vfsmount *, struct dentry *, struct kstat *);
extern int simple_statfs(struct dentry *, struct kstatfs *);
extern int simple_open(struct inode *inode, struct file *file);
extern int simple_link(struct dentry *, struct inode *, struct dentry *);
extern int simple_unlink(struct inode *, struct dentry *);
extern int simple_rmdir(struct inode *, struct dentry *);
extern int simple_rename(struct inode *, struct dentry *, struct inode *, struct dentry *);
extern int noop_fsync(struct file *, loff_t, loff_t, int);
extern int simple_empty(struct dentry *);
extern int simple_readpage(struct file *file, struct page *page);
extern int simple_write_begin(struct file *file, struct address_space *mapping,
			loff_t pos, unsigned len, unsigned flags,
			struct page **pagep, void **fsdata);
extern int simple_write_end(struct file *file, struct address_space *mapping,
			loff_t pos, unsigned len, unsigned copied,
			struct page *page, void *fsdata);
extern int always_delete_dentry(const struct dentry *);
extern struct inode *alloc_anon_inode(struct super_block *);
extern const struct dentry_operations simple_dentry_operations;

extern struct dentry *simple_lookup(struct inode *, struct dentry *, unsigned int flags);
extern ssize_t generic_read_dir(struct file *, char __user *, size_t, loff_t *);
extern const struct file_operations simple_dir_operations;
extern const struct inode_operations simple_dir_inode_operations;
struct tree_descr { char *name; const struct file_operations *ops; int mode; };
struct dentry *d_alloc_name(struct dentry *, const char *);
extern int simple_fill_super(struct super_block *, unsigned long, struct tree_descr *);
extern int simple_pin_fs(struct file_system_type *, struct vfsmount **mount, int *count);
extern void simple_release_fs(struct vfsmount **mount, int *count);

extern ssize_t simple_read_from_buffer(void __user *to, size_t count,
			loff_t *ppos, const void *from, size_t available);
extern ssize_t simple_write_to_buffer(void *to, size_t available, loff_t *ppos,
		const void __user *from, size_t count);

extern int generic_file_fsync(struct file *, loff_t, loff_t, int);

extern int generic_check_addressable(unsigned, u64);

#ifdef CONFIG_MIGRATION
extern int buffer_migrate_page(struct address_space *,
				struct page *, struct page *,
				enum migrate_mode);
#else
#define buffer_migrate_page NULL
#endif

extern int inode_change_ok(const struct inode *, struct iattr *);
extern int inode_newsize_ok(const struct inode *, loff_t offset);
extern void setattr_copy(struct inode *inode, const struct iattr *attr);

extern int file_update_time(struct file *file);

extern int generic_show_options(struct seq_file *m, struct dentry *root);
extern void save_mount_options(struct super_block *sb, char *options);
extern void replace_mount_options(struct super_block *sb, char *options);

static inline ino_t parent_ino(struct dentry *dentry)
{
	ino_t res;

	/*
	 * Don't strictly need d_lock here? If the parent ino could change
	 * then surely we'd have a deeper race in the caller?
	 */
	spin_lock(&dentry->d_lock);
	res = dentry->d_parent->d_inode->i_ino;
	spin_unlock(&dentry->d_lock);
	return res;
}

/* Transaction based IO helpers */

/*
 * An argresp is stored in an allocated page and holds the
 * size of the argument or response, along with its content
 */
struct simple_transaction_argresp {
	ssize_t size;
	char data[0];
};

#define SIMPLE_TRANSACTION_LIMIT (PAGE_SIZE - sizeof(struct simple_transaction_argresp))

char *simple_transaction_get(struct file *file, const char __user *buf,
				size_t size);
ssize_t simple_transaction_read(struct file *file, char __user *buf,
				size_t size, loff_t *pos);
int simple_transaction_release(struct inode *inode, struct file *file);

void simple_transaction_set(struct file *file, size_t n);

/*
 * simple attribute files
 *
 * These attributes behave similar to those in sysfs:
 *
 * Writing to an attribute immediately sets a value, an open file can be
 * written to multiple times.
 *
 * Reading from an attribute creates a buffer from the value that might get
 * read with multiple read calls. When the attribute has been read
 * completely, no further read calls are possible until the file is opened
 * again.
 *
 * All attributes contain a text representation of a numeric value
 * that are accessed with the get() and set() functions.
 */
#define DEFINE_SIMPLE_ATTRIBUTE(__fops, __get, __set, __fmt)		\
static int __fops ## _open(struct inode *inode, struct file *file)	\
{									\
	__simple_attr_check_format(__fmt, 0ull);			\
	return simple_attr_open(inode, file, __get, __set, __fmt);	\
}									\
static const struct file_operations __fops = {				\
	.owner	 = THIS_MODULE,						\
	.open	 = __fops ## _open,					\
	.release = simple_attr_release,					\
	.read	 = simple_attr_read,					\
	.write	 = simple_attr_write,					\
	.llseek	 = generic_file_llseek,					\
};

static inline __printf(1, 2)
void __simple_attr_check_format(const char *fmt, ...)
{
	/* don't do anything, just let the compiler check the arguments; */
}

int simple_attr_open(struct inode *inode, struct file *file,
		     int (*get)(void *, u64 *), int (*set)(void *, u64),
		     const char *fmt);
int simple_attr_release(struct inode *inode, struct file *file);
ssize_t simple_attr_read(struct file *file, char __user *buf,
			 size_t len, loff_t *ppos);
ssize_t simple_attr_write(struct file *file, const char __user *buf,
			  size_t len, loff_t *ppos);

struct ctl_table;
int proc_nr_files(struct ctl_table *table, int write,
		  void __user *buffer, size_t *lenp, loff_t *ppos);
int proc_nr_dentry(struct ctl_table *table, int write,
		  void __user *buffer, size_t *lenp, loff_t *ppos);
int proc_nr_inodes(struct ctl_table *table, int write,
		   void __user *buffer, size_t *lenp, loff_t *ppos);
int __init get_filesystem_list(char *buf);

#define __FMODE_EXEC		((__force int) FMODE_EXEC)
#define __FMODE_NONOTIFY	((__force int) FMODE_NONOTIFY)

#define ACC_MODE(x) ("\004\002\006\006"[(x)&O_ACCMODE])
#define OPEN_FMODE(flag) ((__force fmode_t)(((flag + 1) & O_ACCMODE) | \
					    (flag & __FMODE_NONOTIFY)))

static inline int is_sxid(umode_t mode)
{
	return (mode & S_ISUID) || ((mode & S_ISGID) && (mode & S_IXGRP));
}

static inline void inode_has_no_xattr(struct inode *inode)
{
	if (!is_sxid(inode->i_mode) && (inode->i_sb->s_flags & MS_NOSEC))
		inode->i_flags |= S_NOSEC;
}

static inline bool dir_emit(struct dir_context *ctx,
			    const char *name, int namelen,
			    u64 ino, unsigned type)
{
	return ctx->actor(ctx, name, namelen, ctx->pos, ino, type) == 0;
}
static inline bool dir_emit_dot(struct file *file, struct dir_context *ctx)
{
	return ctx->actor(ctx, ".", 1, ctx->pos,
			  file->f_path.dentry->d_inode->i_ino, DT_DIR) == 0;
}
static inline bool dir_emit_dotdot(struct file *file, struct dir_context *ctx)
{
	return ctx->actor(ctx, "..", 2, ctx->pos,
			  parent_ino(file->f_path.dentry), DT_DIR) == 0;
}
static inline bool dir_emit_dots(struct file *file, struct dir_context *ctx)
{
	if (ctx->pos == 0) {
		if (!dir_emit_dot(file, ctx))
			return false;
		ctx->pos = 1;
	}
	if (ctx->pos == 1) {
		if (!dir_emit_dotdot(file, ctx))
			return false;
		ctx->pos = 2;
	}
	return true;
}
static inline bool dir_relax(struct inode *inode)
{
	mutex_unlock(&inode->i_mutex);
	mutex_lock(&inode->i_mutex);
	return !IS_DEADDIR(inode);
}

#endif /* _LINUX_FS_H */<|MERGE_RESOLUTION|>--- conflicted
+++ resolved
@@ -815,11 +815,7 @@
 #define FL_SLEEP	128	/* A blocking lock */
 #define FL_DOWNGRADE_PENDING	256 /* Lease is being downgraded */
 #define FL_UNLOCK_PENDING	512 /* Lease is being broken */
-<<<<<<< HEAD
-#define FL_FILE_PVT	1024	/* lock is private to the file */
-=======
 #define FL_OFDLCK	1024	/* lock is "owned" by struct file */
->>>>>>> f58b8487
 
 /*
  * Special return value from posix_lock_file() and vfs_lock_file() for
