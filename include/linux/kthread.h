#ifndef _LINUX_KTHREAD_H
#define _LINUX_KTHREAD_H
/* Simple interface for creating and stopping kernel threads without mess. */
#include <linux/err.h>
#include <linux/sched.h>

__printf(4, 5)
struct task_struct *kthread_create_on_node(int (*threadfn)(void *data),
					   void *data,
					   int node,
					   const char namefmt[], ...);

/**
 * kthread_create - create a kthread on the current node
 * @threadfn: the function to run in the thread
 * @data: data pointer for @threadfn()
 * @namefmt: printf-style format string for the thread name
 * @...: arguments for @namefmt.
 *
 * This macro will create a kthread on the current node, leaving it in
 * the stopped state.  This is just a helper for kthread_create_on_node();
 * see the documentation there for more details.
 */
#define kthread_create(threadfn, data, namefmt, arg...) \
	kthread_create_on_node(threadfn, data, NUMA_NO_NODE, namefmt, ##arg)


struct task_struct *kthread_create_on_cpu(int (*threadfn)(void *data),
					  void *data,
					  unsigned int cpu,
					  const char *namefmt);

/**
 * kthread_run - create and wake a thread.
 * @threadfn: the function to run until signal_pending(current).
 * @data: data ptr for @threadfn.
 * @namefmt: printf-style name for the thread.
 *
 * Description: Convenient wrapper for kthread_create() followed by
 * wake_up_process().  Returns the kthread or ERR_PTR(-ENOMEM).
 */
#define kthread_run(threadfn, data, namefmt, ...)			   \
({									   \
	struct task_struct *__k						   \
		= kthread_create(threadfn, data, namefmt, ## __VA_ARGS__); \
	if (!IS_ERR(__k))						   \
		wake_up_process(__k);					   \
	__k;								   \
})

void free_kthread_struct(struct task_struct *k);
void kthread_bind(struct task_struct *k, unsigned int cpu);
void kthread_bind_mask(struct task_struct *k, const struct cpumask *mask);
int kthread_stop(struct task_struct *k);
bool kthread_should_stop(void);
bool kthread_should_park(void);
bool kthread_freezable_should_stop(bool *was_frozen);
void *kthread_data(struct task_struct *k);
void *kthread_probe_data(struct task_struct *k);
int kthread_park(struct task_struct *k);
void kthread_unpark(struct task_struct *k);
void kthread_parkme(void);

int kthreadd(void *unused);
extern struct task_struct *kthreadd_task;
extern int tsk_fork_get_node(struct task_struct *tsk);

/*
 * Simple work processor based on kthread.
 *
 * This provides easier way to make use of kthreads.  A kthread_work
 * can be queued and flushed using queue/kthread_flush_work()
 * respectively.  Queued kthread_works are processed by a kthread
 * running kthread_worker_fn().
 */
struct kthread_work;
typedef void (*kthread_work_func_t)(struct kthread_work *work);
void kthread_delayed_work_timer_fn(unsigned long __data);

enum {
	KTW_FREEZABLE		= 1 << 0,	/* freeze during suspend */
};

struct kthread_worker {
	unsigned int		flags;
	spinlock_t		lock;
	struct list_head	work_list;
	struct list_head	delayed_work_list;
	struct task_struct	*task;
	struct kthread_work	*current_work;
};

struct kthread_work {
	struct list_head	node;
	kthread_work_func_t	func;
	struct kthread_worker	*worker;
	/* Number of canceling calls that are running at the moment. */
	int			canceling;
};

struct kthread_delayed_work {
	struct kthread_work work;
	struct timer_list timer;
};

#define KTHREAD_WORKER_INIT(worker)	{				\
	.lock = __SPIN_LOCK_UNLOCKED((worker).lock),			\
	.work_list = LIST_HEAD_INIT((worker).work_list),		\
	.delayed_work_list = LIST_HEAD_INIT((worker).delayed_work_list),\
	}

#define KTHREAD_WORK_INIT(work, fn)	{				\
	.node = LIST_HEAD_INIT((work).node),				\
	.func = (fn),							\
	}

#define KTHREAD_DELAYED_WORK_INIT(dwork, fn) {				\
	.work = KTHREAD_WORK_INIT((dwork).work, (fn)),			\
	.timer = __TIMER_INITIALIZER(kthread_delayed_work_timer_fn,	\
				     0, (unsigned long)&(dwork),	\
				     TIMER_IRQSAFE),			\
	}

#define DEFINE_KTHREAD_WORKER(worker)					\
	struct kthread_worker worker = KTHREAD_WORKER_INIT(worker)

#define DEFINE_KTHREAD_WORK(work, fn)					\
	struct kthread_work work = KTHREAD_WORK_INIT(work, fn)

#define DEFINE_KTHREAD_DELAYED_WORK(dwork, fn)				\
	struct kthread_delayed_work dwork =				\
		KTHREAD_DELAYED_WORK_INIT(dwork, fn)

/*
 * kthread_worker.lock needs its own lockdep class key when defined on
 * stack with lockdep enabled.  Use the following macros in such cases.
 */
#ifdef CONFIG_LOCKDEP
# define KTHREAD_WORKER_INIT_ONSTACK(worker)				\
	({ kthread_init_worker(&worker); worker; })
# define DEFINE_KTHREAD_WORKER_ONSTACK(worker)				\
	struct kthread_worker worker = KTHREAD_WORKER_INIT_ONSTACK(worker)
#else
# define DEFINE_KTHREAD_WORKER_ONSTACK(worker) DEFINE_KTHREAD_WORKER(worker)
#endif

extern void __kthread_init_worker(struct kthread_worker *worker,
			const char *name, struct lock_class_key *key);

#define kthread_init_worker(worker)					\
	do {								\
		static struct lock_class_key __key;			\
		__kthread_init_worker((worker), "("#worker")->lock", &__key); \
	} while (0)

#define kthread_init_work(work, fn)					\
	do {								\
		memset((work), 0, sizeof(struct kthread_work));		\
		INIT_LIST_HEAD(&(work)->node);				\
		(work)->func = (fn);					\
	} while (0)

#define kthread_init_delayed_work(dwork, fn)				\
	do {								\
		kthread_init_work(&(dwork)->work, (fn));		\
		__setup_timer(&(dwork)->timer,				\
			      kthread_delayed_work_timer_fn,		\
			      (unsigned long)(dwork),			\
			      TIMER_IRQSAFE);				\
	} while (0)

int kthread_worker_fn(void *worker_ptr);

__printf(2, 3)
struct kthread_worker *
kthread_create_worker(unsigned int flags, const char namefmt[], ...);

<<<<<<< HEAD
struct kthread_worker *
=======
__printf(3, 4) struct kthread_worker *
>>>>>>> 405182c2
kthread_create_worker_on_cpu(int cpu, unsigned int flags,
			     const char namefmt[], ...);

bool kthread_queue_work(struct kthread_worker *worker,
			struct kthread_work *work);

bool kthread_queue_delayed_work(struct kthread_worker *worker,
				struct kthread_delayed_work *dwork,
				unsigned long delay);

bool kthread_mod_delayed_work(struct kthread_worker *worker,
			      struct kthread_delayed_work *dwork,
			      unsigned long delay);

void kthread_flush_work(struct kthread_work *work);
void kthread_flush_worker(struct kthread_worker *worker);

bool kthread_cancel_work_sync(struct kthread_work *work);
bool kthread_cancel_delayed_work_sync(struct kthread_delayed_work *work);

void kthread_destroy_worker(struct kthread_worker *worker);

#endif /* _LINUX_KTHREAD_H */<|MERGE_RESOLUTION|>--- conflicted
+++ resolved
@@ -175,11 +175,7 @@
 struct kthread_worker *
 kthread_create_worker(unsigned int flags, const char namefmt[], ...);
 
-<<<<<<< HEAD
-struct kthread_worker *
-=======
 __printf(3, 4) struct kthread_worker *
->>>>>>> 405182c2
 kthread_create_worker_on_cpu(int cpu, unsigned int flags,
 			     const char namefmt[], ...);
 
