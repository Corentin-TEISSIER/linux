/*
 * linux/sound/soc.h -- ALSA SoC Layer
 *
 * Author:		Liam Girdwood
 * Created:		Aug 11th 2005
 * Copyright:	Wolfson Microelectronics. PLC.
 *
 * This program is free software; you can redistribute it and/or modify
 * it under the terms of the GNU General Public License version 2 as
 * published by the Free Software Foundation.
 */

#ifndef __LINUX_SND_SOC_H
#define __LINUX_SND_SOC_H

#include <linux/of.h>
#include <linux/platform_device.h>
#include <linux/types.h>
#include <linux/notifier.h>
#include <linux/workqueue.h>
#include <linux/interrupt.h>
#include <linux/kernel.h>
#include <linux/regmap.h>
#include <linux/log2.h>
#include <sound/core.h>
#include <sound/pcm.h>
#include <sound/compress_driver.h>
#include <sound/control.h>
#include <sound/ac97_codec.h>

/*
 * Convenience kcontrol builders
 */
#define SOC_DOUBLE_VALUE(xreg, shift_left, shift_right, xmax, xinvert, xautodisable) \
	((unsigned long)&(struct soc_mixer_control) \
	{.reg = xreg, .rreg = xreg, .shift = shift_left, \
	.rshift = shift_right, .max = xmax, .platform_max = xmax, \
	.invert = xinvert, .autodisable = xautodisable})
#define SOC_DOUBLE_S_VALUE(xreg, shift_left, shift_right, xmin, xmax, xsign_bit, xinvert, xautodisable) \
	((unsigned long)&(struct soc_mixer_control) \
	{.reg = xreg, .rreg = xreg, .shift = shift_left, \
	.rshift = shift_right, .min = xmin, .max = xmax, .platform_max = xmax, \
	.sign_bit = xsign_bit, .invert = xinvert, .autodisable = xautodisable})
#define SOC_SINGLE_VALUE(xreg, xshift, xmax, xinvert, xautodisable) \
	SOC_DOUBLE_VALUE(xreg, xshift, xshift, xmax, xinvert, xautodisable)
#define SOC_SINGLE_VALUE_EXT(xreg, xmax, xinvert) \
	((unsigned long)&(struct soc_mixer_control) \
	{.reg = xreg, .max = xmax, .platform_max = xmax, .invert = xinvert})
#define SOC_DOUBLE_R_VALUE(xlreg, xrreg, xshift, xmax, xinvert) \
	((unsigned long)&(struct soc_mixer_control) \
	{.reg = xlreg, .rreg = xrreg, .shift = xshift, .rshift = xshift, \
	.max = xmax, .platform_max = xmax, .invert = xinvert})
#define SOC_DOUBLE_R_S_VALUE(xlreg, xrreg, xshift, xmin, xmax, xsign_bit, xinvert) \
	((unsigned long)&(struct soc_mixer_control) \
	{.reg = xlreg, .rreg = xrreg, .shift = xshift, .rshift = xshift, \
	.max = xmax, .min = xmin, .platform_max = xmax, .sign_bit = xsign_bit, \
	.invert = xinvert})
#define SOC_DOUBLE_R_RANGE_VALUE(xlreg, xrreg, xshift, xmin, xmax, xinvert) \
	((unsigned long)&(struct soc_mixer_control) \
	{.reg = xlreg, .rreg = xrreg, .shift = xshift, .rshift = xshift, \
	.min = xmin, .max = xmax, .platform_max = xmax, .invert = xinvert})
#define SOC_SINGLE(xname, reg, shift, max, invert) \
{	.iface = SNDRV_CTL_ELEM_IFACE_MIXER, .name = xname, \
	.info = snd_soc_info_volsw, .get = snd_soc_get_volsw,\
	.put = snd_soc_put_volsw, \
	.private_value = SOC_SINGLE_VALUE(reg, shift, max, invert, 0) }
#define SOC_SINGLE_RANGE(xname, xreg, xshift, xmin, xmax, xinvert) \
{	.iface = SNDRV_CTL_ELEM_IFACE_MIXER, .name = (xname),\
	.info = snd_soc_info_volsw_range, .get = snd_soc_get_volsw_range, \
	.put = snd_soc_put_volsw_range, \
	.private_value = (unsigned long)&(struct soc_mixer_control) \
		{.reg = xreg, .rreg = xreg, .shift = xshift, \
		 .rshift = xshift,  .min = xmin, .max = xmax, \
		 .platform_max = xmax, .invert = xinvert} }
#define SOC_SINGLE_TLV(xname, reg, shift, max, invert, tlv_array) \
{	.iface = SNDRV_CTL_ELEM_IFACE_MIXER, .name = xname, \
	.access = SNDRV_CTL_ELEM_ACCESS_TLV_READ |\
		 SNDRV_CTL_ELEM_ACCESS_READWRITE,\
	.tlv.p = (tlv_array), \
	.info = snd_soc_info_volsw, .get = snd_soc_get_volsw,\
	.put = snd_soc_put_volsw, \
	.private_value = SOC_SINGLE_VALUE(reg, shift, max, invert, 0) }
#define SOC_SINGLE_SX_TLV(xname, xreg, xshift, xmin, xmax, tlv_array) \
{       .iface = SNDRV_CTL_ELEM_IFACE_MIXER, .name = xname, \
	.access = SNDRV_CTL_ELEM_ACCESS_TLV_READ | \
	SNDRV_CTL_ELEM_ACCESS_READWRITE, \
	.tlv.p  = (tlv_array),\
	.info = snd_soc_info_volsw_sx, \
	.get = snd_soc_get_volsw_sx,\
	.put = snd_soc_put_volsw_sx, \
	.private_value = (unsigned long)&(struct soc_mixer_control) \
		{.reg = xreg, .rreg = xreg, \
		.shift = xshift, .rshift = xshift, \
		.max = xmax, .min = xmin} }
#define SOC_SINGLE_RANGE_TLV(xname, xreg, xshift, xmin, xmax, xinvert, tlv_array) \
{	.iface = SNDRV_CTL_ELEM_IFACE_MIXER, .name = (xname),\
	.access = SNDRV_CTL_ELEM_ACCESS_TLV_READ |\
		 SNDRV_CTL_ELEM_ACCESS_READWRITE,\
	.tlv.p = (tlv_array), \
	.info = snd_soc_info_volsw_range, \
	.get = snd_soc_get_volsw_range, .put = snd_soc_put_volsw_range, \
	.private_value = (unsigned long)&(struct soc_mixer_control) \
		{.reg = xreg, .rreg = xreg, .shift = xshift, \
		 .rshift = xshift, .min = xmin, .max = xmax, \
		 .platform_max = xmax, .invert = xinvert} }
#define SOC_DOUBLE(xname, reg, shift_left, shift_right, max, invert) \
{	.iface = SNDRV_CTL_ELEM_IFACE_MIXER, .name = (xname),\
	.info = snd_soc_info_volsw, .get = snd_soc_get_volsw, \
	.put = snd_soc_put_volsw, \
	.private_value = SOC_DOUBLE_VALUE(reg, shift_left, shift_right, \
					  max, invert, 0) }
#define SOC_DOUBLE_STS(xname, reg, shift_left, shift_right, max, invert) \
{									\
	.iface = SNDRV_CTL_ELEM_IFACE_MIXER, .name = (xname),		\
	.info = snd_soc_info_volsw, .get = snd_soc_get_volsw,		\
	.access = SNDRV_CTL_ELEM_ACCESS_READ |				\
		SNDRV_CTL_ELEM_ACCESS_VOLATILE,				\
	.private_value = SOC_DOUBLE_VALUE(reg, shift_left, shift_right,	\
					  max, invert, 0) }
#define SOC_DOUBLE_R(xname, reg_left, reg_right, xshift, xmax, xinvert) \
{	.iface = SNDRV_CTL_ELEM_IFACE_MIXER, .name = (xname), \
	.info = snd_soc_info_volsw, \
	.get = snd_soc_get_volsw, .put = snd_soc_put_volsw, \
	.private_value = SOC_DOUBLE_R_VALUE(reg_left, reg_right, xshift, \
					    xmax, xinvert) }
#define SOC_DOUBLE_R_RANGE(xname, reg_left, reg_right, xshift, xmin, \
			   xmax, xinvert)		\
{	.iface = SNDRV_CTL_ELEM_IFACE_MIXER, .name = (xname),\
	.info = snd_soc_info_volsw_range, \
	.get = snd_soc_get_volsw_range, .put = snd_soc_put_volsw_range, \
	.private_value = SOC_DOUBLE_R_RANGE_VALUE(reg_left, reg_right, \
					    xshift, xmin, xmax, xinvert) }
#define SOC_DOUBLE_TLV(xname, reg, shift_left, shift_right, max, invert, tlv_array) \
{	.iface = SNDRV_CTL_ELEM_IFACE_MIXER, .name = (xname),\
	.access = SNDRV_CTL_ELEM_ACCESS_TLV_READ |\
		 SNDRV_CTL_ELEM_ACCESS_READWRITE,\
	.tlv.p = (tlv_array), \
	.info = snd_soc_info_volsw, .get = snd_soc_get_volsw, \
	.put = snd_soc_put_volsw, \
	.private_value = SOC_DOUBLE_VALUE(reg, shift_left, shift_right, \
					  max, invert, 0) }
#define SOC_DOUBLE_R_TLV(xname, reg_left, reg_right, xshift, xmax, xinvert, tlv_array) \
{	.iface = SNDRV_CTL_ELEM_IFACE_MIXER, .name = (xname),\
	.access = SNDRV_CTL_ELEM_ACCESS_TLV_READ |\
		 SNDRV_CTL_ELEM_ACCESS_READWRITE,\
	.tlv.p = (tlv_array), \
	.info = snd_soc_info_volsw, \
	.get = snd_soc_get_volsw, .put = snd_soc_put_volsw, \
	.private_value = SOC_DOUBLE_R_VALUE(reg_left, reg_right, xshift, \
					    xmax, xinvert) }
#define SOC_DOUBLE_R_RANGE_TLV(xname, reg_left, reg_right, xshift, xmin, \
			       xmax, xinvert, tlv_array)		\
{	.iface = SNDRV_CTL_ELEM_IFACE_MIXER, .name = (xname),\
	.access = SNDRV_CTL_ELEM_ACCESS_TLV_READ |\
		 SNDRV_CTL_ELEM_ACCESS_READWRITE,\
	.tlv.p = (tlv_array), \
	.info = snd_soc_info_volsw_range, \
	.get = snd_soc_get_volsw_range, .put = snd_soc_put_volsw_range, \
	.private_value = SOC_DOUBLE_R_RANGE_VALUE(reg_left, reg_right, \
					    xshift, xmin, xmax, xinvert) }
#define SOC_DOUBLE_R_SX_TLV(xname, xreg, xrreg, xshift, xmin, xmax, tlv_array) \
{       .iface = SNDRV_CTL_ELEM_IFACE_MIXER, .name = (xname), \
	.access = SNDRV_CTL_ELEM_ACCESS_TLV_READ | \
	SNDRV_CTL_ELEM_ACCESS_READWRITE, \
	.tlv.p  = (tlv_array), \
	.info = snd_soc_info_volsw_sx, \
	.get = snd_soc_get_volsw_sx, \
	.put = snd_soc_put_volsw_sx, \
	.private_value = (unsigned long)&(struct soc_mixer_control) \
		{.reg = xreg, .rreg = xrreg, \
		.shift = xshift, .rshift = xshift, \
		.max = xmax, .min = xmin} }
#define SOC_DOUBLE_R_S_TLV(xname, reg_left, reg_right, xshift, xmin, xmax, xsign_bit, xinvert, tlv_array) \
{	.iface = SNDRV_CTL_ELEM_IFACE_MIXER, .name = (xname),\
	.access = SNDRV_CTL_ELEM_ACCESS_TLV_READ |\
		 SNDRV_CTL_ELEM_ACCESS_READWRITE,\
	.tlv.p = (tlv_array), \
	.info = snd_soc_info_volsw, \
	.get = snd_soc_get_volsw, .put = snd_soc_put_volsw, \
	.private_value = SOC_DOUBLE_R_S_VALUE(reg_left, reg_right, xshift, \
					    xmin, xmax, xsign_bit, xinvert) }
#define SOC_SINGLE_S8_TLV(xname, xreg, xmin, xmax, tlv_array) \
{	.iface  = SNDRV_CTL_ELEM_IFACE_MIXER, .name = (xname), \
	.access = SNDRV_CTL_ELEM_ACCESS_TLV_READ | \
		  SNDRV_CTL_ELEM_ACCESS_READWRITE, \
	.tlv.p  = (tlv_array), \
	.info = snd_soc_info_volsw, .get = snd_soc_get_volsw,\
	.put = snd_soc_put_volsw, \
	.private_value = (unsigned long)&(struct soc_mixer_control) \
	{.reg = xreg, .rreg = xreg,  \
	 .min = xmin, .max = xmax, .platform_max = xmax, \
	.sign_bit = 7,} }
#define SOC_DOUBLE_S8_TLV(xname, xreg, xmin, xmax, tlv_array) \
{	.iface  = SNDRV_CTL_ELEM_IFACE_MIXER, .name = (xname), \
	.access = SNDRV_CTL_ELEM_ACCESS_TLV_READ | \
		  SNDRV_CTL_ELEM_ACCESS_READWRITE, \
	.tlv.p  = (tlv_array), \
	.info = snd_soc_info_volsw, .get = snd_soc_get_volsw,\
	.put = snd_soc_put_volsw, \
	.private_value = SOC_DOUBLE_S_VALUE(xreg, 0, 8, xmin, xmax, 7, 0, 0) }
#define SOC_ENUM_DOUBLE(xreg, xshift_l, xshift_r, xitems, xtexts) \
{	.reg = xreg, .shift_l = xshift_l, .shift_r = xshift_r, \
	.items = xitems, .texts = xtexts, \
	.mask = xitems ? roundup_pow_of_two(xitems) - 1 : 0}
#define SOC_ENUM_SINGLE(xreg, xshift, xitems, xtexts) \
	SOC_ENUM_DOUBLE(xreg, xshift, xshift, xitems, xtexts)
#define SOC_ENUM_SINGLE_EXT(xitems, xtexts) \
{	.items = xitems, .texts = xtexts }
#define SOC_VALUE_ENUM_DOUBLE(xreg, xshift_l, xshift_r, xmask, xitems, xtexts, xvalues) \
{	.reg = xreg, .shift_l = xshift_l, .shift_r = xshift_r, \
	.mask = xmask, .items = xitems, .texts = xtexts, .values = xvalues}
#define SOC_VALUE_ENUM_SINGLE(xreg, xshift, xmask, xitems, xtexts, xvalues) \
	SOC_VALUE_ENUM_DOUBLE(xreg, xshift, xshift, xmask, xitems, xtexts, xvalues)
#define SOC_VALUE_ENUM_SINGLE_AUTODISABLE(xreg, xshift, xmask, xitems, xtexts, xvalues) \
{	.reg = xreg, .shift_l = xshift, .shift_r = xshift, \
	.mask = xmask, .items = xitems, .texts = xtexts, \
	.values = xvalues, .autodisable = 1}
#define SOC_ENUM_SINGLE_VIRT(xitems, xtexts) \
	SOC_ENUM_SINGLE(SND_SOC_NOPM, 0, xitems, xtexts)
#define SOC_ENUM(xname, xenum) \
{	.iface = SNDRV_CTL_ELEM_IFACE_MIXER, .name = xname,\
	.info = snd_soc_info_enum_double, \
	.get = snd_soc_get_enum_double, .put = snd_soc_put_enum_double, \
	.private_value = (unsigned long)&xenum }
#define SOC_SINGLE_EXT(xname, xreg, xshift, xmax, xinvert,\
	 xhandler_get, xhandler_put) \
{	.iface = SNDRV_CTL_ELEM_IFACE_MIXER, .name = xname, \
	.info = snd_soc_info_volsw, \
	.get = xhandler_get, .put = xhandler_put, \
	.private_value = SOC_SINGLE_VALUE(xreg, xshift, xmax, xinvert, 0) }
#define SOC_DOUBLE_EXT(xname, reg, shift_left, shift_right, max, invert,\
	 xhandler_get, xhandler_put) \
{	.iface = SNDRV_CTL_ELEM_IFACE_MIXER, .name = (xname),\
	.info = snd_soc_info_volsw, \
	.get = xhandler_get, .put = xhandler_put, \
	.private_value = \
		SOC_DOUBLE_VALUE(reg, shift_left, shift_right, max, invert, 0) }
#define SOC_DOUBLE_R_EXT(xname, reg_left, reg_right, xshift, xmax, xinvert,\
	 xhandler_get, xhandler_put) \
{	.iface = SNDRV_CTL_ELEM_IFACE_MIXER, .name = (xname), \
	.info = snd_soc_info_volsw, \
	.get = xhandler_get, .put = xhandler_put, \
	.private_value = SOC_DOUBLE_R_VALUE(reg_left, reg_right, xshift, \
					    xmax, xinvert) }
#define SOC_SINGLE_EXT_TLV(xname, xreg, xshift, xmax, xinvert,\
	 xhandler_get, xhandler_put, tlv_array) \
{	.iface = SNDRV_CTL_ELEM_IFACE_MIXER, .name = xname, \
	.access = SNDRV_CTL_ELEM_ACCESS_TLV_READ |\
		 SNDRV_CTL_ELEM_ACCESS_READWRITE,\
	.tlv.p = (tlv_array), \
	.info = snd_soc_info_volsw, \
	.get = xhandler_get, .put = xhandler_put, \
	.private_value = SOC_SINGLE_VALUE(xreg, xshift, xmax, xinvert, 0) }
#define SOC_SINGLE_RANGE_EXT_TLV(xname, xreg, xshift, xmin, xmax, xinvert, \
				 xhandler_get, xhandler_put, tlv_array) \
{	.iface = SNDRV_CTL_ELEM_IFACE_MIXER, .name = (xname),\
	.access = SNDRV_CTL_ELEM_ACCESS_TLV_READ |\
		 SNDRV_CTL_ELEM_ACCESS_READWRITE,\
	.tlv.p = (tlv_array), \
	.info = snd_soc_info_volsw_range, \
	.get = xhandler_get, .put = xhandler_put, \
	.private_value = (unsigned long)&(struct soc_mixer_control) \
		{.reg = xreg, .rreg = xreg, .shift = xshift, \
		 .rshift = xshift, .min = xmin, .max = xmax, \
		 .platform_max = xmax, .invert = xinvert} }
#define SOC_DOUBLE_EXT_TLV(xname, xreg, shift_left, shift_right, xmax, xinvert,\
	 xhandler_get, xhandler_put, tlv_array) \
{	.iface = SNDRV_CTL_ELEM_IFACE_MIXER, .name = (xname), \
	.access = SNDRV_CTL_ELEM_ACCESS_TLV_READ | \
		 SNDRV_CTL_ELEM_ACCESS_READWRITE, \
	.tlv.p = (tlv_array), \
	.info = snd_soc_info_volsw, \
	.get = xhandler_get, .put = xhandler_put, \
	.private_value = SOC_DOUBLE_VALUE(xreg, shift_left, shift_right, \
					  xmax, xinvert, 0) }
#define SOC_DOUBLE_R_EXT_TLV(xname, reg_left, reg_right, xshift, xmax, xinvert,\
	 xhandler_get, xhandler_put, tlv_array) \
{	.iface = SNDRV_CTL_ELEM_IFACE_MIXER, .name = (xname), \
	.access = SNDRV_CTL_ELEM_ACCESS_TLV_READ | \
		 SNDRV_CTL_ELEM_ACCESS_READWRITE, \
	.tlv.p = (tlv_array), \
	.info = snd_soc_info_volsw, \
	.get = xhandler_get, .put = xhandler_put, \
	.private_value = SOC_DOUBLE_R_VALUE(reg_left, reg_right, xshift, \
					    xmax, xinvert) }
#define SOC_SINGLE_BOOL_EXT(xname, xdata, xhandler_get, xhandler_put) \
{	.iface = SNDRV_CTL_ELEM_IFACE_MIXER, .name = xname, \
	.info = snd_soc_info_bool_ext, \
	.get = xhandler_get, .put = xhandler_put, \
	.private_value = xdata }
#define SOC_ENUM_EXT(xname, xenum, xhandler_get, xhandler_put) \
{	.iface = SNDRV_CTL_ELEM_IFACE_MIXER, .name = xname, \
	.info = snd_soc_info_enum_double, \
	.get = xhandler_get, .put = xhandler_put, \
	.private_value = (unsigned long)&xenum }
#define SOC_VALUE_ENUM_EXT(xname, xenum, xhandler_get, xhandler_put) \
	SOC_ENUM_EXT(xname, xenum, xhandler_get, xhandler_put)

#define SND_SOC_BYTES(xname, xbase, xregs)		      \
{	.iface = SNDRV_CTL_ELEM_IFACE_MIXER, .name = xname,   \
	.info = snd_soc_bytes_info, .get = snd_soc_bytes_get, \
	.put = snd_soc_bytes_put, .private_value =	      \
		((unsigned long)&(struct soc_bytes)           \
		{.base = xbase, .num_regs = xregs }) }

#define SND_SOC_BYTES_MASK(xname, xbase, xregs, xmask)	      \
{	.iface = SNDRV_CTL_ELEM_IFACE_MIXER, .name = xname,   \
	.info = snd_soc_bytes_info, .get = snd_soc_bytes_get, \
	.put = snd_soc_bytes_put, .private_value =	      \
		((unsigned long)&(struct soc_bytes)           \
		{.base = xbase, .num_regs = xregs,	      \
		 .mask = xmask }) }

/*
 * SND_SOC_BYTES_EXT is deprecated, please USE SND_SOC_BYTES_TLV instead
 */
#define SND_SOC_BYTES_EXT(xname, xcount, xhandler_get, xhandler_put) \
{	.iface = SNDRV_CTL_ELEM_IFACE_MIXER, .name = xname, \
	.info = snd_soc_bytes_info_ext, \
	.get = xhandler_get, .put = xhandler_put, \
	.private_value = (unsigned long)&(struct soc_bytes_ext) \
		{.max = xcount} }
#define SND_SOC_BYTES_TLV(xname, xcount, xhandler_get, xhandler_put) \
{	.iface = SNDRV_CTL_ELEM_IFACE_MIXER, .name = xname, \
	.access = SNDRV_CTL_ELEM_ACCESS_TLV_READWRITE | \
		  SNDRV_CTL_ELEM_ACCESS_TLV_CALLBACK, \
	.tlv.c = (snd_soc_bytes_tlv_callback), \
	.info = snd_soc_bytes_info_ext, \
	.private_value = (unsigned long)&(struct soc_bytes_ext) \
		{.max = xcount, .get = xhandler_get, .put = xhandler_put, } }
#define SOC_SINGLE_XR_SX(xname, xregbase, xregcount, xnbits, \
		xmin, xmax, xinvert) \
{	.iface = SNDRV_CTL_ELEM_IFACE_MIXER, .name = (xname), \
	.info = snd_soc_info_xr_sx, .get = snd_soc_get_xr_sx, \
	.put = snd_soc_put_xr_sx, \
	.private_value = (unsigned long)&(struct soc_mreg_control) \
		{.regbase = xregbase, .regcount = xregcount, .nbits = xnbits, \
		.invert = xinvert, .min = xmin, .max = xmax} }

#define SOC_SINGLE_STROBE(xname, xreg, xshift, xinvert) \
	SOC_SINGLE_EXT(xname, xreg, xshift, 1, xinvert, \
		snd_soc_get_strobe, snd_soc_put_strobe)

/*
 * Simplified versions of above macros, declaring a struct and calculating
 * ARRAY_SIZE internally
 */
#define SOC_ENUM_DOUBLE_DECL(name, xreg, xshift_l, xshift_r, xtexts) \
	const struct soc_enum name = SOC_ENUM_DOUBLE(xreg, xshift_l, xshift_r, \
						ARRAY_SIZE(xtexts), xtexts)
#define SOC_ENUM_SINGLE_DECL(name, xreg, xshift, xtexts) \
	SOC_ENUM_DOUBLE_DECL(name, xreg, xshift, xshift, xtexts)
#define SOC_ENUM_SINGLE_EXT_DECL(name, xtexts) \
	const struct soc_enum name = SOC_ENUM_SINGLE_EXT(ARRAY_SIZE(xtexts), xtexts)
#define SOC_VALUE_ENUM_DOUBLE_DECL(name, xreg, xshift_l, xshift_r, xmask, xtexts, xvalues) \
	const struct soc_enum name = SOC_VALUE_ENUM_DOUBLE(xreg, xshift_l, xshift_r, xmask, \
							ARRAY_SIZE(xtexts), xtexts, xvalues)
#define SOC_VALUE_ENUM_SINGLE_DECL(name, xreg, xshift, xmask, xtexts, xvalues) \
	SOC_VALUE_ENUM_DOUBLE_DECL(name, xreg, xshift, xshift, xmask, xtexts, xvalues)

#define SOC_VALUE_ENUM_SINGLE_AUTODISABLE_DECL(name, xreg, xshift, xmask, xtexts, xvalues) \
	const struct soc_enum name = SOC_VALUE_ENUM_SINGLE_AUTODISABLE(xreg, \
		xshift, xmask, ARRAY_SIZE(xtexts), xtexts, xvalues)

#define SOC_ENUM_SINGLE_VIRT_DECL(name, xtexts) \
	const struct soc_enum name = SOC_ENUM_SINGLE_VIRT(ARRAY_SIZE(xtexts), xtexts)

/*
 * Component probe and remove ordering levels for components with runtime
 * dependencies.
 */
#define SND_SOC_COMP_ORDER_FIRST		-2
#define SND_SOC_COMP_ORDER_EARLY		-1
#define SND_SOC_COMP_ORDER_NORMAL		0
#define SND_SOC_COMP_ORDER_LATE		1
#define SND_SOC_COMP_ORDER_LAST		2

/*
 * Bias levels
 *
 * @ON:      Bias is fully on for audio playback and capture operations.
 * @PREPARE: Prepare for audio operations. Called before DAPM switching for
 *           stream start and stop operations.
 * @STANDBY: Low power standby state when no playback/capture operations are
 *           in progress. NOTE: The transition time between STANDBY and ON
 *           should be as fast as possible and no longer than 10ms.
 * @OFF:     Power Off. No restrictions on transition times.
 */
enum snd_soc_bias_level {
	SND_SOC_BIAS_OFF = 0,
	SND_SOC_BIAS_STANDBY = 1,
	SND_SOC_BIAS_PREPARE = 2,
	SND_SOC_BIAS_ON = 3,
};

struct device_node;
struct snd_jack;
struct snd_soc_card;
struct snd_soc_pcm_stream;
struct snd_soc_ops;
struct snd_soc_pcm_runtime;
struct snd_soc_dai;
struct snd_soc_dai_driver;
struct snd_soc_platform;
struct snd_soc_dai_link;
struct snd_soc_platform_driver;
struct snd_soc_codec;
struct snd_soc_codec_driver;
struct snd_soc_component;
struct snd_soc_component_driver;
struct soc_enum;
struct snd_soc_jack;
struct snd_soc_jack_zone;
struct snd_soc_jack_pin;
#include <sound/soc-dapm.h>
#include <sound/soc-dpcm.h>
#include <sound/soc-topology.h>

struct snd_soc_jack_gpio;

typedef int (*hw_write_t)(void *,const char* ,int);

enum snd_soc_pcm_subclass {
	SND_SOC_PCM_CLASS_PCM	= 0,
	SND_SOC_PCM_CLASS_BE	= 1,
};

enum snd_soc_card_subclass {
	SND_SOC_CARD_CLASS_INIT		= 0,
	SND_SOC_CARD_CLASS_RUNTIME	= 1,
};

int snd_soc_codec_set_sysclk(struct snd_soc_codec *codec, int clk_id,
			     int source, unsigned int freq, int dir);
int snd_soc_codec_set_pll(struct snd_soc_codec *codec, int pll_id, int source,
			  unsigned int freq_in, unsigned int freq_out);

int snd_soc_register_card(struct snd_soc_card *card);
int snd_soc_unregister_card(struct snd_soc_card *card);
int devm_snd_soc_register_card(struct device *dev, struct snd_soc_card *card);
#ifdef CONFIG_PM_SLEEP
int snd_soc_suspend(struct device *dev);
int snd_soc_resume(struct device *dev);
#else
static inline int snd_soc_suspend(struct device *dev)
{
	return 0;
}

static inline int snd_soc_resume(struct device *dev)
{
	return 0;
}
#endif
int snd_soc_poweroff(struct device *dev);
int snd_soc_register_platform(struct device *dev,
		const struct snd_soc_platform_driver *platform_drv);
int devm_snd_soc_register_platform(struct device *dev,
		const struct snd_soc_platform_driver *platform_drv);
void snd_soc_unregister_platform(struct device *dev);
int snd_soc_add_platform(struct device *dev, struct snd_soc_platform *platform,
		const struct snd_soc_platform_driver *platform_drv);
void snd_soc_remove_platform(struct snd_soc_platform *platform);
struct snd_soc_platform *snd_soc_lookup_platform(struct device *dev);
int snd_soc_register_codec(struct device *dev,
		const struct snd_soc_codec_driver *codec_drv,
		struct snd_soc_dai_driver *dai_drv, int num_dai);
void snd_soc_unregister_codec(struct device *dev);
int snd_soc_register_component(struct device *dev,
			 const struct snd_soc_component_driver *cmpnt_drv,
			 struct snd_soc_dai_driver *dai_drv, int num_dai);
int devm_snd_soc_register_component(struct device *dev,
			 const struct snd_soc_component_driver *cmpnt_drv,
			 struct snd_soc_dai_driver *dai_drv, int num_dai);
void snd_soc_unregister_component(struct device *dev);
int snd_soc_cache_init(struct snd_soc_codec *codec);
int snd_soc_cache_exit(struct snd_soc_codec *codec);

int snd_soc_platform_read(struct snd_soc_platform *platform,
					unsigned int reg);
int snd_soc_platform_write(struct snd_soc_platform *platform,
					unsigned int reg, unsigned int val);
int soc_new_pcm(struct snd_soc_pcm_runtime *rtd, int num);
#ifdef CONFIG_SND_SOC_COMPRESS
int snd_soc_new_compress(struct snd_soc_pcm_runtime *rtd, int num);
#endif

struct snd_pcm_substream *snd_soc_get_dai_substream(struct snd_soc_card *card,
		const char *dai_link, int stream);
struct snd_soc_pcm_runtime *snd_soc_get_pcm_runtime(struct snd_soc_card *card,
		const char *dai_link);

bool snd_soc_runtime_ignore_pmdown_time(struct snd_soc_pcm_runtime *rtd);
void snd_soc_runtime_activate(struct snd_soc_pcm_runtime *rtd, int stream);
void snd_soc_runtime_deactivate(struct snd_soc_pcm_runtime *rtd, int stream);

int snd_soc_runtime_set_dai_fmt(struct snd_soc_pcm_runtime *rtd,
	unsigned int dai_fmt);

/* Utility functions to get clock rates from various things */
int snd_soc_calc_frame_size(int sample_size, int channels, int tdm_slots);
int snd_soc_params_to_frame_size(struct snd_pcm_hw_params *params);
int snd_soc_calc_bclk(int fs, int sample_size, int channels, int tdm_slots);
int snd_soc_params_to_bclk(struct snd_pcm_hw_params *parms);

/* set runtime hw params */
int snd_soc_set_runtime_hwparams(struct snd_pcm_substream *substream,
	const struct snd_pcm_hardware *hw);

int snd_soc_platform_trigger(struct snd_pcm_substream *substream,
		int cmd, struct snd_soc_platform *platform);

int soc_dai_hw_params(struct snd_pcm_substream *substream,
		      struct snd_pcm_hw_params *params,
		      struct snd_soc_dai *dai);

/* Jack reporting */
int snd_soc_card_jack_new(struct snd_soc_card *card, const char *id, int type,
	struct snd_soc_jack *jack, struct snd_soc_jack_pin *pins,
	unsigned int num_pins);

void snd_soc_jack_report(struct snd_soc_jack *jack, int status, int mask);
int snd_soc_jack_add_pins(struct snd_soc_jack *jack, int count,
			  struct snd_soc_jack_pin *pins);
void snd_soc_jack_notifier_register(struct snd_soc_jack *jack,
				    struct notifier_block *nb);
void snd_soc_jack_notifier_unregister(struct snd_soc_jack *jack,
				      struct notifier_block *nb);
int snd_soc_jack_add_zones(struct snd_soc_jack *jack, int count,
			  struct snd_soc_jack_zone *zones);
int snd_soc_jack_get_type(struct snd_soc_jack *jack, int micbias_voltage);
#ifdef CONFIG_GPIOLIB
int snd_soc_jack_add_gpios(struct snd_soc_jack *jack, int count,
			struct snd_soc_jack_gpio *gpios);
int snd_soc_jack_add_gpiods(struct device *gpiod_dev,
			    struct snd_soc_jack *jack,
			    int count, struct snd_soc_jack_gpio *gpios);
void snd_soc_jack_free_gpios(struct snd_soc_jack *jack, int count,
			struct snd_soc_jack_gpio *gpios);
#else
static inline int snd_soc_jack_add_gpios(struct snd_soc_jack *jack, int count,
					 struct snd_soc_jack_gpio *gpios)
{
	return 0;
}

static inline int snd_soc_jack_add_gpiods(struct device *gpiod_dev,
					  struct snd_soc_jack *jack,
					  int count,
					  struct snd_soc_jack_gpio *gpios)
{
	return 0;
}

static inline void snd_soc_jack_free_gpios(struct snd_soc_jack *jack, int count,
					   struct snd_soc_jack_gpio *gpios)
{
}
#endif

/* codec register bit access */
int snd_soc_update_bits(struct snd_soc_codec *codec, unsigned int reg,
				unsigned int mask, unsigned int value);
int snd_soc_update_bits_locked(struct snd_soc_codec *codec,
			       unsigned int reg, unsigned int mask,
			       unsigned int value);
int snd_soc_test_bits(struct snd_soc_codec *codec, unsigned int reg,
				unsigned int mask, unsigned int value);

#ifdef CONFIG_SND_SOC_AC97_BUS
struct snd_ac97 *snd_soc_alloc_ac97_codec(struct snd_soc_codec *codec);
struct snd_ac97 *snd_soc_new_ac97_codec(struct snd_soc_codec *codec,
	unsigned int id, unsigned int id_mask);
void snd_soc_free_ac97_codec(struct snd_ac97 *ac97);

int snd_soc_set_ac97_ops(struct snd_ac97_bus_ops *ops);
int snd_soc_set_ac97_ops_of_reset(struct snd_ac97_bus_ops *ops,
		struct platform_device *pdev);

extern struct snd_ac97_bus_ops *soc_ac97_ops;
#else
static inline int snd_soc_set_ac97_ops_of_reset(struct snd_ac97_bus_ops *ops,
	struct platform_device *pdev)
{
	return 0;
}

static inline int snd_soc_set_ac97_ops(struct snd_ac97_bus_ops *ops)
{
	return 0;
}
#endif

/*
 *Controls
 */
struct snd_kcontrol *snd_soc_cnew(const struct snd_kcontrol_new *_template,
				  void *data, const char *long_name,
				  const char *prefix);
struct snd_kcontrol *snd_soc_card_get_kcontrol(struct snd_soc_card *soc_card,
					       const char *name);
int snd_soc_add_component_controls(struct snd_soc_component *component,
	const struct snd_kcontrol_new *controls, unsigned int num_controls);
int snd_soc_add_codec_controls(struct snd_soc_codec *codec,
	const struct snd_kcontrol_new *controls, unsigned int num_controls);
int snd_soc_add_platform_controls(struct snd_soc_platform *platform,
	const struct snd_kcontrol_new *controls, unsigned int num_controls);
int snd_soc_add_card_controls(struct snd_soc_card *soc_card,
	const struct snd_kcontrol_new *controls, int num_controls);
int snd_soc_add_dai_controls(struct snd_soc_dai *dai,
	const struct snd_kcontrol_new *controls, int num_controls);
int snd_soc_info_enum_double(struct snd_kcontrol *kcontrol,
	struct snd_ctl_elem_info *uinfo);
int snd_soc_get_enum_double(struct snd_kcontrol *kcontrol,
	struct snd_ctl_elem_value *ucontrol);
int snd_soc_put_enum_double(struct snd_kcontrol *kcontrol,
	struct snd_ctl_elem_value *ucontrol);
int snd_soc_info_volsw(struct snd_kcontrol *kcontrol,
	struct snd_ctl_elem_info *uinfo);
int snd_soc_info_volsw_sx(struct snd_kcontrol *kcontrol,
			  struct snd_ctl_elem_info *uinfo);
#define snd_soc_info_bool_ext		snd_ctl_boolean_mono_info
int snd_soc_get_volsw(struct snd_kcontrol *kcontrol,
	struct snd_ctl_elem_value *ucontrol);
int snd_soc_put_volsw(struct snd_kcontrol *kcontrol,
	struct snd_ctl_elem_value *ucontrol);
#define snd_soc_get_volsw_2r snd_soc_get_volsw
#define snd_soc_put_volsw_2r snd_soc_put_volsw
int snd_soc_get_volsw_sx(struct snd_kcontrol *kcontrol,
	struct snd_ctl_elem_value *ucontrol);
int snd_soc_put_volsw_sx(struct snd_kcontrol *kcontrol,
	struct snd_ctl_elem_value *ucontrol);
int snd_soc_info_volsw_range(struct snd_kcontrol *kcontrol,
	struct snd_ctl_elem_info *uinfo);
int snd_soc_put_volsw_range(struct snd_kcontrol *kcontrol,
	struct snd_ctl_elem_value *ucontrol);
int snd_soc_get_volsw_range(struct snd_kcontrol *kcontrol,
	struct snd_ctl_elem_value *ucontrol);
int snd_soc_limit_volume(struct snd_soc_card *card,
	const char *name, int max);
int snd_soc_bytes_info(struct snd_kcontrol *kcontrol,
		       struct snd_ctl_elem_info *uinfo);
int snd_soc_bytes_get(struct snd_kcontrol *kcontrol,
		      struct snd_ctl_elem_value *ucontrol);
int snd_soc_bytes_put(struct snd_kcontrol *kcontrol,
		      struct snd_ctl_elem_value *ucontrol);
int snd_soc_bytes_info_ext(struct snd_kcontrol *kcontrol,
	struct snd_ctl_elem_info *ucontrol);
int snd_soc_bytes_tlv_callback(struct snd_kcontrol *kcontrol, int op_flag,
	unsigned int size, unsigned int __user *tlv);
int snd_soc_info_xr_sx(struct snd_kcontrol *kcontrol,
	struct snd_ctl_elem_info *uinfo);
int snd_soc_get_xr_sx(struct snd_kcontrol *kcontrol,
	struct snd_ctl_elem_value *ucontrol);
int snd_soc_put_xr_sx(struct snd_kcontrol *kcontrol,
	struct snd_ctl_elem_value *ucontrol);
int snd_soc_get_strobe(struct snd_kcontrol *kcontrol,
	struct snd_ctl_elem_value *ucontrol);
int snd_soc_put_strobe(struct snd_kcontrol *kcontrol,
	struct snd_ctl_elem_value *ucontrol);

/**
 * struct snd_soc_jack_pin - Describes a pin to update based on jack detection
 *
 * @pin:    name of the pin to update
 * @mask:   bits to check for in reported jack status
 * @invert: if non-zero then pin is enabled when status is not reported
 * @list:   internal list entry
 */
struct snd_soc_jack_pin {
	struct list_head list;
	const char *pin;
	int mask;
	bool invert;
};

/**
 * struct snd_soc_jack_zone - Describes voltage zones of jack detection
 *
 * @min_mv: start voltage in mv
 * @max_mv: end voltage in mv
 * @jack_type: type of jack that is expected for this voltage
 * @debounce_time: debounce_time for jack, codec driver should wait for this
 *		duration before reading the adc for voltages
 * @list:   internal list entry
 */
struct snd_soc_jack_zone {
	unsigned int min_mv;
	unsigned int max_mv;
	unsigned int jack_type;
	unsigned int debounce_time;
	struct list_head list;
};

/**
 * struct snd_soc_jack_gpio - Describes a gpio pin for jack detection
 *
 * @gpio:         legacy gpio number
 * @idx:          gpio descriptor index within the function of the GPIO
 *                consumer device
 * @gpiod_dev:    GPIO consumer device
 * @name:         gpio name. Also as connection ID for the GPIO consumer
 *                device function name lookup
 * @report:       value to report when jack detected
 * @invert:       report presence in low state
 * @debounce_time: debounce time in ms
 * @wake:	  enable as wake source
 * @jack_status_check: callback function which overrides the detection
 *		       to provide more complex checks (eg, reading an
 *		       ADC).
 */
struct snd_soc_jack_gpio {
	unsigned int gpio;
	unsigned int idx;
	struct device *gpiod_dev;
	const char *name;
	int report;
	int invert;
	int debounce_time;
	bool wake;

	/* private: */
	struct snd_soc_jack *jack;
	struct delayed_work work;
	struct gpio_desc *desc;

	void *data;
	/* public: */
	int (*jack_status_check)(void *data);
};

struct snd_soc_jack {
	struct mutex mutex;
	struct snd_jack *jack;
	struct snd_soc_card *card;
	struct list_head pins;
	int status;
	struct blocking_notifier_head notifier;
	struct list_head jack_zones;
};

/* SoC PCM stream information */
struct snd_soc_pcm_stream {
	const char *stream_name;
	u64 formats;			/* SNDRV_PCM_FMTBIT_* */
	unsigned int rates;		/* SNDRV_PCM_RATE_* */
	unsigned int rate_min;		/* min rate */
	unsigned int rate_max;		/* max rate */
	unsigned int channels_min;	/* min channels */
	unsigned int channels_max;	/* max channels */
	unsigned int sig_bits;		/* number of bits of content */
};

/* SoC audio ops */
struct snd_soc_ops {
	int (*startup)(struct snd_pcm_substream *);
	void (*shutdown)(struct snd_pcm_substream *);
	int (*hw_params)(struct snd_pcm_substream *, struct snd_pcm_hw_params *);
	int (*hw_free)(struct snd_pcm_substream *);
	int (*prepare)(struct snd_pcm_substream *);
	int (*trigger)(struct snd_pcm_substream *, int);
};

struct snd_soc_compr_ops {
	int (*startup)(struct snd_compr_stream *);
	void (*shutdown)(struct snd_compr_stream *);
	int (*set_params)(struct snd_compr_stream *);
	int (*trigger)(struct snd_compr_stream *);
};

/* component interface */
struct snd_soc_component_driver {
	const char *name;

	/* Default control and setup, added after probe() is run */
	const struct snd_kcontrol_new *controls;
	unsigned int num_controls;
	const struct snd_soc_dapm_widget *dapm_widgets;
	unsigned int num_dapm_widgets;
	const struct snd_soc_dapm_route *dapm_routes;
	unsigned int num_dapm_routes;

	int (*probe)(struct snd_soc_component *);
	void (*remove)(struct snd_soc_component *);
	int (*suspend)(struct snd_soc_component *);
	int (*resume)(struct snd_soc_component *);

	/* DT */
	int (*of_xlate_dai_name)(struct snd_soc_component *component,
				 struct of_phandle_args *args,
				 const char **dai_name);
	void (*seq_notifier)(struct snd_soc_component *, enum snd_soc_dapm_type,
		int subseq);
	int (*stream_event)(struct snd_soc_component *, int event);

	/* probe ordering - for components with runtime dependencies */
	int probe_order;
	int remove_order;
};

struct snd_soc_component {
	const char *name;
	int id;
	const char *name_prefix;
	struct device *dev;
	struct snd_soc_card *card;

	unsigned int active;

	unsigned int ignore_pmdown_time:1; /* pmdown_time is ignored at stop */
	unsigned int registered_as_component:1;
	unsigned int auxiliary:1; /* for auxiliary component of the card */
	unsigned int suspended:1; /* is in suspend PM state */

	struct list_head list;
<<<<<<< HEAD
=======
	struct list_head card_aux_list; /* for auxiliary bound components */
>>>>>>> a544c619
	struct list_head card_list;

	struct snd_soc_dai_driver *dai_drv;
	int num_dai;

	const struct snd_soc_component_driver *driver;

	struct list_head dai_list;

	int (*read)(struct snd_soc_component *, unsigned int, unsigned int *);
	int (*write)(struct snd_soc_component *, unsigned int, unsigned int);

	struct regmap *regmap;
	int val_bytes;

	struct mutex io_mutex;

	/* attached dynamic objects */
	struct list_head dobj_list;

#ifdef CONFIG_DEBUG_FS
	struct dentry *debugfs_root;
#endif

	/*
	* DO NOT use any of the fields below in drivers, they are temporary and
	* are going to be removed again soon. If you use them in driver code the
	* driver will be marked as BROKEN when these fields are removed.
	*/

	/* Don't use these, use snd_soc_component_get_dapm() */
	struct snd_soc_dapm_context dapm;

	const struct snd_kcontrol_new *controls;
	unsigned int num_controls;
	const struct snd_soc_dapm_widget *dapm_widgets;
	unsigned int num_dapm_widgets;
	const struct snd_soc_dapm_route *dapm_routes;
	unsigned int num_dapm_routes;
	struct snd_soc_codec *codec;

	int (*probe)(struct snd_soc_component *);
	void (*remove)(struct snd_soc_component *);
	int (*suspend)(struct snd_soc_component *);
	int (*resume)(struct snd_soc_component *);

	/* machine specific init */
	int (*init)(struct snd_soc_component *component);

#ifdef CONFIG_DEBUG_FS
	void (*init_debugfs)(struct snd_soc_component *component);
	const char *debugfs_prefix;
#endif
};

/* SoC Audio Codec device */
struct snd_soc_codec {
	struct device *dev;
	const struct snd_soc_codec_driver *driver;

	struct list_head list;

	/* runtime */
	unsigned int cache_bypass:1; /* Suppress access to the cache */
	unsigned int cache_init:1; /* codec cache has been initialized */

	/* codec IO */
	void *control_data; /* codec control (i2c/3wire) data */
	hw_write_t hw_write;
	void *reg_cache;

	/* component */
	struct snd_soc_component component;

#ifdef CONFIG_DEBUG_FS
	struct dentry *debugfs_reg;
#endif
};

/* codec driver */
struct snd_soc_codec_driver {

	/* driver ops */
	int (*probe)(struct snd_soc_codec *);
	int (*remove)(struct snd_soc_codec *);
	int (*suspend)(struct snd_soc_codec *);
	int (*resume)(struct snd_soc_codec *);
	struct snd_soc_component_driver component_driver;

	/* codec wide operations */
	int (*set_sysclk)(struct snd_soc_codec *codec,
			  int clk_id, int source, unsigned int freq, int dir);
	int (*set_pll)(struct snd_soc_codec *codec, int pll_id, int source,
		unsigned int freq_in, unsigned int freq_out);

	/* codec IO */
	struct regmap *(*get_regmap)(struct device *);
	unsigned int (*read)(struct snd_soc_codec *, unsigned int);
	int (*write)(struct snd_soc_codec *, unsigned int, unsigned int);
	unsigned int reg_cache_size;
	short reg_cache_step;
	short reg_word_size;
	const void *reg_cache_default;

	/* codec bias level */
	int (*set_bias_level)(struct snd_soc_codec *,
			      enum snd_soc_bias_level level);
	bool idle_bias_off;
	bool suspend_bias_off;

	void (*seq_notifier)(struct snd_soc_dapm_context *,
			     enum snd_soc_dapm_type, int);

	bool ignore_pmdown_time;  /* Doesn't benefit from pmdown delay */
};

/* SoC platform interface */
struct snd_soc_platform_driver {

	int (*probe)(struct snd_soc_platform *);
	int (*remove)(struct snd_soc_platform *);
	struct snd_soc_component_driver component_driver;

	/* pcm creation and destruction */
	int (*pcm_new)(struct snd_soc_pcm_runtime *);
	void (*pcm_free)(struct snd_pcm *);

	/*
	 * For platform caused delay reporting.
	 * Optional.
	 */
	snd_pcm_sframes_t (*delay)(struct snd_pcm_substream *,
		struct snd_soc_dai *);

	/* platform stream pcm ops */
	const struct snd_pcm_ops *ops;

	/* platform stream compress ops */
	const struct snd_compr_ops *compr_ops;

	int (*bespoke_trigger)(struct snd_pcm_substream *, int);
};

struct snd_soc_dai_link_component {
	const char *name;
	struct device_node *of_node;
	const char *dai_name;
};

struct snd_soc_platform {
	struct device *dev;
	const struct snd_soc_platform_driver *driver;

	struct list_head list;

	struct snd_soc_component component;
};

struct snd_soc_dai_link {
	/* config - must be set by machine driver */
	const char *name;			/* Codec name */
	const char *stream_name;		/* Stream name */
	/*
	 * You MAY specify the link's CPU-side device, either by device name,
	 * or by DT/OF node, but not both. If this information is omitted,
	 * the CPU-side DAI is matched using .cpu_dai_name only, which hence
	 * must be globally unique. These fields are currently typically used
	 * only for codec to codec links, or systems using device tree.
	 */
	const char *cpu_name;
	struct device_node *cpu_of_node;
	/*
	 * You MAY specify the DAI name of the CPU DAI. If this information is
	 * omitted, the CPU-side DAI is matched using .cpu_name/.cpu_of_node
	 * only, which only works well when that device exposes a single DAI.
	 */
	const char *cpu_dai_name;
	/*
	 * You MUST specify the link's codec, either by device name, or by
	 * DT/OF node, but not both.
	 */
	const char *codec_name;
	struct device_node *codec_of_node;
	/* You MUST specify the DAI name within the codec */
	const char *codec_dai_name;

	struct snd_soc_dai_link_component *codecs;
	unsigned int num_codecs;

	/*
	 * You MAY specify the link's platform/PCM/DMA driver, either by
	 * device name, or by DT/OF node, but not both. Some forms of link
	 * do not need a platform.
	 */
	const char *platform_name;
	struct device_node *platform_of_node;
	int id;	/* optional ID for machine driver link identification */

	const struct snd_soc_pcm_stream *params;
	unsigned int num_params;

	unsigned int dai_fmt;           /* format to set on init */

	enum snd_soc_dpcm_trigger trigger[2]; /* trigger type for DPCM */

	/* codec/machine specific init - e.g. add machine controls */
	int (*init)(struct snd_soc_pcm_runtime *rtd);

	/* optional hw_params re-writing for BE and FE sync */
	int (*be_hw_params_fixup)(struct snd_soc_pcm_runtime *rtd,
			struct snd_pcm_hw_params *params);

	/* machine stream operations */
	const struct snd_soc_ops *ops;
	const struct snd_soc_compr_ops *compr_ops;

	/* Mark this pcm with non atomic ops */
	bool nonatomic;

	/* For unidirectional dai links */
	unsigned int playback_only:1;
	unsigned int capture_only:1;

	/* Keep DAI active over suspend */
	unsigned int ignore_suspend:1;

	/* Symmetry requirements */
	unsigned int symmetric_rates:1;
	unsigned int symmetric_channels:1;
	unsigned int symmetric_samplebits:1;

	/* Do not create a PCM for this DAI link (Backend link) */
	unsigned int no_pcm:1;

	/* This DAI link can route to other DAI links at runtime (Frontend)*/
	unsigned int dynamic:1;

	/* DPCM capture and Playback support */
	unsigned int dpcm_capture:1;
	unsigned int dpcm_playback:1;

	/* DPCM used FE & BE merged format */
	unsigned int dpcm_merged_format:1;

	/* pmdown_time is ignored at stop */
	unsigned int ignore_pmdown_time:1;

	struct list_head list; /* DAI link list of the soc card */
	struct snd_soc_dobj dobj; /* For topology */
};

struct snd_soc_codec_conf {
	/*
	 * specify device either by device name, or by
	 * DT/OF node, but not both.
	 */
	const char *dev_name;
	struct device_node *of_node;

	/*
	 * optional map of kcontrol, widget and path name prefixes that are
	 * associated per device
	 */
	const char *name_prefix;
};

struct snd_soc_aux_dev {
	const char *name;		/* Codec name */

	/*
	 * specify multi-codec either by device name, or by
	 * DT/OF node, but not both.
	 */
	const char *codec_name;
	struct device_node *codec_of_node;

	/* codec/machine specific init - e.g. add machine controls */
	int (*init)(struct snd_soc_component *component);
};

/* SoC card */
struct snd_soc_card {
	const char *name;
	const char *long_name;
	const char *driver_name;
	struct device *dev;
	struct snd_card *snd_card;
	struct module *owner;

	struct mutex mutex;
	struct mutex dapm_mutex;

	bool instantiated;

	int (*probe)(struct snd_soc_card *card);
	int (*late_probe)(struct snd_soc_card *card);
	int (*remove)(struct snd_soc_card *card);

	/* the pre and post PM functions are used to do any PM work before and
	 * after the codec and DAI's do any PM work. */
	int (*suspend_pre)(struct snd_soc_card *card);
	int (*suspend_post)(struct snd_soc_card *card);
	int (*resume_pre)(struct snd_soc_card *card);
	int (*resume_post)(struct snd_soc_card *card);

	/* callbacks */
	int (*set_bias_level)(struct snd_soc_card *,
			      struct snd_soc_dapm_context *dapm,
			      enum snd_soc_bias_level level);
	int (*set_bias_level_post)(struct snd_soc_card *,
				   struct snd_soc_dapm_context *dapm,
				   enum snd_soc_bias_level level);

	int (*add_dai_link)(struct snd_soc_card *,
			    struct snd_soc_dai_link *link);
	void (*remove_dai_link)(struct snd_soc_card *,
			    struct snd_soc_dai_link *link);

	long pmdown_time;

	/* CPU <--> Codec DAI links  */
	struct snd_soc_dai_link *dai_link;  /* predefined links only */
	int num_links;  /* predefined links only */
	struct list_head dai_link_list; /* all links */
	int num_dai_links;

	struct list_head rtd_list;
	int num_rtd;

	/* optional codec specific configuration */
	struct snd_soc_codec_conf *codec_conf;
	int num_configs;

	/*
	 * optional auxiliary devices such as amplifiers or codecs with DAI
	 * link unused
	 */
	struct snd_soc_aux_dev *aux_dev;
	int num_aux_devs;

	const struct snd_kcontrol_new *controls;
	int num_controls;

	/*
	 * Card-specific routes and widgets.
	 * Note: of_dapm_xxx for Device Tree; Otherwise for driver build-in.
	 */
	const struct snd_soc_dapm_widget *dapm_widgets;
	int num_dapm_widgets;
	const struct snd_soc_dapm_route *dapm_routes;
	int num_dapm_routes;
	const struct snd_soc_dapm_widget *of_dapm_widgets;
	int num_of_dapm_widgets;
	const struct snd_soc_dapm_route *of_dapm_routes;
	int num_of_dapm_routes;
	bool fully_routed;

	struct work_struct deferred_resume_work;

	/* lists of probed devices belonging to this card */
	struct list_head component_dev_list;

	struct list_head widgets;
	struct list_head paths;
	struct list_head dapm_list;
	struct list_head dapm_dirty;

	/* attached dynamic objects */
	struct list_head dobj_list;

	/* Generic DAPM context for the card */
	struct snd_soc_dapm_context dapm;
	struct snd_soc_dapm_stats dapm_stats;
	struct snd_soc_dapm_update *update;

#ifdef CONFIG_DEBUG_FS
	struct dentry *debugfs_card_root;
	struct dentry *debugfs_pop_time;
#endif
	u32 pop_time;

	void *drvdata;
};

/* SoC machine DAI configuration, glues a codec and cpu DAI together */
struct snd_soc_pcm_runtime {
	struct device *dev;
	struct snd_soc_card *card;
	struct snd_soc_dai_link *dai_link;
	struct mutex pcm_mutex;
	enum snd_soc_pcm_subclass pcm_subclass;
	struct snd_pcm_ops ops;

	/* Dynamic PCM BE runtime data */
	struct snd_soc_dpcm_runtime dpcm[2];
	int fe_compr;

	long pmdown_time;

	/* runtime devices */
	struct snd_pcm *pcm;
	struct snd_compr *compr;
	struct snd_soc_codec *codec;
	struct snd_soc_platform *platform;
	struct snd_soc_dai *codec_dai;
	struct snd_soc_dai *cpu_dai;

	struct snd_soc_dai **codec_dais;
	unsigned int num_codecs;

	struct delayed_work delayed_work;
#ifdef CONFIG_DEBUG_FS
	struct dentry *debugfs_dpcm_root;
	struct dentry *debugfs_dpcm_state;
#endif

	unsigned int num; /* 0-based and monotonic increasing */
	struct list_head list; /* rtd list of the soc card */

	/* bit field */
	unsigned int dev_registered:1;
	unsigned int pop_wait:1;
};

/* mixer control */
struct soc_mixer_control {
	int min, max, platform_max;
	int reg, rreg;
	unsigned int shift, rshift;
	unsigned int sign_bit;
	unsigned int invert:1;
	unsigned int autodisable:1;
	struct snd_soc_dobj dobj;
};

struct soc_bytes {
	int base;
	int num_regs;
	u32 mask;
};

struct soc_bytes_ext {
	int max;
	struct snd_soc_dobj dobj;

	/* used for TLV byte control */
	int (*get)(struct snd_kcontrol *kcontrol, unsigned int __user *bytes,
			unsigned int size);
	int (*put)(struct snd_kcontrol *kcontrol, const unsigned int __user *bytes,
			unsigned int size);
};

/* multi register control */
struct soc_mreg_control {
	long min, max;
	unsigned int regbase, regcount, nbits, invert;
};

/* enumerated kcontrol */
struct soc_enum {
	int reg;
	unsigned char shift_l;
	unsigned char shift_r;
	unsigned int items;
	unsigned int mask;
	const char * const *texts;
	const unsigned int *values;
	unsigned int autodisable:1;
	struct snd_soc_dobj dobj;
};

/**
 * snd_soc_component_to_codec() - Casts a component to the CODEC it is embedded in
 * @component: The component to cast to a CODEC
 *
 * This function must only be used on components that are known to be CODECs.
 * Otherwise the behavior is undefined.
 */
static inline struct snd_soc_codec *snd_soc_component_to_codec(
	struct snd_soc_component *component)
{
	return container_of(component, struct snd_soc_codec, component);
}

/**
 * snd_soc_component_to_platform() - Casts a component to the platform it is embedded in
 * @component: The component to cast to a platform
 *
 * This function must only be used on components that are known to be platforms.
 * Otherwise the behavior is undefined.
 */
static inline struct snd_soc_platform *snd_soc_component_to_platform(
	struct snd_soc_component *component)
{
	return container_of(component, struct snd_soc_platform, component);
}

/**
 * snd_soc_dapm_to_component() - Casts a DAPM context to the component it is
 *  embedded in
 * @dapm: The DAPM context to cast to the component
 *
 * This function must only be used on DAPM contexts that are known to be part of
 * a component (e.g. in a component driver). Otherwise the behavior is
 * undefined.
 */
static inline struct snd_soc_component *snd_soc_dapm_to_component(
	struct snd_soc_dapm_context *dapm)
{
	return container_of(dapm, struct snd_soc_component, dapm);
}

/**
 * snd_soc_dapm_to_codec() - Casts a DAPM context to the CODEC it is embedded in
 * @dapm: The DAPM context to cast to the CODEC
 *
 * This function must only be used on DAPM contexts that are known to be part of
 * a CODEC (e.g. in a CODEC driver). Otherwise the behavior is undefined.
 */
static inline struct snd_soc_codec *snd_soc_dapm_to_codec(
	struct snd_soc_dapm_context *dapm)
{
	return snd_soc_component_to_codec(snd_soc_dapm_to_component(dapm));
}

/**
 * snd_soc_dapm_to_platform() - Casts a DAPM context to the platform it is
 *  embedded in
 * @dapm: The DAPM context to cast to the platform.
 *
 * This function must only be used on DAPM contexts that are known to be part of
 * a platform (e.g. in a platform driver). Otherwise the behavior is undefined.
 */
static inline struct snd_soc_platform *snd_soc_dapm_to_platform(
	struct snd_soc_dapm_context *dapm)
{
	return snd_soc_component_to_platform(snd_soc_dapm_to_component(dapm));
}

/**
 * snd_soc_component_get_dapm() - Returns the DAPM context associated with a
 *  component
 * @component: The component for which to get the DAPM context
 */
static inline struct snd_soc_dapm_context *snd_soc_component_get_dapm(
	struct snd_soc_component *component)
{
	return &component->dapm;
}

/**
 * snd_soc_codec_get_dapm() - Returns the DAPM context for the CODEC
 * @codec: The CODEC for which to get the DAPM context
 *
 * Note: Use this function instead of directly accessing the CODEC's dapm field
 */
static inline struct snd_soc_dapm_context *snd_soc_codec_get_dapm(
	struct snd_soc_codec *codec)
{
	return snd_soc_component_get_dapm(&codec->component);
}

/**
 * snd_soc_dapm_init_bias_level() - Initialize CODEC DAPM bias level
 * @codec: The CODEC for which to initialize the DAPM bias level
 * @level: The DAPM level to initialize to
 *
 * Initializes the CODEC DAPM bias level. See snd_soc_dapm_init_bias_level().
 */
static inline void snd_soc_codec_init_bias_level(struct snd_soc_codec *codec,
	enum snd_soc_bias_level level)
{
	snd_soc_dapm_init_bias_level(snd_soc_codec_get_dapm(codec), level);
}

/**
 * snd_soc_dapm_get_bias_level() - Get current CODEC DAPM bias level
 * @codec: The CODEC for which to get the DAPM bias level
 *
 * Returns: The current DAPM bias level of the CODEC.
 */
static inline enum snd_soc_bias_level snd_soc_codec_get_bias_level(
	struct snd_soc_codec *codec)
{
	return snd_soc_dapm_get_bias_level(snd_soc_codec_get_dapm(codec));
}

/**
 * snd_soc_codec_force_bias_level() - Set the CODEC DAPM bias level
 * @codec: The CODEC for which to set the level
 * @level: The level to set to
 *
 * Forces the CODEC bias level to a specific state. See
 * snd_soc_dapm_force_bias_level().
 */
static inline int snd_soc_codec_force_bias_level(struct snd_soc_codec *codec,
	enum snd_soc_bias_level level)
{
	return snd_soc_dapm_force_bias_level(snd_soc_codec_get_dapm(codec),
		level);
}

/**
 * snd_soc_dapm_kcontrol_codec() - Returns the codec associated to a kcontrol
 * @kcontrol: The kcontrol
 *
 * This function must only be used on DAPM contexts that are known to be part of
 * a CODEC (e.g. in a CODEC driver). Otherwise the behavior is undefined.
 */
static inline struct snd_soc_codec *snd_soc_dapm_kcontrol_codec(
	struct snd_kcontrol *kcontrol)
{
	return snd_soc_dapm_to_codec(snd_soc_dapm_kcontrol_dapm(kcontrol));
}

/* codec IO */
unsigned int snd_soc_read(struct snd_soc_codec *codec, unsigned int reg);
int snd_soc_write(struct snd_soc_codec *codec, unsigned int reg,
	unsigned int val);

/**
 * snd_soc_cache_sync() - Sync the register cache with the hardware
 * @codec: CODEC to sync
 *
 * Note: This function will call regcache_sync()
 */
static inline int snd_soc_cache_sync(struct snd_soc_codec *codec)
{
	return regcache_sync(codec->component.regmap);
}

/* component IO */
int snd_soc_component_read(struct snd_soc_component *component,
	unsigned int reg, unsigned int *val);
int snd_soc_component_write(struct snd_soc_component *component,
	unsigned int reg, unsigned int val);
int snd_soc_component_update_bits(struct snd_soc_component *component,
	unsigned int reg, unsigned int mask, unsigned int val);
int snd_soc_component_update_bits_async(struct snd_soc_component *component,
	unsigned int reg, unsigned int mask, unsigned int val);
void snd_soc_component_async_complete(struct snd_soc_component *component);
int snd_soc_component_test_bits(struct snd_soc_component *component,
	unsigned int reg, unsigned int mask, unsigned int value);

#ifdef CONFIG_REGMAP

void snd_soc_component_init_regmap(struct snd_soc_component *component,
	struct regmap *regmap);
void snd_soc_component_exit_regmap(struct snd_soc_component *component);

/**
 * snd_soc_codec_init_regmap() - Initialize regmap instance for the CODEC
 * @codec: The CODEC for which to initialize the regmap instance
 * @regmap: The regmap instance that should be used by the CODEC
 *
 * This function allows deferred assignment of the regmap instance that is
 * associated with the CODEC. Only use this if the regmap instance is not yet
 * ready when the CODEC is registered. The function must also be called before
 * the first IO attempt of the CODEC.
 */
static inline void snd_soc_codec_init_regmap(struct snd_soc_codec *codec,
	struct regmap *regmap)
{
	snd_soc_component_init_regmap(&codec->component, regmap);
}

/**
 * snd_soc_codec_exit_regmap() - De-initialize regmap instance for the CODEC
 * @codec: The CODEC for which to de-initialize the regmap instance
 *
 * Calls regmap_exit() on the regmap instance associated to the CODEC and
 * removes the regmap instance from the CODEC.
 *
 * This function should only be used if snd_soc_codec_init_regmap() was used to
 * initialize the regmap instance.
 */
static inline void snd_soc_codec_exit_regmap(struct snd_soc_codec *codec)
{
	snd_soc_component_exit_regmap(&codec->component);
}

#endif

/* device driver data */

static inline void snd_soc_card_set_drvdata(struct snd_soc_card *card,
		void *data)
{
	card->drvdata = data;
}

static inline void *snd_soc_card_get_drvdata(struct snd_soc_card *card)
{
	return card->drvdata;
}

static inline void snd_soc_component_set_drvdata(struct snd_soc_component *c,
		void *data)
{
	dev_set_drvdata(c->dev, data);
}

static inline void *snd_soc_component_get_drvdata(struct snd_soc_component *c)
{
	return dev_get_drvdata(c->dev);
}

static inline void snd_soc_codec_set_drvdata(struct snd_soc_codec *codec,
		void *data)
{
	snd_soc_component_set_drvdata(&codec->component, data);
}

static inline void *snd_soc_codec_get_drvdata(struct snd_soc_codec *codec)
{
	return snd_soc_component_get_drvdata(&codec->component);
}

static inline void snd_soc_platform_set_drvdata(struct snd_soc_platform *platform,
		void *data)
{
	snd_soc_component_set_drvdata(&platform->component, data);
}

static inline void *snd_soc_platform_get_drvdata(struct snd_soc_platform *platform)
{
	return snd_soc_component_get_drvdata(&platform->component);
}

static inline void snd_soc_initialize_card_lists(struct snd_soc_card *card)
{
	INIT_LIST_HEAD(&card->widgets);
	INIT_LIST_HEAD(&card->paths);
	INIT_LIST_HEAD(&card->dapm_list);
<<<<<<< HEAD
=======
	INIT_LIST_HEAD(&card->aux_comp_list);
>>>>>>> a544c619
	INIT_LIST_HEAD(&card->component_dev_list);
}

static inline bool snd_soc_volsw_is_stereo(struct soc_mixer_control *mc)
{
	if (mc->reg == mc->rreg && mc->shift == mc->rshift)
		return 0;
	/*
	 * mc->reg == mc->rreg && mc->shift != mc->rshift, or
	 * mc->reg != mc->rreg means that the control is
	 * stereo (bits in one register or in two registers)
	 */
	return 1;
}

static inline unsigned int snd_soc_enum_val_to_item(struct soc_enum *e,
	unsigned int val)
{
	unsigned int i;

	if (!e->values)
		return val;

	for (i = 0; i < e->items; i++)
		if (val == e->values[i])
			return i;

	return 0;
}

static inline unsigned int snd_soc_enum_item_to_val(struct soc_enum *e,
	unsigned int item)
{
	if (!e->values)
		return item;

	return e->values[item];
}

static inline bool snd_soc_component_is_active(
	struct snd_soc_component *component)
{
	return component->active != 0;
}

static inline bool snd_soc_codec_is_active(struct snd_soc_codec *codec)
{
	return snd_soc_component_is_active(&codec->component);
}

/**
 * snd_soc_kcontrol_component() - Returns the component that registered the
 *  control
 * @kcontrol: The control for which to get the component
 *
 * Note: This function will work correctly if the control has been registered
 * for a component. Either with snd_soc_add_codec_controls() or
 * snd_soc_add_platform_controls() or via  table based setup for either a
 * CODEC, a platform or component driver. Otherwise the behavior is undefined.
 */
static inline struct snd_soc_component *snd_soc_kcontrol_component(
	struct snd_kcontrol *kcontrol)
{
	return snd_kcontrol_chip(kcontrol);
}

/**
 * snd_soc_kcontrol_codec() - Returns the CODEC that registered the control
 * @kcontrol: The control for which to get the CODEC
 *
 * Note: This function will only work correctly if the control has been
 * registered with snd_soc_add_codec_controls() or via table based setup of
 * snd_soc_codec_driver. Otherwise the behavior is undefined.
 */
static inline struct snd_soc_codec *snd_soc_kcontrol_codec(
	struct snd_kcontrol *kcontrol)
{
	return snd_soc_component_to_codec(snd_soc_kcontrol_component(kcontrol));
}

/**
 * snd_soc_kcontrol_platform() - Returns the platform that registered the control
 * @kcontrol: The control for which to get the platform
 *
 * Note: This function will only work correctly if the control has been
 * registered with snd_soc_add_platform_controls() or via table based setup of
 * a snd_soc_platform_driver. Otherwise the behavior is undefined.
 */
static inline struct snd_soc_platform *snd_soc_kcontrol_platform(
	struct snd_kcontrol *kcontrol)
{
	return snd_soc_component_to_platform(snd_soc_kcontrol_component(kcontrol));
}

int snd_soc_util_init(void);
void snd_soc_util_exit(void);

#define snd_soc_of_parse_card_name(card, propname) \
	snd_soc_of_parse_card_name_from_node(card, NULL, propname)
int snd_soc_of_parse_card_name_from_node(struct snd_soc_card *card,
					 struct device_node *np,
					 const char *propname);
#define snd_soc_of_parse_audio_simple_widgets(card, propname)\
	snd_soc_of_parse_audio_simple_widgets_from_node(card, NULL, propname)
int snd_soc_of_parse_audio_simple_widgets_from_node(struct snd_soc_card *card,
						    struct device_node *np,
						    const char *propname);

int snd_soc_of_parse_tdm_slot(struct device_node *np,
			      unsigned int *tx_mask,
			      unsigned int *rx_mask,
			      unsigned int *slots,
			      unsigned int *slot_width);
#define snd_soc_of_parse_audio_prefix(card, codec_conf, of_node, propname) \
	snd_soc_of_parse_audio_prefix_from_node(card, NULL, codec_conf, \
						of_node, propname)
void snd_soc_of_parse_audio_prefix_from_node(struct snd_soc_card *card,
				   struct device_node *np,
				   struct snd_soc_codec_conf *codec_conf,
				   struct device_node *of_node,
				   const char *propname);

#define snd_soc_of_parse_audio_routing(card, propname) \
	snd_soc_of_parse_audio_routing_from_node(card, NULL, propname)
int snd_soc_of_parse_audio_routing_from_node(struct snd_soc_card *card,
					     struct device_node *np,
					     const char *propname);

unsigned int snd_soc_of_parse_daifmt(struct device_node *np,
				     const char *prefix,
				     struct device_node **bitclkmaster,
				     struct device_node **framemaster);
int snd_soc_get_dai_name(struct of_phandle_args *args,
			 const char **dai_name);
int snd_soc_of_get_dai_name(struct device_node *of_node,
			    const char **dai_name);
int snd_soc_of_get_dai_link_codecs(struct device *dev,
				   struct device_node *of_node,
				   struct snd_soc_dai_link *dai_link);

int snd_soc_add_dai_link(struct snd_soc_card *card,
				struct snd_soc_dai_link *dai_link);
void snd_soc_remove_dai_link(struct snd_soc_card *card,
			     struct snd_soc_dai_link *dai_link);
struct snd_soc_dai_link *snd_soc_find_dai_link(struct snd_soc_card *card,
					       int id, const char *name,
					       const char *stream_name);

int snd_soc_register_dai(struct snd_soc_component *component,
	struct snd_soc_dai_driver *dai_drv);

struct snd_soc_dai *snd_soc_find_dai(
	const struct snd_soc_dai_link_component *dlc);

#include <sound/soc-dai.h>

#ifdef CONFIG_DEBUG_FS
extern struct dentry *snd_soc_debugfs_root;
#endif

extern const struct dev_pm_ops snd_soc_pm_ops;

/* Helper functions */
static inline void snd_soc_dapm_mutex_lock(struct snd_soc_dapm_context *dapm)
{
	mutex_lock_nested(&dapm->card->dapm_mutex, SND_SOC_DAPM_CLASS_RUNTIME);
}

static inline void snd_soc_dapm_mutex_unlock(struct snd_soc_dapm_context *dapm)
{
	mutex_unlock(&dapm->card->dapm_mutex);
}

int snd_soc_component_enable_pin(struct snd_soc_component *component,
				 const char *pin);
int snd_soc_component_enable_pin_unlocked(struct snd_soc_component *component,
					  const char *pin);
int snd_soc_component_disable_pin(struct snd_soc_component *component,
				  const char *pin);
int snd_soc_component_disable_pin_unlocked(struct snd_soc_component *component,
					   const char *pin);
int snd_soc_component_nc_pin(struct snd_soc_component *component,
			     const char *pin);
int snd_soc_component_nc_pin_unlocked(struct snd_soc_component *component,
				      const char *pin);
int snd_soc_component_get_pin_status(struct snd_soc_component *component,
				     const char *pin);
int snd_soc_component_force_enable_pin(struct snd_soc_component *component,
				       const char *pin);
int snd_soc_component_force_enable_pin_unlocked(
					struct snd_soc_component *component,
					const char *pin);

#endif<|MERGE_RESOLUTION|>--- conflicted
+++ resolved
@@ -813,10 +813,7 @@
 	unsigned int suspended:1; /* is in suspend PM state */
 
 	struct list_head list;
-<<<<<<< HEAD
-=======
 	struct list_head card_aux_list; /* for auxiliary bound components */
->>>>>>> a544c619
 	struct list_head card_list;
 
 	struct snd_soc_dai_driver *dai_drv;
@@ -1156,6 +1153,7 @@
 	 */
 	struct snd_soc_aux_dev *aux_dev;
 	int num_aux_devs;
+	struct list_head aux_comp_list;
 
 	const struct snd_kcontrol_new *controls;
 	int num_controls;
@@ -1551,10 +1549,7 @@
 	INIT_LIST_HEAD(&card->widgets);
 	INIT_LIST_HEAD(&card->paths);
 	INIT_LIST_HEAD(&card->dapm_list);
-<<<<<<< HEAD
-=======
 	INIT_LIST_HEAD(&card->aux_comp_list);
->>>>>>> a544c619
 	INIT_LIST_HEAD(&card->component_dev_list);
 }
 
