/*
 * Copyright (c) 2005 Topspin Communications.  All rights reserved.
 * Copyright (c) 2005, 2006 Cisco Systems.  All rights reserved.
 * Copyright (c) 2005 PathScale, Inc.  All rights reserved.
 * Copyright (c) 2006 Mellanox Technologies.  All rights reserved.
 *
 * This software is available to you under a choice of one of two
 * licenses.  You may choose to be licensed under the terms of the GNU
 * General Public License (GPL) Version 2, available from the file
 * COPYING in the main directory of this source tree, or the
 * OpenIB.org BSD license below:
 *
 *     Redistribution and use in source and binary forms, with or
 *     without modification, are permitted provided that the following
 *     conditions are met:
 *
 *      - Redistributions of source code must retain the above
 *        copyright notice, this list of conditions and the following
 *        disclaimer.
 *
 *      - Redistributions in binary form must reproduce the above
 *        copyright notice, this list of conditions and the following
 *        disclaimer in the documentation and/or other materials
 *        provided with the distribution.
 *
 * THE SOFTWARE IS PROVIDED "AS IS", WITHOUT WARRANTY OF ANY KIND,
 * EXPRESS OR IMPLIED, INCLUDING BUT NOT LIMITED TO THE WARRANTIES OF
 * MERCHANTABILITY, FITNESS FOR A PARTICULAR PURPOSE AND
 * NONINFRINGEMENT. IN NO EVENT SHALL THE AUTHORS OR COPYRIGHT HOLDERS
 * BE LIABLE FOR ANY CLAIM, DAMAGES OR OTHER LIABILITY, WHETHER IN AN
 * ACTION OF CONTRACT, TORT OR OTHERWISE, ARISING FROM, OUT OF OR IN
 * CONNECTION WITH THE SOFTWARE OR THE USE OR OTHER DEALINGS IN THE
 * SOFTWARE.
 */

#ifndef IB_USER_VERBS_H
#define IB_USER_VERBS_H

#include <linux/types.h>

/*
 * Increment this value if any changes that break userspace ABI
 * compatibility are made.
 */
#define IB_USER_VERBS_ABI_VERSION	6
#define IB_USER_VERBS_CMD_THRESHOLD    50

enum {
	IB_USER_VERBS_CMD_GET_CONTEXT,
	IB_USER_VERBS_CMD_QUERY_DEVICE,
	IB_USER_VERBS_CMD_QUERY_PORT,
	IB_USER_VERBS_CMD_ALLOC_PD,
	IB_USER_VERBS_CMD_DEALLOC_PD,
	IB_USER_VERBS_CMD_CREATE_AH,
	IB_USER_VERBS_CMD_MODIFY_AH,
	IB_USER_VERBS_CMD_QUERY_AH,
	IB_USER_VERBS_CMD_DESTROY_AH,
	IB_USER_VERBS_CMD_REG_MR,
	IB_USER_VERBS_CMD_REG_SMR,
	IB_USER_VERBS_CMD_REREG_MR,
	IB_USER_VERBS_CMD_QUERY_MR,
	IB_USER_VERBS_CMD_DEREG_MR,
	IB_USER_VERBS_CMD_ALLOC_MW,
	IB_USER_VERBS_CMD_BIND_MW,
	IB_USER_VERBS_CMD_DEALLOC_MW,
	IB_USER_VERBS_CMD_CREATE_COMP_CHANNEL,
	IB_USER_VERBS_CMD_CREATE_CQ,
	IB_USER_VERBS_CMD_RESIZE_CQ,
	IB_USER_VERBS_CMD_DESTROY_CQ,
	IB_USER_VERBS_CMD_POLL_CQ,
	IB_USER_VERBS_CMD_PEEK_CQ,
	IB_USER_VERBS_CMD_REQ_NOTIFY_CQ,
	IB_USER_VERBS_CMD_CREATE_QP,
	IB_USER_VERBS_CMD_QUERY_QP,
	IB_USER_VERBS_CMD_MODIFY_QP,
	IB_USER_VERBS_CMD_DESTROY_QP,
	IB_USER_VERBS_CMD_POST_SEND,
	IB_USER_VERBS_CMD_POST_RECV,
	IB_USER_VERBS_CMD_ATTACH_MCAST,
	IB_USER_VERBS_CMD_DETACH_MCAST,
	IB_USER_VERBS_CMD_CREATE_SRQ,
	IB_USER_VERBS_CMD_MODIFY_SRQ,
	IB_USER_VERBS_CMD_QUERY_SRQ,
	IB_USER_VERBS_CMD_DESTROY_SRQ,
	IB_USER_VERBS_CMD_POST_SRQ_RECV,
	IB_USER_VERBS_CMD_OPEN_XRCD,
	IB_USER_VERBS_CMD_CLOSE_XRCD,
	IB_USER_VERBS_CMD_CREATE_XSRQ,
	IB_USER_VERBS_CMD_OPEN_QP,
<<<<<<< HEAD
#ifdef CONFIG_INFINIBAND_EXPERIMENTAL_UVERBS_FLOW_STEERING
	IB_USER_VERBS_CMD_CREATE_FLOW = IB_USER_VERBS_CMD_THRESHOLD,
	IB_USER_VERBS_CMD_DESTROY_FLOW
#endif /* CONFIG_INFINIBAND_EXPERIMENTAL_UVERBS_FLOW_STEERING */
=======
};

enum {
	IB_USER_VERBS_EX_CMD_CREATE_FLOW = IB_USER_VERBS_CMD_THRESHOLD,
	IB_USER_VERBS_EX_CMD_DESTROY_FLOW
>>>>>>> d8ec26d7
};

/*
 * Make sure that all structs defined in this file remain laid out so
 * that they pack the same way on 32-bit and 64-bit architectures (to
 * avoid incompatibility between 32-bit userspace and 64-bit kernels).
 * Specifically:
 *  - Do not use pointer types -- pass pointers in __u64 instead.
 *  - Make sure that any structure larger than 4 bytes is padded to a
 *    multiple of 8 bytes.  Otherwise the structure size will be
 *    different between 32-bit and 64-bit architectures.
 */

struct ib_uverbs_async_event_desc {
	__u64 element;
	__u32 event_type;	/* enum ib_event_type */
	__u32 reserved;
};

struct ib_uverbs_comp_event_desc {
	__u64 cq_handle;
};

/*
 * All commands from userspace should start with a __u32 command field
 * followed by __u16 in_words and out_words fields (which give the
 * length of the command block and response buffer if any in 32-bit
 * words).  The kernel driver will read these fields first and read
 * the rest of the command struct based on these value.
 */

#define IB_USER_VERBS_CMD_COMMAND_MASK 0xff
#define IB_USER_VERBS_CMD_FLAGS_MASK 0xff000000u
#define IB_USER_VERBS_CMD_FLAGS_SHIFT 24

#define IB_USER_VERBS_CMD_FLAG_EXTENDED 0x80

struct ib_uverbs_cmd_hdr {
	__u32 command;
	__u16 in_words;
	__u16 out_words;
};

<<<<<<< HEAD
#ifdef CONFIG_INFINIBAND_EXPERIMENTAL_UVERBS_FLOW_STEERING
struct ib_uverbs_cmd_hdr_ex {
	__u32 command;
	__u16 in_words;
	__u16 out_words;
=======
struct ib_uverbs_ex_cmd_hdr {
	__u64 response;
>>>>>>> d8ec26d7
	__u16 provider_in_words;
	__u16 provider_out_words;
	__u32 cmd_hdr_reserved;
};
<<<<<<< HEAD
#endif /* CONFIG_INFINIBAND_EXPERIMENTAL_UVERBS_FLOW_STEERING */
=======
>>>>>>> d8ec26d7

struct ib_uverbs_get_context {
	__u64 response;
	__u64 driver_data[0];
};

struct ib_uverbs_get_context_resp {
	__u32 async_fd;
	__u32 num_comp_vectors;
};

struct ib_uverbs_query_device {
	__u64 response;
	__u64 driver_data[0];
};

struct ib_uverbs_query_device_resp {
	__u64 fw_ver;
	__be64 node_guid;
	__be64 sys_image_guid;
	__u64 max_mr_size;
	__u64 page_size_cap;
	__u32 vendor_id;
	__u32 vendor_part_id;
	__u32 hw_ver;
	__u32 max_qp;
	__u32 max_qp_wr;
	__u32 device_cap_flags;
	__u32 max_sge;
	__u32 max_sge_rd;
	__u32 max_cq;
	__u32 max_cqe;
	__u32 max_mr;
	__u32 max_pd;
	__u32 max_qp_rd_atom;
	__u32 max_ee_rd_atom;
	__u32 max_res_rd_atom;
	__u32 max_qp_init_rd_atom;
	__u32 max_ee_init_rd_atom;
	__u32 atomic_cap;
	__u32 max_ee;
	__u32 max_rdd;
	__u32 max_mw;
	__u32 max_raw_ipv6_qp;
	__u32 max_raw_ethy_qp;
	__u32 max_mcast_grp;
	__u32 max_mcast_qp_attach;
	__u32 max_total_mcast_qp_attach;
	__u32 max_ah;
	__u32 max_fmr;
	__u32 max_map_per_fmr;
	__u32 max_srq;
	__u32 max_srq_wr;
	__u32 max_srq_sge;
	__u16 max_pkeys;
	__u8  local_ca_ack_delay;
	__u8  phys_port_cnt;
	__u8  reserved[4];
};

struct ib_uverbs_query_port {
	__u64 response;
	__u8  port_num;
	__u8  reserved[7];
	__u64 driver_data[0];
};

struct ib_uverbs_query_port_resp {
	__u32 port_cap_flags;
	__u32 max_msg_sz;
	__u32 bad_pkey_cntr;
	__u32 qkey_viol_cntr;
	__u32 gid_tbl_len;
	__u16 pkey_tbl_len;
	__u16 lid;
	__u16 sm_lid;
	__u8  state;
	__u8  max_mtu;
	__u8  active_mtu;
	__u8  lmc;
	__u8  max_vl_num;
	__u8  sm_sl;
	__u8  subnet_timeout;
	__u8  init_type_reply;
	__u8  active_width;
	__u8  active_speed;
	__u8  phys_state;
	__u8  link_layer;
	__u8  reserved[2];
};

struct ib_uverbs_alloc_pd {
	__u64 response;
	__u64 driver_data[0];
};

struct ib_uverbs_alloc_pd_resp {
	__u32 pd_handle;
};

struct ib_uverbs_dealloc_pd {
	__u32 pd_handle;
};

struct ib_uverbs_open_xrcd {
	__u64 response;
	__u32 fd;
	__u32 oflags;
	__u64 driver_data[0];
};

struct ib_uverbs_open_xrcd_resp {
	__u32 xrcd_handle;
};

struct ib_uverbs_close_xrcd {
	__u32 xrcd_handle;
};

struct ib_uverbs_reg_mr {
	__u64 response;
	__u64 start;
	__u64 length;
	__u64 hca_va;
	__u32 pd_handle;
	__u32 access_flags;
	__u64 driver_data[0];
};

struct ib_uverbs_reg_mr_resp {
	__u32 mr_handle;
	__u32 lkey;
	__u32 rkey;
};

struct ib_uverbs_dereg_mr {
	__u32 mr_handle;
};

struct ib_uverbs_alloc_mw {
	__u64 response;
	__u32 pd_handle;
	__u8  mw_type;
	__u8  reserved[3];
};

struct ib_uverbs_alloc_mw_resp {
	__u32 mw_handle;
	__u32 rkey;
};

struct ib_uverbs_dealloc_mw {
	__u32 mw_handle;
};

struct ib_uverbs_create_comp_channel {
	__u64 response;
};

struct ib_uverbs_create_comp_channel_resp {
	__u32 fd;
};

struct ib_uverbs_create_cq {
	__u64 response;
	__u64 user_handle;
	__u32 cqe;
	__u32 comp_vector;
	__s32 comp_channel;
	__u32 reserved;
	__u64 driver_data[0];
};

struct ib_uverbs_create_cq_resp {
	__u32 cq_handle;
	__u32 cqe;
};

struct ib_uverbs_resize_cq {
	__u64 response;
	__u32 cq_handle;
	__u32 cqe;
	__u64 driver_data[0];
};

struct ib_uverbs_resize_cq_resp {
	__u32 cqe;
	__u32 reserved;
	__u64 driver_data[0];
};

struct ib_uverbs_poll_cq {
	__u64 response;
	__u32 cq_handle;
	__u32 ne;
};

struct ib_uverbs_wc {
	__u64 wr_id;
	__u32 status;
	__u32 opcode;
	__u32 vendor_err;
	__u32 byte_len;
	union {
		__u32 imm_data;
		__u32 invalidate_rkey;
	} ex;
	__u32 qp_num;
	__u32 src_qp;
	__u32 wc_flags;
	__u16 pkey_index;
	__u16 slid;
	__u8 sl;
	__u8 dlid_path_bits;
	__u8 port_num;
	__u8 reserved;
};

struct ib_uverbs_poll_cq_resp {
	__u32 count;
	__u32 reserved;
	struct ib_uverbs_wc wc[0];
};

struct ib_uverbs_req_notify_cq {
	__u32 cq_handle;
	__u32 solicited_only;
};

struct ib_uverbs_destroy_cq {
	__u64 response;
	__u32 cq_handle;
	__u32 reserved;
};

struct ib_uverbs_destroy_cq_resp {
	__u32 comp_events_reported;
	__u32 async_events_reported;
};

struct ib_uverbs_global_route {
	__u8  dgid[16];
	__u32 flow_label;
	__u8  sgid_index;
	__u8  hop_limit;
	__u8  traffic_class;
	__u8  reserved;
};

struct ib_uverbs_ah_attr {
	struct ib_uverbs_global_route grh;
	__u16 dlid;
	__u8  sl;
	__u8  src_path_bits;
	__u8  static_rate;
	__u8  is_global;
	__u8  port_num;
	__u8  reserved;
};

struct ib_uverbs_qp_attr {
	__u32	qp_attr_mask;
	__u32	qp_state;
	__u32	cur_qp_state;
	__u32	path_mtu;
	__u32	path_mig_state;
	__u32	qkey;
	__u32	rq_psn;
	__u32	sq_psn;
	__u32	dest_qp_num;
	__u32	qp_access_flags;

	struct ib_uverbs_ah_attr ah_attr;
	struct ib_uverbs_ah_attr alt_ah_attr;

	/* ib_qp_cap */
	__u32	max_send_wr;
	__u32	max_recv_wr;
	__u32	max_send_sge;
	__u32	max_recv_sge;
	__u32	max_inline_data;

	__u16	pkey_index;
	__u16	alt_pkey_index;
	__u8	en_sqd_async_notify;
	__u8	sq_draining;
	__u8	max_rd_atomic;
	__u8	max_dest_rd_atomic;
	__u8	min_rnr_timer;
	__u8	port_num;
	__u8	timeout;
	__u8	retry_cnt;
	__u8	rnr_retry;
	__u8	alt_port_num;
	__u8	alt_timeout;
	__u8	reserved[5];
};

struct ib_uverbs_create_qp {
	__u64 response;
	__u64 user_handle;
	__u32 pd_handle;
	__u32 send_cq_handle;
	__u32 recv_cq_handle;
	__u32 srq_handle;
	__u32 max_send_wr;
	__u32 max_recv_wr;
	__u32 max_send_sge;
	__u32 max_recv_sge;
	__u32 max_inline_data;
	__u8  sq_sig_all;
	__u8  qp_type;
	__u8  is_srq;
	__u8  reserved;
	__u64 driver_data[0];
};

struct ib_uverbs_open_qp {
	__u64 response;
	__u64 user_handle;
	__u32 pd_handle;
	__u32 qpn;
	__u8  qp_type;
	__u8  reserved[7];
	__u64 driver_data[0];
};

/* also used for open response */
struct ib_uverbs_create_qp_resp {
	__u32 qp_handle;
	__u32 qpn;
	__u32 max_send_wr;
	__u32 max_recv_wr;
	__u32 max_send_sge;
	__u32 max_recv_sge;
	__u32 max_inline_data;
	__u32 reserved;
};

/*
 * This struct needs to remain a multiple of 8 bytes to keep the
 * alignment of the modify QP parameters.
 */
struct ib_uverbs_qp_dest {
	__u8  dgid[16];
	__u32 flow_label;
	__u16 dlid;
	__u16 reserved;
	__u8  sgid_index;
	__u8  hop_limit;
	__u8  traffic_class;
	__u8  sl;
	__u8  src_path_bits;
	__u8  static_rate;
	__u8  is_global;
	__u8  port_num;
};

struct ib_uverbs_query_qp {
	__u64 response;
	__u32 qp_handle;
	__u32 attr_mask;
	__u64 driver_data[0];
};

struct ib_uverbs_query_qp_resp {
	struct ib_uverbs_qp_dest dest;
	struct ib_uverbs_qp_dest alt_dest;
	__u32 max_send_wr;
	__u32 max_recv_wr;
	__u32 max_send_sge;
	__u32 max_recv_sge;
	__u32 max_inline_data;
	__u32 qkey;
	__u32 rq_psn;
	__u32 sq_psn;
	__u32 dest_qp_num;
	__u32 qp_access_flags;
	__u16 pkey_index;
	__u16 alt_pkey_index;
	__u8  qp_state;
	__u8  cur_qp_state;
	__u8  path_mtu;
	__u8  path_mig_state;
	__u8  sq_draining;
	__u8  max_rd_atomic;
	__u8  max_dest_rd_atomic;
	__u8  min_rnr_timer;
	__u8  port_num;
	__u8  timeout;
	__u8  retry_cnt;
	__u8  rnr_retry;
	__u8  alt_port_num;
	__u8  alt_timeout;
	__u8  sq_sig_all;
	__u8  reserved[5];
	__u64 driver_data[0];
};

struct ib_uverbs_modify_qp {
	struct ib_uverbs_qp_dest dest;
	struct ib_uverbs_qp_dest alt_dest;
	__u32 qp_handle;
	__u32 attr_mask;
	__u32 qkey;
	__u32 rq_psn;
	__u32 sq_psn;
	__u32 dest_qp_num;
	__u32 qp_access_flags;
	__u16 pkey_index;
	__u16 alt_pkey_index;
	__u8  qp_state;
	__u8  cur_qp_state;
	__u8  path_mtu;
	__u8  path_mig_state;
	__u8  en_sqd_async_notify;
	__u8  max_rd_atomic;
	__u8  max_dest_rd_atomic;
	__u8  min_rnr_timer;
	__u8  port_num;
	__u8  timeout;
	__u8  retry_cnt;
	__u8  rnr_retry;
	__u8  alt_port_num;
	__u8  alt_timeout;
	__u8  reserved[2];
	__u64 driver_data[0];
};

struct ib_uverbs_modify_qp_resp {
};

struct ib_uverbs_destroy_qp {
	__u64 response;
	__u32 qp_handle;
	__u32 reserved;
};

struct ib_uverbs_destroy_qp_resp {
	__u32 events_reported;
};

/*
 * The ib_uverbs_sge structure isn't used anywhere, since we assume
 * the ib_sge structure is packed the same way on 32-bit and 64-bit
 * architectures in both kernel and user space.  It's just here to
 * document the ABI.
 */
struct ib_uverbs_sge {
	__u64 addr;
	__u32 length;
	__u32 lkey;
};

struct ib_uverbs_send_wr {
	__u64 wr_id;
	__u32 num_sge;
	__u32 opcode;
	__u32 send_flags;
	union {
		__u32 imm_data;
		__u32 invalidate_rkey;
	} ex;
	union {
		struct {
			__u64 remote_addr;
			__u32 rkey;
			__u32 reserved;
		} rdma;
		struct {
			__u64 remote_addr;
			__u64 compare_add;
			__u64 swap;
			__u32 rkey;
			__u32 reserved;
		} atomic;
		struct {
			__u32 ah;
			__u32 remote_qpn;
			__u32 remote_qkey;
			__u32 reserved;
		} ud;
	} wr;
};

struct ib_uverbs_post_send {
	__u64 response;
	__u32 qp_handle;
	__u32 wr_count;
	__u32 sge_count;
	__u32 wqe_size;
	struct ib_uverbs_send_wr send_wr[0];
};

struct ib_uverbs_post_send_resp {
	__u32 bad_wr;
};

struct ib_uverbs_recv_wr {
	__u64 wr_id;
	__u32 num_sge;
	__u32 reserved;
};

struct ib_uverbs_post_recv {
	__u64 response;
	__u32 qp_handle;
	__u32 wr_count;
	__u32 sge_count;
	__u32 wqe_size;
	struct ib_uverbs_recv_wr recv_wr[0];
};

struct ib_uverbs_post_recv_resp {
	__u32 bad_wr;
};

struct ib_uverbs_post_srq_recv {
	__u64 response;
	__u32 srq_handle;
	__u32 wr_count;
	__u32 sge_count;
	__u32 wqe_size;
	struct ib_uverbs_recv_wr recv[0];
};

struct ib_uverbs_post_srq_recv_resp {
	__u32 bad_wr;
};

struct ib_uverbs_create_ah {
	__u64 response;
	__u64 user_handle;
	__u32 pd_handle;
	__u32 reserved;
	struct ib_uverbs_ah_attr attr;
};

struct ib_uverbs_create_ah_resp {
	__u32 ah_handle;
};

struct ib_uverbs_destroy_ah {
	__u32 ah_handle;
};

struct ib_uverbs_attach_mcast {
	__u8  gid[16];
	__u32 qp_handle;
	__u16 mlid;
	__u16 reserved;
	__u64 driver_data[0];
};

struct ib_uverbs_detach_mcast {
	__u8  gid[16];
	__u32 qp_handle;
	__u16 mlid;
	__u16 reserved;
	__u64 driver_data[0];
};

<<<<<<< HEAD
#ifdef CONFIG_INFINIBAND_EXPERIMENTAL_UVERBS_FLOW_STEERING
struct ib_kern_eth_filter {
=======
struct ib_uverbs_flow_spec_hdr {
	__u32 type;
	__u16 size;
	__u16 reserved;
	/* followed by flow_spec */
	__u64 flow_spec_data[0];
};

struct ib_uverbs_flow_eth_filter {
>>>>>>> d8ec26d7
	__u8  dst_mac[6];
	__u8  src_mac[6];
	__be16 ether_type;
	__be16 vlan_tag;
};

<<<<<<< HEAD
struct ib_kern_spec_eth {
	__u32  type;
	__u16  size;
	__u16  reserved;
	struct ib_kern_eth_filter val;
	struct ib_kern_eth_filter mask;
};

struct ib_kern_ipv4_filter {
=======
struct ib_uverbs_flow_spec_eth {
	union {
		struct ib_uverbs_flow_spec_hdr hdr;
		struct {
			__u32 type;
			__u16 size;
			__u16 reserved;
		};
	};
	struct ib_uverbs_flow_eth_filter val;
	struct ib_uverbs_flow_eth_filter mask;
};

struct ib_uverbs_flow_ipv4_filter {
>>>>>>> d8ec26d7
	__be32 src_ip;
	__be32 dst_ip;
};

<<<<<<< HEAD
struct ib_kern_spec_ipv4 {
	__u32  type;
	__u16  size;
	__u16  reserved;
	struct ib_kern_ipv4_filter val;
	struct ib_kern_ipv4_filter mask;
};

struct ib_kern_tcp_udp_filter {
=======
struct ib_uverbs_flow_spec_ipv4 {
	union {
		struct ib_uverbs_flow_spec_hdr hdr;
		struct {
			__u32 type;
			__u16 size;
			__u16 reserved;
		};
	};
	struct ib_uverbs_flow_ipv4_filter val;
	struct ib_uverbs_flow_ipv4_filter mask;
};

struct ib_uverbs_flow_tcp_udp_filter {
>>>>>>> d8ec26d7
	__be16 dst_port;
	__be16 src_port;
};

<<<<<<< HEAD
struct ib_kern_spec_tcp_udp {
	__u32  type;
	__u16  size;
	__u16  reserved;
	struct ib_kern_tcp_udp_filter val;
	struct ib_kern_tcp_udp_filter mask;
};

struct ib_kern_spec {
	union {
=======
struct ib_uverbs_flow_spec_tcp_udp {
	union {
		struct ib_uverbs_flow_spec_hdr hdr;
>>>>>>> d8ec26d7
		struct {
			__u32 type;
			__u16 size;
			__u16 reserved;
		};
<<<<<<< HEAD
		struct ib_kern_spec_eth	    eth;
		struct ib_kern_spec_ipv4    ipv4;
		struct ib_kern_spec_tcp_udp tcp_udp;
	};
};

struct ib_kern_flow_attr {
=======
	};
	struct ib_uverbs_flow_tcp_udp_filter val;
	struct ib_uverbs_flow_tcp_udp_filter mask;
};

struct ib_uverbs_flow_attr {
>>>>>>> d8ec26d7
	__u32 type;
	__u16 size;
	__u16 priority;
	__u8  num_of_specs;
	__u8  reserved[2];
	__u8  port;
	__u32 flags;
	/* Following are the optional layers according to user request
	 * struct ib_flow_spec_xxx
	 * struct ib_flow_spec_yyy
	 */
<<<<<<< HEAD
=======
	struct ib_uverbs_flow_spec_hdr flow_specs[0];
>>>>>>> d8ec26d7
};

struct ib_uverbs_create_flow  {
	__u32 comp_mask;
<<<<<<< HEAD
	__u64 response;
	__u32 qp_handle;
	struct ib_kern_flow_attr flow_attr;
=======
	__u32 qp_handle;
	struct ib_uverbs_flow_attr flow_attr;
>>>>>>> d8ec26d7
};

struct ib_uverbs_create_flow_resp {
	__u32 comp_mask;
	__u32 flow_handle;
};

struct ib_uverbs_destroy_flow  {
	__u32 comp_mask;
	__u32 flow_handle;
};
<<<<<<< HEAD
#endif /* CONFIG_INFINIBAND_EXPERIMENTAL_UVERBS_FLOW_STEERING */
=======
>>>>>>> d8ec26d7

struct ib_uverbs_create_srq {
	__u64 response;
	__u64 user_handle;
	__u32 pd_handle;
	__u32 max_wr;
	__u32 max_sge;
	__u32 srq_limit;
	__u64 driver_data[0];
};

struct ib_uverbs_create_xsrq {
	__u64 response;
	__u64 user_handle;
	__u32 srq_type;
	__u32 pd_handle;
	__u32 max_wr;
	__u32 max_sge;
	__u32 srq_limit;
	__u32 reserved;
	__u32 xrcd_handle;
	__u32 cq_handle;
	__u64 driver_data[0];
};

struct ib_uverbs_create_srq_resp {
	__u32 srq_handle;
	__u32 max_wr;
	__u32 max_sge;
	__u32 srqn;
};

struct ib_uverbs_modify_srq {
	__u32 srq_handle;
	__u32 attr_mask;
	__u32 max_wr;
	__u32 srq_limit;
	__u64 driver_data[0];
};

struct ib_uverbs_query_srq {
	__u64 response;
	__u32 srq_handle;
	__u32 reserved;
	__u64 driver_data[0];
};

struct ib_uverbs_query_srq_resp {
	__u32 max_wr;
	__u32 max_sge;
	__u32 srq_limit;
	__u32 reserved;
};

struct ib_uverbs_destroy_srq {
	__u64 response;
	__u32 srq_handle;
	__u32 reserved;
};

struct ib_uverbs_destroy_srq_resp {
	__u32 events_reported;
};

#endif /* IB_USER_VERBS_H */<|MERGE_RESOLUTION|>--- conflicted
+++ resolved
@@ -87,18 +87,11 @@
 	IB_USER_VERBS_CMD_CLOSE_XRCD,
 	IB_USER_VERBS_CMD_CREATE_XSRQ,
 	IB_USER_VERBS_CMD_OPEN_QP,
-<<<<<<< HEAD
-#ifdef CONFIG_INFINIBAND_EXPERIMENTAL_UVERBS_FLOW_STEERING
-	IB_USER_VERBS_CMD_CREATE_FLOW = IB_USER_VERBS_CMD_THRESHOLD,
-	IB_USER_VERBS_CMD_DESTROY_FLOW
-#endif /* CONFIG_INFINIBAND_EXPERIMENTAL_UVERBS_FLOW_STEERING */
-=======
 };
 
 enum {
 	IB_USER_VERBS_EX_CMD_CREATE_FLOW = IB_USER_VERBS_CMD_THRESHOLD,
 	IB_USER_VERBS_EX_CMD_DESTROY_FLOW
->>>>>>> d8ec26d7
 };
 
 /*
@@ -142,24 +135,12 @@
 	__u16 out_words;
 };
 
-<<<<<<< HEAD
-#ifdef CONFIG_INFINIBAND_EXPERIMENTAL_UVERBS_FLOW_STEERING
-struct ib_uverbs_cmd_hdr_ex {
-	__u32 command;
-	__u16 in_words;
-	__u16 out_words;
-=======
 struct ib_uverbs_ex_cmd_hdr {
 	__u64 response;
->>>>>>> d8ec26d7
 	__u16 provider_in_words;
 	__u16 provider_out_words;
 	__u32 cmd_hdr_reserved;
 };
-<<<<<<< HEAD
-#endif /* CONFIG_INFINIBAND_EXPERIMENTAL_UVERBS_FLOW_STEERING */
-=======
->>>>>>> d8ec26d7
 
 struct ib_uverbs_get_context {
 	__u64 response;
@@ -722,10 +703,6 @@
 	__u64 driver_data[0];
 };
 
-<<<<<<< HEAD
-#ifdef CONFIG_INFINIBAND_EXPERIMENTAL_UVERBS_FLOW_STEERING
-struct ib_kern_eth_filter {
-=======
 struct ib_uverbs_flow_spec_hdr {
 	__u32 type;
 	__u16 size;
@@ -735,24 +712,12 @@
 };
 
 struct ib_uverbs_flow_eth_filter {
->>>>>>> d8ec26d7
 	__u8  dst_mac[6];
 	__u8  src_mac[6];
 	__be16 ether_type;
 	__be16 vlan_tag;
 };
 
-<<<<<<< HEAD
-struct ib_kern_spec_eth {
-	__u32  type;
-	__u16  size;
-	__u16  reserved;
-	struct ib_kern_eth_filter val;
-	struct ib_kern_eth_filter mask;
-};
-
-struct ib_kern_ipv4_filter {
-=======
 struct ib_uverbs_flow_spec_eth {
 	union {
 		struct ib_uverbs_flow_spec_hdr hdr;
@@ -767,22 +732,10 @@
 };
 
 struct ib_uverbs_flow_ipv4_filter {
->>>>>>> d8ec26d7
 	__be32 src_ip;
 	__be32 dst_ip;
 };
 
-<<<<<<< HEAD
-struct ib_kern_spec_ipv4 {
-	__u32  type;
-	__u16  size;
-	__u16  reserved;
-	struct ib_kern_ipv4_filter val;
-	struct ib_kern_ipv4_filter mask;
-};
-
-struct ib_kern_tcp_udp_filter {
-=======
 struct ib_uverbs_flow_spec_ipv4 {
 	union {
 		struct ib_uverbs_flow_spec_hdr hdr;
@@ -797,48 +750,24 @@
 };
 
 struct ib_uverbs_flow_tcp_udp_filter {
->>>>>>> d8ec26d7
 	__be16 dst_port;
 	__be16 src_port;
 };
 
-<<<<<<< HEAD
-struct ib_kern_spec_tcp_udp {
-	__u32  type;
-	__u16  size;
-	__u16  reserved;
-	struct ib_kern_tcp_udp_filter val;
-	struct ib_kern_tcp_udp_filter mask;
-};
-
-struct ib_kern_spec {
-	union {
-=======
 struct ib_uverbs_flow_spec_tcp_udp {
 	union {
 		struct ib_uverbs_flow_spec_hdr hdr;
->>>>>>> d8ec26d7
 		struct {
 			__u32 type;
 			__u16 size;
 			__u16 reserved;
 		};
-<<<<<<< HEAD
-		struct ib_kern_spec_eth	    eth;
-		struct ib_kern_spec_ipv4    ipv4;
-		struct ib_kern_spec_tcp_udp tcp_udp;
-	};
-};
-
-struct ib_kern_flow_attr {
-=======
 	};
 	struct ib_uverbs_flow_tcp_udp_filter val;
 	struct ib_uverbs_flow_tcp_udp_filter mask;
 };
 
 struct ib_uverbs_flow_attr {
->>>>>>> d8ec26d7
 	__u32 type;
 	__u16 size;
 	__u16 priority;
@@ -850,22 +779,13 @@
 	 * struct ib_flow_spec_xxx
 	 * struct ib_flow_spec_yyy
 	 */
-<<<<<<< HEAD
-=======
 	struct ib_uverbs_flow_spec_hdr flow_specs[0];
->>>>>>> d8ec26d7
 };
 
 struct ib_uverbs_create_flow  {
 	__u32 comp_mask;
-<<<<<<< HEAD
-	__u64 response;
-	__u32 qp_handle;
-	struct ib_kern_flow_attr flow_attr;
-=======
 	__u32 qp_handle;
 	struct ib_uverbs_flow_attr flow_attr;
->>>>>>> d8ec26d7
 };
 
 struct ib_uverbs_create_flow_resp {
@@ -877,10 +797,6 @@
 	__u32 comp_mask;
 	__u32 flow_handle;
 };
-<<<<<<< HEAD
-#endif /* CONFIG_INFINIBAND_EXPERIMENTAL_UVERBS_FLOW_STEERING */
-=======
->>>>>>> d8ec26d7
 
 struct ib_uverbs_create_srq {
 	__u64 response;
