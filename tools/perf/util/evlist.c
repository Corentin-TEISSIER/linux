--- conflicted
+++ resolved
@@ -111,8 +111,6 @@
 				ioctl(FD(pos, cpu, thread), PERF_EVENT_IOC_DISABLE);
 		}
 	}
-<<<<<<< HEAD
-=======
 }
 
 void perf_evlist__enable(struct perf_evlist *evlist)
@@ -126,7 +124,6 @@
 				ioctl(FD(pos, cpu, thread), PERF_EVENT_IOC_ENABLE);
 		}
 	}
->>>>>>> 3ee72ca9
 }
 
 int perf_evlist__alloc_pollfd(struct perf_evlist *evlist)
